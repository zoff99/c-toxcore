/* SPDX-License-Identifier: GPL-3.0-or-later
 * Copyright © 2016-2018 The TokTok team.
 * Copyright © 2013-2015 Tox project.
 */
#include "msi.h"

#include <assert.h>
#include <stdbool.h>
#include <stdlib.h>
#include <string.h>

#include "toxav_hacks.h"

#include "../toxcore/ccompat.h"
#include "../toxcore/logger.h"
#include "../toxcore/net_crypto.h"
#include "../toxcore/tox.h"
#include "../toxcore/tox_private.h"
#include "../toxcore/util.h"

#define MSI_MAXMSG_SIZE 256

#ifndef TOXAV_DEFINED
#define TOXAV_DEFINED
typedef struct ToxAV ToxAV;
#endif /* TOXAV_DEFINED */

/**
 * Protocol:
 *
 * `|id [1 byte]| |size [1 byte]| |data [$size bytes]| |...{repeat}| |0 {end byte}|`
 */

typedef enum MSIHeaderID {
    ID_REQUEST = 1,
    ID_ERROR,
    ID_CAPABILITIES,
} MSIHeaderID;


typedef enum MSIRequest {
    REQU_INIT,
    REQU_PUSH,
    REQU_POP,
} MSIRequest;


typedef struct MSIHeaderRequest {
    MSIRequest value;
    bool exists;
} MSIHeaderRequest;

typedef struct MSIHeaderError {
    MSIError value;
    bool exists;
} MSIHeaderError;

typedef struct MSIHeaderCapabilities {
    uint8_t value;
    bool exists;
} MSIHeaderCapabilities;


typedef struct MSIMessage {
    MSIHeaderRequest      request;
    MSIHeaderError        error;
    MSIHeaderCapabilities capabilities;
} MSIMessage;


static void msg_init(MSIMessage *dest, MSIRequest request);
static void kill_call(const Logger *log, MSICall *call);
static int msg_parse_in(const Logger *log, MSIMessage *dest, const uint8_t *data, uint16_t length);
static uint8_t *msg_parse_header_out(MSIHeaderID id, uint8_t *dest, const uint8_t *value, uint8_t value_len,
                                     uint16_t *length);
<<<<<<< HEAD
static int send_message(const Logger *log, Tox *tox, uint32_t friend_number, const MSIMessage *msg);
static int send_error(const Logger *log, Tox *tox, uint32_t friend_number, MSIError error);
=======
static int send_message(const Messenger *m, uint32_t friend_number, const MSIMessage *msg);
static int send_error(const Messenger *m, uint32_t friend_number, MSIError error);
static bool invoke_callback(MSICall *call, MSICallbackID cb);
>>>>>>> 05ce5c1a
static MSICall *get_call(MSISession *session, uint32_t friend_number);
static MSICall *new_call(MSISession *session, uint32_t friend_number);
static bool invoke_callback(const Logger *log, MSICall *call, MSICallbackID cb);
static void handle_init(const Logger *log, MSICall *call, const MSIMessage *msg);
static void handle_push(const Logger *log, MSICall *call, const MSIMessage *msg);
static void handle_pop(const Logger *log, MSICall *call, const MSIMessage *msg);
static void handle_msi_packet(Tox *tox, uint32_t friend_number, const uint8_t *data, size_t length_with_pkt_id,
                              void *object);


/*
 * Public functions
 */

void msi_callback_invite(MSISession *session, msi_action_cb *callback)
{
    session->invite_callback = callback;
}
void msi_callback_start(MSISession *session, msi_action_cb *callback)
{
    session->start_callback = callback;
}
void msi_callback_end(MSISession *session, msi_action_cb *callback)
{
    session->end_callback = callback;
}
void msi_callback_error(MSISession *session, msi_action_cb *callback)
{
    session->error_callback = callback;
}
void msi_callback_peertimeout(MSISession *session, msi_action_cb *callback)
{
    session->peertimeout_callback = callback;
}
void msi_callback_capabilities(MSISession *session, msi_action_cb *callback)
{
    session->capabilities_callback = callback;
}

MSISession *msi_new(const Logger *log, Tox *tox)
{
    if (tox == nullptr) {
        return nullptr;
    }

    MSISession *retu = (MSISession *)calloc(1, sizeof(MSISession));

    if (retu == nullptr) {
        LOGGER_ERROR(log, "Allocation failed! Program might misbehave!");
        return nullptr;
    }

    if (create_recursive_mutex(retu->mutex) != 0) {
        LOGGER_ERROR(log, "Failed to init mutex! Program might misbehave");
        free(retu);
        return nullptr;
    }

    retu->tox = tox;

    // register callback
    tox_callback_friend_lossless_packet_per_pktid(tox, handle_msi_packet, PACKET_ID_MSI);

    LOGGER_DEBUG(log, "New msi session: %p ", (void *)retu);
    return retu;
}

int msi_kill(const Logger *log, Tox *tox, MSISession *session)
{
    if (session == nullptr) {
        LOGGER_ERROR(log, "Tried to terminate non-existing session");
        return -1;
    }

    // UN-register callback
    tox_callback_friend_lossless_packet_per_pktid(tox, nullptr, PACKET_ID_MSI);

    if (pthread_mutex_trylock(session->mutex) != 0) {
        LOGGER_ERROR(log, "Failed to acquire lock on msi mutex");
        return -1;
    }

    if (session->calls != nullptr) {
        MSIMessage msg;
        msg_init(&msg, REQU_POP);

        MSICall *it = get_call(session, session->calls_head);

        while (it != nullptr) {
            send_message(log, session->tox, it->friend_number, &msg);
            MSICall *temp_it = it;
            it = it->next;
            kill_call(log, temp_it); /* This will eventually free session->calls */
        }
    }

    pthread_mutex_unlock(session->mutex);
    pthread_mutex_destroy(session->mutex);

    LOGGER_DEBUG(log, "Terminated session: %p", (void *)session);
    free(session);
    return 0;
}

/*
 * return true if friend was offline and the call was canceled
 */
bool check_peer_offline_status(const Logger *log, Tox *tox, MSISession *session, uint32_t friend_number)
{
    if (tox == nullptr || session == nullptr) {
        return false;
    }

    Tox_Err_Friend_Query f_con_query_error;
    const Tox_Connection f_con_status = tox_friend_get_connection_status(tox, friend_number, &f_con_query_error);

    if (f_con_status == TOX_CONNECTION_NONE) {
        /* Friend is now offline */
        LOGGER_DEBUG(log, "Friend %d is now offline", friend_number);

        pthread_mutex_lock(session->mutex);
        MSICall *call = get_call(session, friend_number);

        if (call == nullptr) {
            pthread_mutex_unlock(session->mutex);
            return true;
        }

        invoke_callback(log, call, MSI_ON_PEERTIMEOUT); /* Failure is ignored */
        kill_call(log, call);
        pthread_mutex_unlock(session->mutex);
        return true;
    }

    return false;
}

int msi_invite(const Logger *log, MSISession *session, MSICall **call, uint32_t friend_number, uint8_t capabilities)
{
    LOGGER_DEBUG(log, "msi_invite:session:%p", (void *)session);

    if (session == nullptr) {
        return -1;
    }

    LOGGER_DEBUG(log, "Session: %p Inviting friend: %u", (void *)session, friend_number);

    if (pthread_mutex_trylock(session->mutex) != 0) {
        LOGGER_ERROR(log, "Failed to acquire lock on msi mutex");
        return -1;
    }

    if (get_call(session, friend_number) != nullptr) {
        LOGGER_ERROR(log, "Already in a call");
        pthread_mutex_unlock(session->mutex);
        return -1;
    }

    MSICall *temp = new_call(session, friend_number);

    if (temp == nullptr) {
        pthread_mutex_unlock(session->mutex);
        return -1;
    }

    temp->self_capabilities = capabilities;

    MSIMessage msg;
    msg_init(&msg, REQU_INIT);

    msg.capabilities.exists = true;
    msg.capabilities.value = capabilities;

    send_message(log, temp->session->tox, temp->friend_number, &msg);

    temp->state = MSI_CALL_REQUESTING;

    *call = temp;

    LOGGER_DEBUG(log, "Invite sent");
    pthread_mutex_unlock(session->mutex);
    return 0;
}

int msi_hangup(const Logger *log, MSICall *call)
{
    if (call == nullptr || call->session == nullptr) {
        return -1;
    }

    MSISession *session = call->session;

    LOGGER_DEBUG(log, "Session: %p Hanging up call with friend: %u", (void *)call->session,
                 call->friend_number);

    if (pthread_mutex_trylock(session->mutex) != 0) {
        LOGGER_ERROR(log, "Failed to acquire lock on msi mutex");
        return -1;
    }

    if (call->state == MSI_CALL_INACTIVE) {
        LOGGER_ERROR(log, "Call is in invalid state!");
        pthread_mutex_unlock(session->mutex);
        return -1;
    }

    MSIMessage msg;
    msg_init(&msg, REQU_POP);

    send_message(log, session->tox, call->friend_number, &msg);

    kill_call(log, call);
    pthread_mutex_unlock(session->mutex);
    return 0;
}

int msi_answer(const Logger *log, MSICall *call, uint8_t capabilities)
{
    if (call == nullptr || call->session == nullptr) {
        return -1;
    }

    MSISession *session = call->session;

    LOGGER_DEBUG(log, "Session: %p Answering call from: %u", (void *)call->session,
                 call->friend_number);

    if (pthread_mutex_trylock(session->mutex) != 0) {
        LOGGER_ERROR(log, "Failed to acquire lock on msi mutex");
        return -1;
    }

    if (call->state != MSI_CALL_REQUESTED) {
        /* Though sending in invalid state will not cause anything weird
         * Its better to not do it like a maniac */
        LOGGER_ERROR(log, "Call is in invalid state!");
        pthread_mutex_unlock(session->mutex);
        return -1;
    }

    call->self_capabilities = capabilities;

    MSIMessage msg;
    msg_init(&msg, REQU_PUSH);

    msg.capabilities.exists = true;
    msg.capabilities.value = capabilities;

    send_message(log, session->tox, call->friend_number, &msg);

    call->state = MSI_CALL_ACTIVE;
    pthread_mutex_unlock(session->mutex);

    return 0;
}

int msi_change_capabilities(const Logger *log, MSICall *call, uint8_t capabilities)
{
    if (call == nullptr || call->session == nullptr) {
        return -1;
    }

    MSISession *session = call->session;

    LOGGER_DEBUG(log, "Session: %p Trying to change capabilities to friend %u", (void *)call->session,
                 call->friend_number);

    if (pthread_mutex_trylock(session->mutex) != 0) {
        LOGGER_ERROR(log, "Failed to acquire lock on msi mutex");
        return -1;
    }

    if (call->state != MSI_CALL_ACTIVE) {
        LOGGER_ERROR(log, "Call is in invalid state!");
        pthread_mutex_unlock(session->mutex);
        return -1;
    }

    call->self_capabilities = capabilities;

    MSIMessage msg;
    msg_init(&msg, REQU_PUSH);

    msg.capabilities.exists = true;
    msg.capabilities.value = capabilities;

    send_message(log, call->session->tox, call->friend_number, &msg);

    pthread_mutex_unlock(session->mutex);
    return 0;
}


/**
 * Private functions
 */
static void msg_init(MSIMessage *dest, MSIRequest request)
{
    memset(dest, 0, sizeof(*dest));
    dest->request.exists = true;
    dest->request.value = request;
}

static bool check_size(const Logger *log, const uint8_t *bytes, int *constraint, uint8_t size)
{
    *constraint -= 2 + size;

    if (*constraint < 1) {
        LOGGER_ERROR(log, "Read over length!");
        return false;
    }

    if (bytes[1] != size) {
        LOGGER_ERROR(log, "Invalid data size!");
        return false;
    }

    return true;
}

/** Assumes size == 1 */
static bool check_enum_high(const Logger *log, const uint8_t *bytes, uint8_t enum_high)
{
    if (bytes[2] > enum_high) {
        LOGGER_ERROR(log, "Failed enum high limit!");
        return false;
    }

    return true;
}

static const uint8_t *msg_parse_one(const Logger *log, MSIMessage *dest, const uint8_t *it, int *size_constraint)
{
    switch (*it) {
        case ID_REQUEST: {
            if (!check_size(log, it, size_constraint, 1) ||
                    !check_enum_high(log, it, REQU_POP)) {
                return nullptr;
            }

            dest->request.value = (MSIRequest)it[2];
            dest->request.exists = true;
            return it + 3;
        }

        case ID_ERROR: {
            if (!check_size(log, it, size_constraint, 1) ||
                    !check_enum_high(log, it, MSI_E_UNDISCLOSED)) {
                return nullptr;
            }

            dest->error.value = (MSIError)it[2];
            dest->error.exists = true;
            return it + 3;
        }

        case ID_CAPABILITIES: {
            if (!check_size(log, it, size_constraint, 1)) {
                return nullptr;
            }

            dest->capabilities.value = it[2];
            dest->capabilities.exists = true;
            return it + 3;
        }

        default: {
            LOGGER_ERROR(log, "Invalid id byte: %d", *it);
            return nullptr;
        }
    }
}

static int msg_parse_in(const Logger *log, MSIMessage *dest, const uint8_t *data, uint16_t length)
{
    /* Parse raw data received from socket into MSIMessage struct */
    assert(dest != nullptr);

    if (length == 0 || data[length - 1] != 0) { /* End byte must have value 0 */
        LOGGER_ERROR(log, "Invalid end byte");
        return -1;
    }

    memset(dest, 0, sizeof(*dest));

    const uint8_t *it = data;
    int size_constraint = length;

    while (*it != 0) {/* until end byte is hit */
        it = msg_parse_one(log, dest, it, &size_constraint);

        if (it == nullptr) {
            return -1;
        }
    }

    if (!dest->request.exists) {
        LOGGER_ERROR(log, "Invalid request field!");
        return -1;
    }

    return 0;
}
<<<<<<< HEAD

static uint8_t *msg_parse_header_out(MSIHeaderID id, uint8_t *dest, const void *value, uint8_t value_len,
=======
static uint8_t *msg_parse_header_out(MSIHeaderID id, uint8_t *dest, const uint8_t *value, uint8_t value_len,
>>>>>>> 05ce5c1a
                                     uint16_t *length)
{
    /* Parse a single header for sending */
    assert(dest != nullptr);
    assert(value != nullptr);
    assert(value_len != 0);

    *dest = id;
    ++dest;
    *dest = value_len;
    ++dest;

    memcpy(dest, value, value_len);

    *length += 2 + value_len;

    return dest + value_len; /* Set to next position ready to be written */
}
<<<<<<< HEAD

/* Send an msi packet.
 *
 *  return 1 on success
 *  return 0 on failure
 */
static int m_msi_packet(Tox *tox, int32_t friendnumber, const uint8_t *data, uint16_t length)
=======
static int send_message(const Messenger *m, uint32_t friend_number, const MSIMessage *msg)
>>>>>>> 05ce5c1a
{
    // TODO(Zoff): make this better later! -------------------
    /* we need to prepend 1 byte (packet id) to data
     * do this without calloc, memcpy and free in the future
     */
    const size_t length_new = (size_t)length + 1;
    uint8_t *data_new = (uint8_t *)calloc(length_new, sizeof(uint8_t));

    if (data_new == nullptr) {
        return 0;
    }

    data_new[0] = PACKET_ID_MSI;

    if (length != 0) {
        memcpy(data_new + 1, data, length);
    }

    Tox_Err_Friend_Custom_Packet error;
    tox_friend_send_lossless_packet(tox, friendnumber, data_new, length_new, &error);

    free(data_new);

    if (error == TOX_ERR_FRIEND_CUSTOM_PACKET_OK) {
        return 1;
    }

    return 0;
}

static int send_message(const Logger *log, Tox *tox, uint32_t friend_number, const MSIMessage *msg)
{
    assert(tox != nullptr);

    /* Parse and send message */
    uint8_t parsed[MSI_MAXMSG_SIZE];

    uint8_t *it = parsed;
    uint16_t size = 0;

    if (msg->request.exists) {
        uint8_t cast = msg->request.value;
        it = msg_parse_header_out(ID_REQUEST, it, &cast,
                                  sizeof(cast), &size);
    } else {
        LOGGER_DEBUG(log, "Must have request field");
        return -1;
    }

    if (msg->error.exists) {
        uint8_t cast = msg->error.value;
        it = msg_parse_header_out(ID_ERROR, it, &cast,
                                  sizeof(cast), &size);
    }

    if (msg->capabilities.exists) {
        it = msg_parse_header_out(ID_CAPABILITIES, it, &msg->capabilities.value,
                                  sizeof(msg->capabilities.value), &size);
    }

    if (it == parsed) {
        LOGGER_WARNING(log, "Parsing message failed; empty message");
        return -1;
    }

    *it = 0;
    ++size;

    if (m_msi_packet(tox, friend_number, parsed, size) == 1) {
        LOGGER_DEBUG(log, "Sent message");
        return 0;
    }

    return -1;
}
<<<<<<< HEAD

static int send_error(const Logger *log, Tox *tox, uint32_t friend_number, MSIError error)
=======
static int send_error(const Messenger *m, uint32_t friend_number, MSIError error)
>>>>>>> 05ce5c1a
{
    assert(tox != nullptr);

    /* Send error message */
    LOGGER_DEBUG(log, "Sending error: %d to friend: %d", error, friend_number);

    MSIMessage msg;
    msg_init(&msg, REQU_POP);

    msg.error.exists = true;
    msg.error.value = error;

    send_message(log, tox, friend_number, &msg);
    return 0;
}

static int invoke_callback_inner(const Logger *log, MSICall *call, MSICallbackID id)
{
    MSISession *session = call->session;
    LOGGER_DEBUG(log, "invoking callback function: %d", id);

    switch (id) {
        case MSI_ON_INVITE:
            return session->invite_callback(session->av, call);

        case MSI_ON_START:
            return session->start_callback(session->av, call);

        case MSI_ON_END:
            return session->end_callback(session->av, call);

        case MSI_ON_ERROR:
            return session->error_callback(session->av, call);

        case MSI_ON_PEERTIMEOUT:
            return session->peertimeout_callback(session->av, call);

        case MSI_ON_CAPABILITIES:
            return session->capabilities_callback(session->av, call);
    }

    LOGGER_FATAL(log, "invalid callback id: %d", id);
    return -1;
}

static bool invoke_callback(const Logger *log, MSICall *call, MSICallbackID cb)
{
    assert(call != nullptr);

    if (invoke_callback_inner(log, call, cb) != 0) {
        LOGGER_WARNING(log,
                       "Callback state handling failed, sending error");

        /* If no callback present or error happened while handling,
         * an error message will be sent to friend
         */
        if (call->error == MSI_E_NONE) {
            call->error = MSI_E_HANDLE;
        }

        return false;
    }

    return true;
}

static MSICall *get_call(MSISession *session, uint32_t friend_number)
{
    assert(session != nullptr);

    if (session->calls == nullptr || session->calls_tail < friend_number) {
        return nullptr;
    }

    return session->calls[friend_number];
}

static MSICall *new_call(MSISession *session, uint32_t friend_number)
{
    assert(session != nullptr);

    MSICall *rc = (MSICall *)calloc(1, sizeof(MSICall));

    if (rc == nullptr) {
        return nullptr;
    }

    rc->session = session;
    rc->friend_number = friend_number;

    if (session->calls == nullptr) { /* Creating */
        session->calls = (MSICall **)calloc(friend_number + 1, sizeof(MSICall *));

        if (session->calls == nullptr) {
            free(rc);
            return nullptr;
        }

        session->calls_tail = friend_number;
        session->calls_head = friend_number;
    } else if (session->calls_tail < friend_number) { /* Appending */
        MSICall **tmp = (MSICall **)realloc(session->calls, sizeof(MSICall *) * (friend_number + 1));

        if (tmp == nullptr) {
            free(rc);
            return nullptr;
        }

        session->calls = tmp;

        /* Set fields in between to null */
        for (uint32_t i = session->calls_tail + 1; i < friend_number; ++i) {
            session->calls[i] = nullptr;
        }

        rc->prev = session->calls[session->calls_tail];
        session->calls[session->calls_tail]->next = rc;

        session->calls_tail = friend_number;
    } else if (session->calls_head > friend_number) { /* Inserting at front */
        rc->next = session->calls[session->calls_head];
        session->calls[session->calls_head]->prev = rc;
        session->calls_head = friend_number;
    }

    session->calls[friend_number] = rc;
    return rc;
}

static void kill_call(const Logger *log, MSICall *call)
{
    /* Assume that session mutex is locked */
    if (call == nullptr) {
        return;
    }

    MSISession *session = call->session;

    LOGGER_DEBUG(log, "Killing call: %p", (void *)call);

    MSICall *prev = call->prev;
    MSICall *next = call->next;

    if (prev != nullptr) {
        prev->next = next;
    } else if (next != nullptr) {
        session->calls_head = next->friend_number;
    } else {
        goto CLEAR_CONTAINER;
    }

    if (next != nullptr) {
        next->prev = prev;
    } else if (prev != nullptr) {
        session->calls_tail = prev->friend_number;
    } else {
        goto CLEAR_CONTAINER;
    }

    session->calls[call->friend_number] = nullptr;
    free(call);
    return;

CLEAR_CONTAINER:
    session->calls_head = 0;
    session->calls_tail = 0;
    free(session->calls);
    free(call);
    session->calls = nullptr;
}
<<<<<<< HEAD

=======
static void on_peer_status(Messenger *m, uint32_t friend_number, uint8_t status, void *data)
{
    MSISession *session = (MSISession *)data;

    if (status != 0) {
        // Friend is online.
        return;
    }

    LOGGER_DEBUG(m->log, "Friend %d is now offline", friend_number);
>>>>>>> 05ce5c1a

static bool try_handle_init(const Logger *log, MSICall *call, const MSIMessage *msg)
{
    if (!msg->capabilities.exists) {
        LOGGER_WARNING(log, "Session: %p Invalid capabilities on 'init'", (void *)call->session);
        call->error = MSI_E_INVALID_MESSAGE;
        return false;
    }

    switch (call->state) {
        case MSI_CALL_INACTIVE: {
            /* Call requested */
            call->peer_capabilities = msg->capabilities.value;
            call->state = MSI_CALL_REQUESTED;

            if (!invoke_callback(log, call, MSI_ON_INVITE)) {
                return false;
            }

            break;
        }

        case MSI_CALL_ACTIVE: {
            /* If peer sent init while the call is already
             * active it's probable that he is trying to
             * re-call us while the call is not terminated
             * on our side. We can assume that in this case
             * we can automatically answer the re-call.
             */

            LOGGER_INFO(log, "Friend is recalling us");

            MSIMessage out_msg;
            msg_init(&out_msg, REQU_PUSH);

            out_msg.capabilities.exists = true;
            out_msg.capabilities.value = call->self_capabilities;

            send_message(log, call->session->tox, call->friend_number, &out_msg);

            /* If peer changed capabilities during re-call they will
             * be handled accordingly during the next step
             */
            break;
        }

        case MSI_CALL_REQUESTED: // fall-through
        case MSI_CALL_REQUESTING: {
            LOGGER_WARNING(log, "Session: %p Invalid state on 'init'", (void *)call->session);
            call->error = MSI_E_INVALID_STATE;
            return false;
        }
    }

    return true;
}

static void handle_init(const Logger *log, MSICall *call, const MSIMessage *msg)
{
    assert(call != nullptr);
    LOGGER_DEBUG(log,
                 "Session: %p Handling 'init' friend: %d", (void *)call->session, call->friend_number);

    if (!try_handle_init(log, call, msg)) {
        send_error(log, call->session->tox, call->friend_number, call->error);
        kill_call(log, call);
    }
}

static void handle_push(const Logger *log, MSICall *call, const MSIMessage *msg)
{
    assert(call != nullptr);

    LOGGER_DEBUG(log, "Session: %p Handling 'push' friend: %d", (void *)call->session,
                 call->friend_number);

    if (!msg->capabilities.exists) {
        LOGGER_WARNING(log, "Session: %p Invalid capabilities on 'push'", (void *)call->session);
        call->error = MSI_E_INVALID_MESSAGE;
        goto FAILURE;
    }

    switch (call->state) {
        case MSI_CALL_ACTIVE: {
            if (call->peer_capabilities != msg->capabilities.value) {
                LOGGER_INFO(log, "Friend is changing capabilities to: %u", msg->capabilities.value);

                call->peer_capabilities = msg->capabilities.value;

                if (!invoke_callback(log, call, MSI_ON_CAPABILITIES)) {
                    goto FAILURE;
                }
            }

            break;
        }

        case MSI_CALL_REQUESTING: {
            LOGGER_INFO(log, "Friend answered our call");

            /* Call started */
            call->peer_capabilities = msg->capabilities.value;
            call->state = MSI_CALL_ACTIVE;

            if (!invoke_callback(log, call, MSI_ON_START)) {
                goto FAILURE;
            }

            break;
        }

        case MSI_CALL_INACTIVE: // fall-through
        case MSI_CALL_REQUESTED: {
            LOGGER_WARNING(log, "Ignoring invalid push");
            break;
        }
    }

    return;

FAILURE:
    send_error(log, call->session->tox, call->friend_number, call->error);
    kill_call(log, call);
}

static void handle_pop(const Logger *log, MSICall *call, const MSIMessage *msg)
{
    assert(call != nullptr);

    LOGGER_DEBUG(log, "Session: %p Handling 'pop', friend id: %d", (void *)call->session,
                 call->friend_number);

    /* callback errors are ignored */

    if (msg->error.exists) {
        LOGGER_WARNING(log, "Friend detected an error: %d", msg->error.value);
        call->error = msg->error.value;
        invoke_callback(log, call, MSI_ON_ERROR);
    } else {
        switch (call->state) {
            case MSI_CALL_INACTIVE: {
<<<<<<< HEAD
                LOGGER_FATAL(log, "Handling what should be impossible case");
=======
                LOGGER_FATAL(call->session->messenger->log, "Handling what should be impossible case");
                break;
>>>>>>> 05ce5c1a
            }

            case MSI_CALL_ACTIVE: {
                /* Hangup */
                LOGGER_INFO(log, "Friend hung up on us");
                invoke_callback(log, call, MSI_ON_END);
                break;
            }

            case MSI_CALL_REQUESTING: {
                /* Reject */
                LOGGER_INFO(log, "Friend rejected our call");
                invoke_callback(log, call, MSI_ON_END);
                break;
            }

            case MSI_CALL_REQUESTED: {
                /* Cancel */
                LOGGER_INFO(log, "Friend canceled call invite");
                invoke_callback(log, call, MSI_ON_END);
                break;
            }
        }
    }

    kill_call(log, call);
}

static void handle_msi_packet(Tox *tox, uint32_t friend_number, const uint8_t *data, size_t length_with_pkt_id,
                              void *object)
{
<<<<<<< HEAD
    ToxAV *toxav = (ToxAV *)tox_get_av_object(tox);

    if (toxav == nullptr) {
        return;
    }

    Logger *log = toxav_get_logger(toxav);

    if (length_with_pkt_id < 2) {
        LOGGER_ERROR(log, "MSI packet is less than 2 bytes in size");
        // we need more than the ID byte for MSI messages
        return;
    }

    const uint16_t length = (uint16_t)(length_with_pkt_id - 1);

    // Zoff: do not show the first byte, its always "PACKET_ID_MSI"
    const uint8_t *data_strip_id_byte = data + 1;

    LOGGER_DEBUG(log, "Got msi message");

    MSISession *session = tox_av_msi_get(toxav);

    if (session == nullptr) {
        return;
    }
=======
    MSISession *session = (MSISession *)object;

    LOGGER_DEBUG(m->log, "Got msi message");
>>>>>>> 05ce5c1a

    MSIMessage msg;

    if (msg_parse_in(log, &msg, data_strip_id_byte, length) == -1) {
        LOGGER_WARNING(log, "Error parsing message");
        send_error(log, tox, friend_number, MSI_E_INVALID_MESSAGE);
        return;
    }

    LOGGER_DEBUG(log, "Successfully parsed message");

    pthread_mutex_lock(session->mutex);
    MSICall *call = get_call(session, friend_number);

    if (call == nullptr) {
        if (msg.request.value != REQU_INIT) {
            send_error(log, tox, friend_number, MSI_E_STRAY_MESSAGE);
            pthread_mutex_unlock(session->mutex);
            return;
        }

        call = new_call(session, friend_number);

        if (call == nullptr) {
            send_error(log, tox, friend_number, MSI_E_SYSTEM);
            pthread_mutex_unlock(session->mutex);
            return;
        }
    }

    switch (msg.request.value) {
        case REQU_INIT: {
            handle_init(log, call, &msg);
            break;
        }

        case REQU_PUSH: {
            handle_push(log, call, &msg);
            break;
        }

        case REQU_POP: {
            handle_pop(log, call, &msg); /* always kills the call */
            break;
        }
    }

    pthread_mutex_unlock(session->mutex);
}<|MERGE_RESOLUTION|>--- conflicted
+++ resolved
@@ -73,14 +73,8 @@
 static int msg_parse_in(const Logger *log, MSIMessage *dest, const uint8_t *data, uint16_t length);
 static uint8_t *msg_parse_header_out(MSIHeaderID id, uint8_t *dest, const uint8_t *value, uint8_t value_len,
                                      uint16_t *length);
-<<<<<<< HEAD
 static int send_message(const Logger *log, Tox *tox, uint32_t friend_number, const MSIMessage *msg);
 static int send_error(const Logger *log, Tox *tox, uint32_t friend_number, MSIError error);
-=======
-static int send_message(const Messenger *m, uint32_t friend_number, const MSIMessage *msg);
-static int send_error(const Messenger *m, uint32_t friend_number, MSIError error);
-static bool invoke_callback(MSICall *call, MSICallbackID cb);
->>>>>>> 05ce5c1a
 static MSICall *get_call(MSISession *session, uint32_t friend_number);
 static MSICall *new_call(MSISession *session, uint32_t friend_number);
 static bool invoke_callback(const Logger *log, MSICall *call, MSICallbackID cb);
@@ -484,12 +478,8 @@
 
     return 0;
 }
-<<<<<<< HEAD
-
-static uint8_t *msg_parse_header_out(MSIHeaderID id, uint8_t *dest, const void *value, uint8_t value_len,
-=======
+
 static uint8_t *msg_parse_header_out(MSIHeaderID id, uint8_t *dest, const uint8_t *value, uint8_t value_len,
->>>>>>> 05ce5c1a
                                      uint16_t *length)
 {
     /* Parse a single header for sending */
@@ -508,7 +498,6 @@
 
     return dest + value_len; /* Set to next position ready to be written */
 }
-<<<<<<< HEAD
 
 /* Send an msi packet.
  *
@@ -516,9 +505,6 @@
  *  return 0 on failure
  */
 static int m_msi_packet(Tox *tox, int32_t friendnumber, const uint8_t *data, uint16_t length)
-=======
-static int send_message(const Messenger *m, uint32_t friend_number, const MSIMessage *msg)
->>>>>>> 05ce5c1a
 {
     // TODO(Zoff): make this better later! -------------------
     /* we need to prepend 1 byte (packet id) to data
@@ -594,12 +580,8 @@
 
     return -1;
 }
-<<<<<<< HEAD
 
 static int send_error(const Logger *log, Tox *tox, uint32_t friend_number, MSIError error)
-=======
-static int send_error(const Messenger *m, uint32_t friend_number, MSIError error)
->>>>>>> 05ce5c1a
 {
     assert(tox != nullptr);
 
@@ -770,20 +752,7 @@
     free(call);
     session->calls = nullptr;
 }
-<<<<<<< HEAD
-
-=======
-static void on_peer_status(Messenger *m, uint32_t friend_number, uint8_t status, void *data)
-{
-    MSISession *session = (MSISession *)data;
-
-    if (status != 0) {
-        // Friend is online.
-        return;
-    }
-
-    LOGGER_DEBUG(m->log, "Friend %d is now offline", friend_number);
->>>>>>> 05ce5c1a
+
 
 static bool try_handle_init(const Logger *log, MSICall *call, const MSIMessage *msg)
 {
@@ -925,12 +894,8 @@
     } else {
         switch (call->state) {
             case MSI_CALL_INACTIVE: {
-<<<<<<< HEAD
                 LOGGER_FATAL(log, "Handling what should be impossible case");
-=======
-                LOGGER_FATAL(call->session->messenger->log, "Handling what should be impossible case");
                 break;
->>>>>>> 05ce5c1a
             }
 
             case MSI_CALL_ACTIVE: {
@@ -962,7 +927,6 @@
 static void handle_msi_packet(Tox *tox, uint32_t friend_number, const uint8_t *data, size_t length_with_pkt_id,
                               void *object)
 {
-<<<<<<< HEAD
     ToxAV *toxav = (ToxAV *)tox_get_av_object(tox);
 
     if (toxav == nullptr) {
@@ -989,11 +953,6 @@
     if (session == nullptr) {
         return;
     }
-=======
-    MSISession *session = (MSISession *)object;
-
-    LOGGER_DEBUG(m->log, "Got msi message");
->>>>>>> 05ce5c1a
 
     MSIMessage msg;
 

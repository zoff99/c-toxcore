/* SPDX-License-Identifier: GPL-3.0-or-later
 * Copyright © 2016-2018 The TokTok team.
 * Copyright © 2013-2015 Tox project.
 */
#include "msi.h"
#include "toxav_hacks.h"

#include "../toxcore/tox.h"
#include "../toxcore/tox_private.h"
#include "../toxcore/logger.h"
#include "../toxcore/util.h"
#include "../toxcore/net_crypto.h"

#include <assert.h>
#include <stdbool.h>
#include <stdlib.h>
#include <string.h>

#define MSI_MAXMSG_SIZE 256

#ifndef TOXAV_DEFINED
#define TOXAV_DEFINED
typedef struct ToxAV ToxAV;
#endif /* TOXAV_DEFINED */

/**
 * Protocol:
 *
 * `|id [1 byte]| |size [1 byte]| |data [$size bytes]| |...{repeat}| |0 {end byte}|`
 */

typedef enum MSIHeaderID {
    ID_REQUEST = 1,
    ID_ERROR,
    ID_CAPABILITIES,
} MSIHeaderID;


typedef enum MSIRequest {
    REQU_INIT,
    REQU_PUSH,
    REQU_POP,
} MSIRequest;


typedef struct MSIHeaderRequest {
    MSIRequest value;
    bool exists;
} MSIHeaderRequest;

typedef struct MSIHeaderError {
    MSIError value;
    bool exists;
} MSIHeaderError;

typedef struct MSIHeaderCapabilities {
    uint8_t value;
    bool exists;
} MSIHeaderCapabilities;


typedef struct MSIMessage {
    MSIHeaderRequest      request;
    MSIHeaderError        error;
    MSIHeaderCapabilities capabilities;
} MSIMessage;


static void msg_init(MSIMessage *dest, MSIRequest request);
static int msg_parse_in(Tox *tox, MSIMessage *dest, const uint8_t *data, uint16_t length);
static uint8_t *msg_parse_header_out(MSIHeaderID id, uint8_t *dest, const void *value, uint8_t value_len,
                                     uint16_t *length);
static int send_message(Tox *tox, uint32_t friend_number, const MSIMessage *msg);
static int send_error(Tox *tox, uint32_t friend_number, MSIError error);
static MSICall *get_call(MSISession *session, uint32_t friend_number);
static MSICall *new_call(MSISession *session, uint32_t friend_number);
static void handle_init(MSICall *call, const MSIMessage *msg);
static void handle_push(MSICall *call, const MSIMessage *msg);
static void handle_pop(MSICall *call, const MSIMessage *msg);
static void handle_msi_packet(Tox *tox, uint32_t friend_number, const uint8_t *data, size_t length_with_pkt_id,
                              void *object);


/*
 * Public functions
 */

void msi_register_callback(MSISession *session, msi_action_cb *callback, MSICallbackID id)
{
    if (!session) {
        return;
    }

    pthread_mutex_lock(session->mutex);
    session->callbacks[id] = callback;
    pthread_mutex_unlock(session->mutex);
}

MSISession *msi_new(Tox *tox)
{
    if (tox == nullptr) {
        return nullptr;
    }

    MSISession *retu = (MSISession *)calloc(sizeof(MSISession), 1);

    if (retu == nullptr) {
        LOGGER_API_ERROR(tox, "Allocation failed! Program might misbehave!");
        return nullptr;
    }

    if (create_recursive_mutex(retu->mutex) != 0) {
        LOGGER_API_ERROR(tox, "Failed to init mutex! Program might misbehave");
        free(retu);
        return nullptr;
    }

    retu->tox = tox;

    // register callback
    tox_callback_friend_lossless_packet_per_pktid(tox, handle_msi_packet, PACKET_ID_MSI);

    LOGGER_API_DEBUG(tox, "New msi session: %p ", (void *)retu);
    return retu;
}

int msi_kill(Tox *tox, MSISession *session)
{
    if (session == nullptr) {
        LOGGER_API_ERROR(tox, "Tried to terminate non-existing session");
        return -1;
    }

    // UN-register callback
    tox_callback_friend_lossless_packet_per_pktid(tox, nullptr, PACKET_ID_MSI);

    if (pthread_mutex_trylock(session->mutex) != 0) {
        LOGGER_API_ERROR(tox, "Failed to acquire lock on msi mutex");
        return -1;
    }

    if (session->calls) {
        MSIMessage msg;
        msg_init(&msg, REQU_POP);

        MSICall *it = get_call(session, session->calls_head);

        while (it) {
            send_message(session->tox, it->friend_number, &msg);
            MSICall *temp_it = it;
            it = it->next;
            kill_call(temp_it); /* This will eventually free session->calls */
        }
    }

    pthread_mutex_unlock(session->mutex);
    pthread_mutex_destroy(session->mutex);

    LOGGER_API_DEBUG(tox, "Terminated session: %p", (void *)session);
    free(session);
    return 0;
}

/*
 * return true if friend was offline and the call was canceled
 */
bool check_peer_offline_status(Tox *tox, MSISession *session, uint32_t friend_number)
{
    if (!tox || !session) {
        return false;
    }

    Tox_Err_Friend_Query f_con_query_error;
    Tox_Connection f_con_status = tox_friend_get_connection_status(tox, friend_number, &f_con_query_error);

    if (f_con_status == TOX_CONNECTION_NONE) {
        /* Friend is now offline */
        LOGGER_API_DEBUG(tox, "Friend %d is now offline", friend_number);

        pthread_mutex_lock(session->mutex);
        MSICall *call = get_call(session, friend_number);

        if (call == nullptr) {
            pthread_mutex_unlock(session->mutex);
            return true;
        }

        invoke_callback(call, MSI_ON_PEERTIMEOUT); /* Failure is ignored */
        kill_call(call);
        pthread_mutex_unlock(session->mutex);
        return true;
    }

    return false;
}

int msi_invite(MSISession *session, MSICall **call, uint32_t friend_number, uint8_t capabilities)
{
    LOGGER_API_DEBUG(session->tox, "msi_invite:session:%p", (void *)session);

    if (!session) {
        return -1;
    }

    LOGGER_API_DEBUG(session->tox, "Session: %p Inviting friend: %u", (void *)session, friend_number);

    if (pthread_mutex_trylock(session->mutex) != 0) {
        LOGGER_API_ERROR(session->tox, "Failed to acquire lock on msi mutex");
        return -1;
    }

    if (get_call(session, friend_number) != nullptr) {
        LOGGER_API_ERROR(session->tox, "Already in a call");
        pthread_mutex_unlock(session->mutex);
        return -1;
    }

    MSICall *temp = new_call(session, friend_number);

    if (temp == nullptr) {
        pthread_mutex_unlock(session->mutex);
        return -1;
    }

    temp->self_capabilities = capabilities;

    MSIMessage msg;
    msg_init(&msg, REQU_INIT);

    msg.capabilities.exists = true;
    msg.capabilities.value = capabilities;

    send_message(temp->session->tox, temp->friend_number, &msg);

    temp->state = MSI_CALL_REQUESTING;

    *call = temp;

    LOGGER_API_DEBUG(session->tox, "Invite sent");
    pthread_mutex_unlock(session->mutex);
    return 0;
}

int msi_hangup(MSICall *call)
{
    if (!call || !call->session) {
        return -1;
    }

    MSISession *session = call->session;

    LOGGER_API_DEBUG(session->tox, "Session: %p Hanging up call with friend: %u", (void *)call->session,
                     call->friend_number);

    if (pthread_mutex_trylock(session->mutex) != 0) {
        LOGGER_API_ERROR(session->tox, "Failed to acquire lock on msi mutex");
        return -1;
    }

    if (call->state == MSI_CALL_INACTIVE) {
        LOGGER_API_ERROR(session->tox, "Call is in invalid state!");
        pthread_mutex_unlock(session->mutex);
        return -1;
    }

    MSIMessage msg;
    msg_init(&msg, REQU_POP);

    send_message(session->tox, call->friend_number, &msg);

    kill_call(call);
    pthread_mutex_unlock(session->mutex);
    return 0;
}

int msi_answer(MSICall *call, uint8_t capabilities)
{
    if (!call || !call->session) {
        return -1;
    }

    MSISession *session = call->session;

    LOGGER_API_DEBUG(session->tox, "Session: %p Answering call from: %u", (void *)call->session,
                     call->friend_number);

    if (pthread_mutex_trylock(session->mutex) != 0) {
        LOGGER_API_ERROR(session->tox, "Failed to acquire lock on msi mutex");
        return -1;
    }

    if (call->state != MSI_CALL_REQUESTED) {
        /* Though sending in invalid state will not cause anything weird
         * Its better to not do it like a maniac */
        LOGGER_API_ERROR(session->tox, "Call is in invalid state!");
        pthread_mutex_unlock(session->mutex);
        return -1;
    }

    call->self_capabilities = capabilities;

    MSIMessage msg;
    msg_init(&msg, REQU_PUSH);

    msg.capabilities.exists = true;
    msg.capabilities.value = capabilities;

    send_message(session->tox, call->friend_number, &msg);

    call->state = MSI_CALL_ACTIVE;
    pthread_mutex_unlock(session->mutex);

    return 0;
}

int msi_change_capabilities(MSICall *call, uint8_t capabilities)
{
    if (!call || !call->session) {
        return -1;
    }

    MSISession *session = call->session;

    LOGGER_API_DEBUG(session->tox, "Session: %p Trying to change capabilities to friend %u", (void *)call->session,
                     call->friend_number);

    if (pthread_mutex_trylock(session->mutex) != 0) {
        LOGGER_API_ERROR(session->tox, "Failed to acquire lock on msi mutex");
        return -1;
    }

    if (call->state != MSI_CALL_ACTIVE) {
        LOGGER_API_ERROR(session->tox, "Call is in invalid state!");
        pthread_mutex_unlock(session->mutex);
        return -1;
    }

    call->self_capabilities = capabilities;

    MSIMessage msg;
    msg_init(&msg, REQU_PUSH);

    msg.capabilities.exists = true;
    msg.capabilities.value = capabilities;

    send_message(call->session->tox, call->friend_number, &msg);

    pthread_mutex_unlock(session->mutex);
    return 0;
}


/**
 * Private functions
 */
static void msg_init(MSIMessage *dest, MSIRequest request)
{
    memset(dest, 0, sizeof(*dest));
    dest->request.exists = true;
    dest->request.value = request;
}

<<<<<<< HEAD
static int msg_parse_in(Tox *tox, MSIMessage *dest, const uint8_t *data, uint16_t length)
{
    /* Parse raw data received from socket into MSIMessage struct */

#define CHECK_SIZE(bytes, constraint, size)          \
    do {                                             \
        constraint -= 2 + size;                      \
        if (constraint < 1) {                        \
            LOGGER_API_ERROR(tox, "Read over length!");  \
            return -1;                               \
        }                                            \
        if (bytes[1] != size) {                      \
            LOGGER_API_ERROR(tox, "Invalid data size!"); \
            return -1;                               \
        }                                            \
    } while (0)

    /* Assumes size == 1 */
#define CHECK_ENUM_HIGH(bytes, enum_high)                 \
    do {                                                  \
        if (bytes[2] > enum_high) {                       \
            LOGGER_API_ERROR(tox, "Failed enum high limit!"); \
            return -1;                                    \
        }                                                 \
    } while (0)

=======
static bool check_size(const Logger *log, const uint8_t *bytes, int *constraint, uint8_t size)
{
    *constraint -= 2 + size;

    if (*constraint < 1) {
        LOGGER_ERROR(log, "Read over length!");
        return false;
    }

    if (bytes[1] != size) {
        LOGGER_ERROR(log, "Invalid data size!");
        return false;
    }

    return true;
}

/* Assumes size == 1 */
static bool check_enum_high(const Logger *log, const uint8_t *bytes, uint8_t enum_high)
{
    if (bytes[2] > enum_high) {
        LOGGER_ERROR(log, "Failed enum high limit!");
        return false;
    }

    return true;
}


static int msg_parse_in(const Logger *log, MSIMessage *dest, const uint8_t *data, uint16_t length)
{
    /* Parse raw data received from socket into MSIMessage struct */

>>>>>>> e8488539
    assert(dest);

    if (length == 0 || data[length - 1]) { /* End byte must have value 0 */
        LOGGER_API_ERROR(tox, "Invalid end byte");
        return -1;
    }

    memset(dest, 0, sizeof(*dest));

    const uint8_t *it = data;
    int size_constraint = length;

    while (*it) {/* until end byte is hit */
        switch (*it) {
            case ID_REQUEST: {
                if (!check_size(log, it, &size_constraint, 1) ||
                        !check_enum_high(log, it, REQU_POP)) {
                    return -1;
                }

                dest->request.value = (MSIRequest)it[2];
                dest->request.exists = true;
                it += 3;
                break;
            }

            case ID_ERROR: {
                if (!check_size(log, it, &size_constraint, 1) ||
                        !check_enum_high(log, it, MSI_E_UNDISCLOSED)) {
                    return -1;
                }

                dest->error.value = (MSIError)it[2];
                dest->error.exists = true;
                it += 3;
                break;
            }

            case ID_CAPABILITIES: {
                if (!check_size(log, it, &size_constraint, 1)) {
                    return -1;
                }

                dest->capabilities.value = it[2];
                dest->capabilities.exists = true;
                it += 3;
                break;
            }

<<<<<<< HEAD
            default:
                LOGGER_API_ERROR(tox, "Invalid id byte");
=======
            default: {
                LOGGER_ERROR(log, "Invalid id byte");
>>>>>>> e8488539
                return -1;
            }
        }
    }

    if (dest->request.exists == false) {
        LOGGER_API_ERROR(tox, "Invalid request field!");
        return -1;
    }

    return 0;
}

static uint8_t *msg_parse_header_out(MSIHeaderID id, uint8_t *dest, const void *value, uint8_t value_len,
                                     uint16_t *length)
{
    /* Parse a single header for sending */
    assert(dest);
    assert(value);
    assert(value_len);

    *dest = id;
    ++dest;
    *dest = value_len;
    ++dest;

    memcpy(dest, value, value_len);

    *length += (2 + value_len);

    return dest + value_len; /* Set to next position ready to be written */
}

/* Send an msi packet.
 *
 *  return 1 on success
 *  return 0 on failure
 */
static int m_msi_packet(Tox *tox, int32_t friendnumber, const uint8_t *data, uint16_t length)
{
    // TODO(Zoff): make this better later! -------------------
    /* we need to prepend 1 byte (packet id) to data
     * do this without calloc, memcpy and free in the future
     */
    size_t length_new = length + 1;
    uint8_t *data_new = (uint8_t *)calloc(1, length_new);

    if (!data_new) {
        return 0;
    }

    data_new[0] = PACKET_ID_MSI;

    if (length != 0) {
        memcpy(data_new + 1, data, length);
    }

    Tox_Err_Friend_Custom_Packet error;
    tox_friend_send_lossless_packet(tox, friendnumber, data_new, length_new, &error);

    free(data_new);

    if (error == TOX_ERR_FRIEND_CUSTOM_PACKET_OK) {
        return 1;
    }

    return 0;
}

static int send_message(Tox *tox, uint32_t friend_number, const MSIMessage *msg)
{
    assert(tox);

    /* Parse and send message */

    uint8_t parsed [MSI_MAXMSG_SIZE];

    uint8_t *it = parsed;
    uint16_t size = 0;

    if (msg->request.exists) {
        uint8_t cast = msg->request.value;
        it = msg_parse_header_out(ID_REQUEST, it, &cast,
                                  sizeof(cast), &size);
    } else {
        LOGGER_API_DEBUG(tox, "Must have request field");
        return -1;
    }

    if (msg->error.exists) {
        uint8_t cast = msg->error.value;
        it = msg_parse_header_out(ID_ERROR, it, &cast,
                                  sizeof(cast), &size);
    }

    if (msg->capabilities.exists) {
        it = msg_parse_header_out(ID_CAPABILITIES, it, &msg->capabilities.value,
                                  sizeof(msg->capabilities.value), &size);
    }

    if (it == parsed) {
        LOGGER_API_WARNING(tox, "Parsing message failed; empty message");
        return -1;
    }

    *it = 0;
    ++size;

    if (m_msi_packet(tox, friend_number, parsed, size)) {
        LOGGER_API_DEBUG(tox, "Sent message");
        return 0;
    }

    return -1;
}

static int send_error(Tox *tox, uint32_t friend_number, MSIError error)
{
    assert(tox);

    /* Send error message */

    LOGGER_API_DEBUG(tox, "Sending error: %d to friend: %d", error, friend_number);

    MSIMessage msg;
    msg_init(&msg, REQU_POP);

    msg.error.exists = true;
    msg.error.value = error;

    send_message(tox, friend_number, &msg);
    return 0;
}

int invoke_callback(MSICall *call, MSICallbackID cb)
{
    assert(call);

    if (call->session->callbacks[cb]) {
        LOGGER_API_DEBUG(call->session->tox, "Invoking callback function: %d", cb);

        if (call->session->callbacks[cb](call->session->av, call) != 0) {
            LOGGER_API_WARNING(call->session->tox,
                               "Callback state handling failed, sending error");
            goto FAILURE;
        }

        return 0;
    }

FAILURE:
    /* If no callback present or error happened while handling,
     * an error message will be sent to friend
     */

    if (call->error == MSI_E_NONE) {
        call->error = MSI_E_HANDLE;
    }

    return -1;
}

static MSICall *get_call(MSISession *session, uint32_t friend_number)
{
    assert(session);

    if (session->calls == nullptr || session->calls_tail < friend_number) {
        return nullptr;
    }

    return session->calls[friend_number];
}

static MSICall *new_call(MSISession *session, uint32_t friend_number)
{
    assert(session);

    MSICall *rc = (MSICall *)calloc(sizeof(MSICall), 1);

    if (rc == nullptr) {
        return nullptr;
    }

    rc->session = session;
    rc->friend_number = friend_number;

    if (session->calls == nullptr) { /* Creating */
        session->calls = (MSICall **)calloc(sizeof(MSICall *), friend_number + 1);

        if (session->calls == nullptr) {
            free(rc);
            return nullptr;
        }

        session->calls_tail = friend_number;
        session->calls_head = friend_number;
    } else if (session->calls_tail < friend_number) { /* Appending */
        MSICall **tmp = (MSICall **)realloc(session->calls, sizeof(MSICall *) * (friend_number + 1));

        if (tmp == nullptr) {
            free(rc);
            return nullptr;
        }

        session->calls = tmp;

        /* Set fields in between to null */
        for (uint32_t i = session->calls_tail + 1; i < friend_number; ++i) {
            session->calls[i] = nullptr;
        }

        rc->prev = session->calls[session->calls_tail];
        session->calls[session->calls_tail]->next = rc;

        session->calls_tail = friend_number;
    } else if (session->calls_head > friend_number) { /* Inserting at front */
        rc->next = session->calls[session->calls_head];
        session->calls[session->calls_head]->prev = rc;
        session->calls_head = friend_number;
    }

    session->calls[friend_number] = rc;
    return rc;
}

void kill_call(MSICall *call)
{
    /* Assume that session mutex is locked */
    if (call == nullptr) {
        return;
    }

    MSISession *session = call->session;

    LOGGER_API_DEBUG(session->tox, "Killing call: %p", (void *)call);

    MSICall *prev = call->prev;
    MSICall *next = call->next;

    if (prev) {
        prev->next = next;
    } else if (next) {
        session->calls_head = next->friend_number;
    } else {
        goto CLEAR_CONTAINER;
    }

    if (next) {
        next->prev = prev;
    } else if (prev) {
        session->calls_tail = prev->friend_number;
    } else {
        goto CLEAR_CONTAINER;
    }

    session->calls[call->friend_number] = nullptr;
    free(call);
    return;

CLEAR_CONTAINER:
    session->calls_head = 0;
    session->calls_tail = 0;
    free(session->calls);
    free(call);
    session->calls = nullptr;
}
<<<<<<< HEAD


=======
static void on_peer_status(Messenger *m, uint32_t friend_number, uint8_t status, void *data)
{
    if (status != 0) {
        // Friend is online.
        return;
    }

    MSISession *session = (MSISession *)data;
    LOGGER_DEBUG(m->log, "Friend %d is now offline", friend_number);

    pthread_mutex_lock(session->mutex);
    MSICall *call = get_call(session, friend_number);

    if (call == nullptr) {
        pthread_mutex_unlock(session->mutex);
        return;
    }

    invoke_callback(call, MSI_ON_PEERTIMEOUT); /* Failure is ignored */
    kill_call(call);
    pthread_mutex_unlock(session->mutex);
}
>>>>>>> e8488539
static void handle_init(MSICall *call, const MSIMessage *msg)
{
    assert(call);
    LOGGER_API_DEBUG(call->session->tox,
                     "Session: %p Handling 'init' friend: %d", (void *)call->session, call->friend_number);

    if (!msg->capabilities.exists) {
        LOGGER_API_WARNING(call->session->tox, "Session: %p Invalid capabilities on 'init'", (void *)call->session);
        call->error = MSI_E_INVALID_MESSAGE;
        goto FAILURE;
    }

    switch (call->state) {
        case MSI_CALL_INACTIVE: {
            /* Call requested */
            call->peer_capabilities = msg->capabilities.value;
            call->state = MSI_CALL_REQUESTED;

            if (invoke_callback(call, MSI_ON_INVITE) == -1) {
                goto FAILURE;
            }

            break;
        }

        case MSI_CALL_ACTIVE: {
            /* If peer sent init while the call is already
             * active it's probable that he is trying to
             * re-call us while the call is not terminated
             * on our side. We can assume that in this case
             * we can automatically answer the re-call.
             */

            LOGGER_API_INFO(call->session->tox, "Friend is recalling us");

            MSIMessage out_msg;
            msg_init(&out_msg, REQU_PUSH);

            out_msg.capabilities.exists = true;
            out_msg.capabilities.value = call->self_capabilities;

            send_message(call->session->tox, call->friend_number, &out_msg);

            /* If peer changed capabilities during re-call they will
             * be handled accordingly during the next step
             */
            break;
        }

        case MSI_CALL_REQUESTED: // fall-through
        case MSI_CALL_REQUESTING: {
            LOGGER_API_WARNING(call->session->tox, "Session: %p Invalid state on 'init'", (void *)call->session);
            call->error = MSI_E_INVALID_STATE;
            goto FAILURE;
        }
    }

    return;
FAILURE:
    send_error(call->session->tox, call->friend_number, call->error);
    kill_call(call);
}

static void handle_push(MSICall *call, const MSIMessage *msg)
{
    assert(call);

    LOGGER_API_DEBUG(call->session->tox, "Session: %p Handling 'push' friend: %d", (void *)call->session,
                     call->friend_number);

    if (!msg->capabilities.exists) {
        LOGGER_API_WARNING(call->session->tox, "Session: %p Invalid capabilities on 'push'", (void *)call->session);
        call->error = MSI_E_INVALID_MESSAGE;
        goto FAILURE;
    }

    switch (call->state) {
        case MSI_CALL_ACTIVE: {
            if (call->peer_capabilities != msg->capabilities.value) {
<<<<<<< HEAD
                LOGGER_API_INFO(call->session->tox, "Friend is changing capabilities to: %u", msg->capabilities.value);
=======
                /* Only act if capabilities changed */
                LOGGER_INFO(call->session->messenger->log, "Friend is changing capabilities to: %u", msg->capabilities.value);
>>>>>>> e8488539

                call->peer_capabilities = msg->capabilities.value;

                if (invoke_callback(call, MSI_ON_CAPABILITIES) == -1) {
                    goto FAILURE;
                }
            }

            break;
        }

        case MSI_CALL_REQUESTING: {
            LOGGER_API_INFO(call->session->tox, "Friend answered our call");

            /* Call started */
            call->peer_capabilities = msg->capabilities.value;
            call->state = MSI_CALL_ACTIVE;

            if (invoke_callback(call, MSI_ON_START) == -1) {
                goto FAILURE;
            }

            break;
        }

        case MSI_CALL_INACTIVE: // fall-through
        case MSI_CALL_REQUESTED: {
<<<<<<< HEAD
            LOGGER_API_WARNING(call->session->tox, "Ignoring invalid push");
=======
            /* Pushes during initialization state are ignored */
            LOGGER_WARNING(call->session->messenger->log, "Ignoring invalid push");
            break;
>>>>>>> e8488539
        }
    }

    return;

FAILURE:
    send_error(call->session->tox, call->friend_number, call->error);
    kill_call(call);
}

static void handle_pop(MSICall *call, const MSIMessage *msg)
{
    assert(call);

    LOGGER_API_DEBUG(call->session->tox, "Session: %p Handling 'pop', friend id: %d", (void *)call->session,
                     call->friend_number);

    /* callback errors are ignored */

    if (msg->error.exists) {
        LOGGER_API_WARNING(call->session->tox, "Friend detected an error: %d", msg->error.value);
        call->error = msg->error.value;
        invoke_callback(call, MSI_ON_ERROR);
    } else {
        switch (call->state) {
            case MSI_CALL_INACTIVE: {
                LOGGER_API_ERROR(call->session->tox, "Handling what should be impossible case");
                abort();
            }

            case MSI_CALL_ACTIVE: {
                /* Hangup */
                LOGGER_API_INFO(call->session->tox, "Friend hung up on us");
                invoke_callback(call, MSI_ON_END);
                break;
            }

            case MSI_CALL_REQUESTING: {
                /* Reject */
                LOGGER_API_INFO(call->session->tox, "Friend rejected our call");
                invoke_callback(call, MSI_ON_END);
                break;
            }

            case MSI_CALL_REQUESTED: {
                /* Cancel */
                LOGGER_API_INFO(call->session->tox, "Friend canceled call invite");
                invoke_callback(call, MSI_ON_END);
                break;
            }
        }
    }

    kill_call(call);
}

static void handle_msi_packet(Tox *tox, uint32_t friend_number, const uint8_t *data, size_t length_with_pkt_id,
                              void *object)
{
    if (length_with_pkt_id < 2) {
        LOGGER_API_ERROR(tox, "MSI packet is less than 2 bytes in size");
        // we need more than the ID byte for MSI messages
        return;
    }

    uint16_t length = (uint16_t)(length_with_pkt_id - 1);

    // Zoff: do not show the first byte, its always "PACKET_ID_MSI"
    const uint8_t *data_strip_id_byte = (const uint8_t *)(data + 1);

    LOGGER_API_DEBUG(tox, "Got msi message");

    ToxAV *toxav = (ToxAV *)tox_get_av_object(tox);

    if (!toxav) {
        return;
    }

    MSISession *session = tox_av_msi_get(toxav);

    if (!session) {
        return;
    }

    MSIMessage msg;

    if (msg_parse_in(session->tox, &msg, data_strip_id_byte, length) == -1) {
        LOGGER_API_WARNING(tox, "Error parsing message");
        send_error(tox, friend_number, MSI_E_INVALID_MESSAGE);
        return;
    }

    LOGGER_API_DEBUG(tox, "Successfully parsed message");

    pthread_mutex_lock(session->mutex);
    MSICall *call = get_call(session, friend_number);

    if (call == nullptr) {
        if (msg.request.value != REQU_INIT) {
            send_error(tox, friend_number, MSI_E_STRAY_MESSAGE);
            pthread_mutex_unlock(session->mutex);
            return;
        }

        call = new_call(session, friend_number);

        if (call == nullptr) {
            send_error(tox, friend_number, MSI_E_SYSTEM);
            pthread_mutex_unlock(session->mutex);
            return;
        }
    }

    switch (msg.request.value) {
        case REQU_INIT: {
            handle_init(call, &msg);
            break;
        }

        case REQU_PUSH: {
            handle_push(call, &msg);
            break;
        }

        case REQU_POP: {
            handle_pop(call, &msg); /* always kills the call */
            break;
        }
    }

    pthread_mutex_unlock(session->mutex);
}<|MERGE_RESOLUTION|>--- conflicted
+++ resolved
@@ -360,7 +360,6 @@
     dest->request.value = request;
 }
 
-<<<<<<< HEAD
 static int msg_parse_in(Tox *tox, MSIMessage *dest, const uint8_t *data, uint16_t length)
 {
     /* Parse raw data received from socket into MSIMessage struct */
@@ -387,41 +386,6 @@
         }                                                 \
     } while (0)
 
-=======
-static bool check_size(const Logger *log, const uint8_t *bytes, int *constraint, uint8_t size)
-{
-    *constraint -= 2 + size;
-
-    if (*constraint < 1) {
-        LOGGER_ERROR(log, "Read over length!");
-        return false;
-    }
-
-    if (bytes[1] != size) {
-        LOGGER_ERROR(log, "Invalid data size!");
-        return false;
-    }
-
-    return true;
-}
-
-/* Assumes size == 1 */
-static bool check_enum_high(const Logger *log, const uint8_t *bytes, uint8_t enum_high)
-{
-    if (bytes[2] > enum_high) {
-        LOGGER_ERROR(log, "Failed enum high limit!");
-        return false;
-    }
-
-    return true;
-}
-
-
-static int msg_parse_in(const Logger *log, MSIMessage *dest, const uint8_t *data, uint16_t length)
-{
-    /* Parse raw data received from socket into MSIMessage struct */
-
->>>>>>> e8488539
     assert(dest);
 
     if (length == 0 || data[length - 1]) { /* End byte must have value 0 */
@@ -471,13 +435,8 @@
                 break;
             }
 
-<<<<<<< HEAD
             default:
                 LOGGER_API_ERROR(tox, "Invalid id byte");
-=======
-            default: {
-                LOGGER_ERROR(log, "Invalid id byte");
->>>>>>> e8488539
                 return -1;
             }
         }
@@ -744,33 +703,8 @@
     free(call);
     session->calls = nullptr;
 }
-<<<<<<< HEAD
-
-
-=======
-static void on_peer_status(Messenger *m, uint32_t friend_number, uint8_t status, void *data)
-{
-    if (status != 0) {
-        // Friend is online.
-        return;
-    }
-
-    MSISession *session = (MSISession *)data;
-    LOGGER_DEBUG(m->log, "Friend %d is now offline", friend_number);
-
-    pthread_mutex_lock(session->mutex);
-    MSICall *call = get_call(session, friend_number);
-
-    if (call == nullptr) {
-        pthread_mutex_unlock(session->mutex);
-        return;
-    }
-
-    invoke_callback(call, MSI_ON_PEERTIMEOUT); /* Failure is ignored */
-    kill_call(call);
-    pthread_mutex_unlock(session->mutex);
-}
->>>>>>> e8488539
+
+
 static void handle_init(MSICall *call, const MSIMessage *msg)
 {
     assert(call);
@@ -850,12 +784,7 @@
     switch (call->state) {
         case MSI_CALL_ACTIVE: {
             if (call->peer_capabilities != msg->capabilities.value) {
-<<<<<<< HEAD
                 LOGGER_API_INFO(call->session->tox, "Friend is changing capabilities to: %u", msg->capabilities.value);
-=======
-                /* Only act if capabilities changed */
-                LOGGER_INFO(call->session->messenger->log, "Friend is changing capabilities to: %u", msg->capabilities.value);
->>>>>>> e8488539
 
                 call->peer_capabilities = msg->capabilities.value;
 
@@ -883,13 +812,8 @@
 
         case MSI_CALL_INACTIVE: // fall-through
         case MSI_CALL_REQUESTED: {
-<<<<<<< HEAD
             LOGGER_API_WARNING(call->session->tox, "Ignoring invalid push");
-=======
-            /* Pushes during initialization state are ignored */
-            LOGGER_WARNING(call->session->messenger->log, "Ignoring invalid push");
             break;
->>>>>>> e8488539
         }
     }
 

/* SPDX-License-Identifier: GPL-3.0-or-later
 * Copyright © 2016-2018 The TokTok team.
 * Copyright © 2013-2015 Tox project.
 */
#ifdef HAVE_CONFIG_H
#include "config.h"
#endif /* HAVE_CONFIG_H */

#include "msi.h"

<<<<<<< HEAD
=======
#include "../toxcore/tox_private.h"
#include "../toxcore/ccompat.h"
>>>>>>> ee2b733e
#include "../toxcore/tox.h"
#include "../toxcore/logger.h"
#include "../toxcore/util.h"

#include <assert.h>
#include <stdbool.h>
#include <stdlib.h>
#include <string.h>

#define MSI_MAXMSG_SIZE 256

/**
 * Protocol:
 *
 * `|id [1 byte]| |size [1 byte]| |data [$size bytes]| |...{repeat}| |0 {end byte}|`
 */

typedef enum MSIHeaderID {
    ID_REQUEST = 1,
    ID_ERROR,
    ID_CAPABILITIES,
} MSIHeaderID;


typedef enum MSIRequest {
    REQU_INIT,
    REQU_PUSH,
    REQU_POP,
} MSIRequest;


typedef struct MSIHeaderRequest {
    MSIRequest value;
    bool exists;
} MSIHeaderRequest;

typedef struct MSIHeaderError {
    MSIError value;
    bool exists;
} MSIHeaderError;

typedef struct MSIHeaderCapabilities {
    uint8_t value;
    bool exists;
} MSIHeaderCapabilities;


typedef struct MSIMessage {
    MSIHeaderRequest      request;
    MSIHeaderError        error;
    MSIHeaderCapabilities capabilities;
} MSIMessage;


static void msg_init(MSIMessage *dest, MSIRequest request);
static int msg_parse_in(Tox *tox, MSIMessage *dest, const uint8_t *data, uint16_t length);
static uint8_t *msg_parse_header_out(MSIHeaderID id, uint8_t *dest, const void *value, uint8_t value_len,
                                     uint16_t *length);
static int send_message(Tox *tox, uint32_t friend_number, const MSIMessage *msg);
static int send_error(Tox *tox, uint32_t friend_number, MSIError error);
static MSICall *get_call(MSISession *session, uint32_t friend_number);
static MSICall *new_call(MSISession *session, uint32_t friend_number);
static void handle_init(MSICall *call, const MSIMessage *msg);
static void handle_push(MSICall *call, const MSIMessage *msg);
static void handle_pop(MSICall *call, const MSIMessage *msg);
static void handle_msi_packet(Tox *tox, uint32_t friend_number, const uint8_t *data, size_t length2, void *object);

/**
 * Public functions
 */
void msi_register_callback(MSISession *session, msi_action_cb *callback, MSICallbackID id)
{
    if (!session) {
        return;
    }

    pthread_mutex_lock(session->mutex);
    session->callbacks[id] = callback;
    pthread_mutex_unlock(session->mutex);
}

MSISession *msi_new(Tox *tox)
{
    if (tox == nullptr) {
        return nullptr;
    }

    MSISession *retu = (MSISession *)calloc(sizeof(MSISession), 1);

    if (retu == nullptr) {
        LOGGER_API_ERROR(tox, "Allocation failed! Program might misbehave!");
        return nullptr;
    }

    if (create_recursive_mutex(retu->mutex) != 0) {
        LOGGER_API_ERROR(tox, "Failed to init mutex! Program might misbehave");
        free(retu);
        return nullptr;
    }

    retu->tox = tox;

    // register callback
    tox_callback_friend_lossless_packet_per_pktid(tox, handle_msi_packet, PACKET_ID_MSI);

    LOGGER_API_INFO(tox, "New msi session: %p ", (void *)retu);
    return retu;
}

int msi_kill(Tox *tox, MSISession *session, const Logger *log)
{
    if (session == nullptr) {
        LOGGER_API_ERROR(tox, "Tried to terminate non-existing session");
        return -1;
    }

    // UN-register callback
    tox_callback_friend_lossless_packet_per_pktid(tox, nullptr, PACKET_ID_MSI);

    if (pthread_mutex_trylock(session->mutex) != 0) {
        LOGGER_API_ERROR(tox, "Failed to acquire lock on msi mutex");
        return -1;
    }

    if (session->calls) {
        MSIMessage msg;
        msg_init(&msg, REQU_POP);

        MSICall *it = get_call(session, session->calls_head);

        while (it) {
            send_message(session->tox, it->friend_number, &msg);
            MSICall *temp_it = it;
            it = it->next;
            kill_call(temp_it); /* This will eventually free session->calls */
        }
    }

    pthread_mutex_unlock(session->mutex);
    pthread_mutex_destroy(session->mutex);

    LOGGER_API_INFO(tox, "Terminated session: %p", (void *)session);
    free(session);
    return 0;
}

/*
 * return true if friend was offline and the call was canceled
 */
bool check_peer_offline_status(Tox *tox, MSISession *session, uint32_t friend_number)
{
    if (!tox) {
        return false;
    }

    if (!session) {
        return false;
    }

    TOX_ERR_FRIEND_QUERY f_con_query_error;
    TOX_CONNECTION f_conn_status = tox_friend_get_connection_status(tox, friend_number, &f_con_query_error);

    if (f_conn_status == TOX_CONNECTION_NONE) {
        /* Friend is now offline */
        LOGGER_API_DEBUG(tox, "Friend %d is now offline", friend_number);

        pthread_mutex_lock(session->mutex);
        MSICall *call = get_call(session, friend_number);

        if (call == nullptr) {
            pthread_mutex_unlock(session->mutex);
            return true;
        }

        invoke_callback(call, MSI_ON_PEERTIMEOUT); /* Failure is ignored */
        kill_call(call);
        pthread_mutex_unlock(session->mutex);
        return true;
    }

    return false;
}

int msi_invite(MSISession *session, MSICall **call, uint32_t friend_number, uint8_t capabilities)
{
    if (!session) {
        return -1;
    }

    LOGGER_API_INFO(session->tox, "Session: %p Inviting friend: %u", (void *)session, friend_number);

    if (pthread_mutex_trylock(session->mutex) != 0) {
        LOGGER_API_ERROR(session->tox, "Failed to acquire lock on msi mutex");
        return -1;
    }

    if (get_call(session, friend_number) != nullptr) {
        LOGGER_API_ERROR(session->tox, "Already in a call");
        pthread_mutex_unlock(session->mutex);
        return -1;
    }

    MSICall *temp = new_call(session, friend_number);

    if (temp == nullptr) {
        pthread_mutex_unlock(session->mutex);
        return -1;
    }

    temp->self_capabilities = capabilities;

    MSIMessage msg;
    msg_init(&msg, REQU_INIT);

    msg.capabilities.exists = true;
    msg.capabilities.value = capabilities;

    send_message(temp->session->tox, temp->friend_number, &msg);

    temp->state = MSI_CALL_REQUESTING;

    *call = temp;

    LOGGER_API_INFO(session->tox, "Invite sent");
    pthread_mutex_unlock(session->mutex);
    return 0;
}

int msi_hangup(MSICall *call)
{
    if (!call) {
        return -1;
    }

    if (!call->session) {
        return -1;
    }

    MSISession *session = call->session;

    LOGGER_API_INFO(session->tox, "Session: %p Hanging up call with friend: %u", (void *)call->session,
                     call->friend_number);

    if (pthread_mutex_trylock(session->mutex) != 0) {
        // LOGGER_API_ERROR(session->tox, "Failed to acquire lock on msi mutex");
        return -1;
    }

    if (call->state == MSI_CALL_INACTIVE) {
        // LOGGER_API_ERROR(session->tox, "Call is in invalid state!");
        pthread_mutex_unlock(session->mutex);
        return -1;
    }

    MSIMessage msg;
    msg_init(&msg, REQU_POP);

    send_message(session->tox, call->friend_number, &msg);

    kill_call(call);
    pthread_mutex_unlock(session->mutex);
    return 0;
}

int msi_answer(MSICall *call, uint8_t capabilities)
{
    if (!call || !call->session) {
        return -1;
    }

    MSISession *session = call->session;

    LOGGER_API_INFO(session->tox, "Session: %p Answering call from: %u", (void *)call->session,
                     call->friend_number);

    if (pthread_mutex_trylock(session->mutex) != 0) {
        LOGGER_API_ERROR(session->tox, "Failed to acquire lock on msi mutex");
        return -1;
    }

    if (call->state != MSI_CALL_REQUESTED) {
        /* Though sending in invalid state will not cause anything weird
         * Its better to not do it like a maniac */
        LOGGER_API_ERROR(session->tox, "Call is in invalid state!");
        pthread_mutex_unlock(session->mutex);
        return -1;
    }

    call->self_capabilities = capabilities;

    MSIMessage msg;
    msg_init(&msg, REQU_PUSH);

    msg.capabilities.exists = true;
    msg.capabilities.value = capabilities;

    send_message(session->tox, call->friend_number, &msg);

    call->state = MSI_CALL_ACTIVE;
    pthread_mutex_unlock(session->mutex);

    return 0;
}

int msi_change_capabilities(MSICall *call, uint8_t capabilities)
{
    if (!call || !call->session) {
        return -1;
    }

    MSISession *session = call->session;

    LOGGER_API_INFO(session->tox, "Session: %p Trying to change capabilities to friend %u", (void *)call->session,
                     call->friend_number);

    if (pthread_mutex_trylock(session->mutex) != 0) {
        LOGGER_API_ERROR(session->tox, "Failed to acquire lock on msi mutex");
        return -1;
    }

    if (call->state != MSI_CALL_ACTIVE) {
        LOGGER_API_ERROR(session->tox, "Call is in invalid state!");
        pthread_mutex_unlock(session->mutex);
        return -1;
    }

    call->self_capabilities = capabilities;

    MSIMessage msg;
    msg_init(&msg, REQU_PUSH);

    msg.capabilities.exists = true;
    msg.capabilities.value = capabilities;

    send_message(call->session->tox, call->friend_number, &msg);

    pthread_mutex_unlock(session->mutex);
    return 0;
}


/**
 * Private functions
 */
static void msg_init(MSIMessage *dest, MSIRequest request)
{
    memset(dest, 0, sizeof(*dest));
    dest->request.exists = true;
    dest->request.value = request;
}

static bool check_size(Tox *tox, const uint8_t *bytes, int *constraint, uint8_t size)
{
    *constraint -= 2 + size;

    if (*constraint < 1) {
        LOGGER_API_ERROR(tox, "Read over length!");
        return false;
    }

    if (bytes[1] != size) {
        LOGGER_API_ERROR(tox, "Invalid data size!");
        return false;
    }

    return true;
}

/* Assumes size == 1 */
static bool check_enum_high(Tox *tox, const uint8_t *bytes, uint8_t enum_high)
{
    if (bytes[2] > enum_high) {
        LOGGER_API_ERROR(tox, "Failed enum high limit!");
        return false;
    }

    return true;
}

static int msg_parse_in(Tox *tox, MSIMessage *dest, const uint8_t *data, uint16_t length)
{
    /* Parse raw data received from socket into MSIMessage struct */
    assert(dest);

    if (length == 0 || data[length - 1]) { /* End byte must have value 0 */
        LOGGER_API_ERROR(tox, "Invalid end byte");
        return -1;
    }

    memset(dest, 0, sizeof(*dest));

    const uint8_t *it = data;
    int size_constraint = length;

    while (*it) {/* until end byte is hit */
        switch (*it) {
            case ID_REQUEST: {
                LOGGER_API_INFO(tox, "got:ID_REQUEST");
                if (!check_size(tox, it, &size_constraint, 1) ||
                        !check_enum_high(tox, it, REQU_POP)) {
                    return -1;
                }

                dest->request.value = (MSIRequest)it[2];
                dest->request.exists = true;
                it += 3;
                break;
            }

            case ID_ERROR: {
                LOGGER_API_INFO(tox, "got:ID_ERROR");
                if (!check_size(tox, it, &size_constraint, 1) ||
                        !check_enum_high(tox, it, MSI_E_UNDISCLOSED)) {
                    return -1;
                }

                dest->error.value = (MSIError)it[2];
                dest->error.exists = true;
                it += 3;
                break;
            }

            case ID_CAPABILITIES: {
                LOGGER_API_INFO(tox, "got:ID_CAPABILITIES");
                if (!check_size(tox, it, &size_constraint, 1)) {
                    return -1;
                }

                dest->capabilities.value = it[2];
                dest->capabilities.exists = true;
                it += 3;
                break;
            }

            default: {
                LOGGER_API_ERROR(tox, "Invalid id byte");
                return -1;
            }
        }
    }

    if (dest->request.exists == false) {
        LOGGER_API_ERROR(tox, "Invalid request field!");
        return -1;
    }

    return 0;
}

static uint8_t *msg_parse_header_out(MSIHeaderID id, uint8_t *dest, const void *value, uint8_t value_len,
                                     uint16_t *length)
{
    /* Parse a single header for sending */
    assert(dest);
    assert(value);
    assert(value_len);

    *dest = id;
    ++dest;
    *dest = value_len;
    ++dest;

    memcpy(dest, value, value_len);

    *length += (2 + value_len);

    return dest + value_len; /* Set to next position ready to be written */
}

/* Send an msi packet.
 *
 *  return 1 on success
 *  return 0 on failure
 */
static int m_msi_packet(Tox *tox, int32_t friendnumber, const uint8_t *data, uint16_t length)
{
    // TODO(Zoff): make this better later! -------------------
    /* we need to prepend 1 byte (packet id) to data
     * do this without calloc, memcpy and free in the future
     */
    size_t length_new = length + 1;
    uint8_t *data_new = (uint8_t *)calloc(length_new, sizeof(uint8_t));

    if (!data_new) {
        return 0;
    }

    data_new[0] = PACKET_ID_MSI;

    if (length != 0) {
        memcpy(data_new + 1, data, length);
    }

    TOX_ERR_FRIEND_CUSTOM_PACKET error;
    bool res1 = tox_friend_send_lossless_packet(tox, friendnumber, data_new, length_new, &error);
    LOGGER_API_INFO(tox, "tox_friend_send_lossless_packet:fnum=%d res1=%d error=%d", friendnumber, res1, error);

    free(data_new);

    if (error == TOX_ERR_FRIEND_CUSTOM_PACKET_OK) {
        return 1;
    }

    return 0;
}

static int send_message(Tox *tox, uint32_t friend_number, const MSIMessage *msg)
{
    assert(tox);

    /* Parse and send message */

    uint8_t parsed[MSI_MAXMSG_SIZE];

    uint8_t *it = parsed;
    uint16_t size = 0;

    if (msg->request.exists) {
        uint8_t cast = msg->request.value;
        it = msg_parse_header_out(ID_REQUEST, it, &cast,
                                  sizeof(cast), &size);
    } else {
        LOGGER_API_INFO(tox, "Must have request field");
        return -1;
    }

    if (msg->error.exists) {
        uint8_t cast = msg->error.value;
        it = msg_parse_header_out(ID_ERROR, it, &cast,
                                  sizeof(cast), &size);
    }

    if (msg->capabilities.exists) {
        it = msg_parse_header_out(ID_CAPABILITIES, it, &msg->capabilities.value,
                                  sizeof(msg->capabilities.value), &size);
    }

    if (it == parsed) {
        LOGGER_API_WARNING(tox, "Parsing message failed; empty message");
        return -1;
    }

    *it = 0;
    ++size;

    if (m_msi_packet(tox, friend_number, parsed, size)) {
        LOGGER_API_INFO(tox, "Sent message:fnum=%d", friend_number);
        return 0;
    }

    return -1;
}

static int send_error(Tox *tox, uint32_t friend_number, MSIError error)
{
    assert(tox);

    /* Send error message */

    LOGGER_API_INFO(tox, "Sending error: %d to friend: %d", error, friend_number);

    MSIMessage msg;
    msg_init(&msg, REQU_POP);

    msg.error.exists = true;
    msg.error.value = error;

    send_message(tox, friend_number, &msg);
    return 0;
}

int invoke_callback(MSICall *call, MSICallbackID cb)
{
    assert(call);

    if (call->session->callbacks[cb]) {
        LOGGER_API_INFO(call->session->tox, "Invoking callback function: %d", cb);

        if (call->session->callbacks[cb](call->session->av, call) != 0) {
            LOGGER_API_WARNING(call->session->tox,
                               "Callback state handling failed, sending error");
            goto FAILURE;
        }

        return 0;
    }

FAILURE:
    /* If no callback present or error happened while handling,
     * an error message will be sent to friend
     */

    if (call->error == MSI_E_NONE) {
        call->error = MSI_E_HANDLE;
    }

    return -1;
}

static MSICall *get_call(MSISession *session, uint32_t friend_number)
{
    assert(session);

    if (session->calls == nullptr || session->calls_tail < friend_number) {
        return nullptr;
    }

    return session->calls[friend_number];
}

static MSICall *new_call(MSISession *session, uint32_t friend_number)
{
    assert(session);

    LOGGER_API_INFO(session->tox, "new call:fnum=%d", friend_number);

    MSICall *rc = (MSICall *)calloc(1, sizeof(MSICall));

    if (rc == nullptr) {
        return nullptr;
    }

    rc->session = session;
    rc->friend_number = friend_number;

    if (session->calls == nullptr) { /* Creating */
        // TODO: this is totally broken
        session->calls = (MSICall **)calloc(friend_number + 1, sizeof(MSICall *));
        // TODO: this is totally broken


        if (session->calls == nullptr) {
            free(rc);
            return nullptr;
        }

        LOGGER_API_INFO(session->tox, "Creating:fnum=%d", friend_number);

        session->calls_tail = friend_number;
        session->calls_head = friend_number;

        LOGGER_API_INFO(session->tox, "Creating:fnum=%d h=%d t=%d bytes=%d",
                    friend_number,
                    session->calls_head,
                    session->calls_tail,
                    (int)((friend_number + 1) * sizeof(MSICall *)));

    } else if (friend_number > session->calls_tail) { /* Appending */
        // TODO: this is totally broken
        MSICall **tmp = (MSICall **)realloc(session->calls, sizeof(MSICall *) * (friend_number + 1));
        // TODO: this is totally broken

        if (tmp == nullptr) {
            free(rc);
            return nullptr;
        }

        session->calls = tmp;

        /* Set fields in between to null */
        for (uint32_t i = session->calls_tail + 1; i < friend_number; ++i) {
            session->calls[i] = nullptr;
        }

        LOGGER_API_INFO(session->tox, "Appending:fnum=%d", friend_number);

        rc->prev = session->calls[session->calls_tail];
        session->calls[session->calls_tail]->next = rc;

        session->calls_tail = friend_number;

        LOGGER_API_INFO(session->tox, "Appending:fnum=%d h=%d t=%d bytes=%d",
                    friend_number,
                    session->calls_head,
                    session->calls_tail,
                    (int)(sizeof(MSICall *) * (friend_number + 1)));        
        
    } else if (session->calls_head > friend_number) { /* Inserting at front */
        rc->next = session->calls[session->calls_head];

        LOGGER_API_INFO(session->tox, "Inserting at front:fnum=%d", friend_number);

        session->calls[session->calls_head]->prev = rc;
        session->calls_head = friend_number;

        LOGGER_API_INFO(session->tox, "Inserting at front:fnum=%d h=%d t=%d", friend_number, session->calls_head, session->calls_tail);        
    } else { /* right in the middle somewhere */
        // find the previous entry
        MSICall *found_prev_entry = nullptr;
        for (uint32_t i=session->calls_head;i<=session->calls_tail;i++)
        {
            if (session->calls[i])
            {
                if (i < friend_number)
                {
                    found_prev_entry = session->calls[i];
                }
                else
                {
                    break;
                }
            }
        }

        // find the next entry
        MSICall *found_next_entry = nullptr;
        for (uint32_t i=session->calls_head;i<=session->calls_tail;i++)
        {
            if (session->calls[i])
            {
                if (i > friend_number)
                {
                    found_next_entry = session->calls[i];
                    break;
                }
            }
        }

        // set chain-links correctly
        rc->prev = found_prev_entry;
        found_prev_entry->next = rc;
        //
        rc->next = found_next_entry;
        found_next_entry->prev = rc;

    }

    session->calls[friend_number] = rc;
    return rc;
}

void kill_call(MSICall *call)
{
    /* Assume that session mutex is locked */
    if (call == nullptr) {
        return;
    }

    MSISession *session = call->session;

    LOGGER_API_INFO(session->tox, "Killing call: %p", (void *)call);

    MSICall *prev = call->prev;
    MSICall *next = call->next;

    if (prev) {
        prev->next = next;
    } else if (next) {
        session->calls_head = next->friend_number;
    } else {
        goto CLEAR_CONTAINER;
    }

    if (next) {
        next->prev = prev;
    } else if (prev) {
        session->calls_tail = prev->friend_number;
    } else {
        goto CLEAR_CONTAINER;
    }

    session->calls[call->friend_number] = nullptr;
    free(call);
    return;

CLEAR_CONTAINER:
    session->calls_head = 0;
    session->calls_tail = 0;
    free(session->calls);
    free(call);
    session->calls = nullptr;
}


/*
 * INIT -> friend sent a message to us, and wants to initiate a call (e.g. friend is trying to call us)
 */
static void handle_init(MSICall *call, const MSIMessage *msg)
{
    assert(call);
    LOGGER_API_INFO(call->session->tox,
                     "Session: %p Handling 'init' friend: %d", (void *)call->session, call->friend_number);

    if (!msg->capabilities.exists) {
        LOGGER_API_WARNING(call->session->tox, "Session: %p Invalid capabilities on 'init'", (void *)call->session);
        call->error = MSI_E_INVALID_MESSAGE;
        goto FAILURE;
    }

    switch (call->state) {
        case MSI_CALL_INACTIVE: {
            /* Call requested */
            LOGGER_API_INFO(call->session->tox,"MSI_CALL_INACTIVE");
            call->peer_capabilities = msg->capabilities.value;
            call->state = MSI_CALL_REQUESTED;

            if (invoke_callback(call, MSI_ON_INVITE) == -1) {
                goto FAILURE;
            }
        }
        break;

        case MSI_CALL_REQUESTING: {
            /* Call starting */
            LOGGER_API_INFO(call->session->tox,"MSI_CALL_REQUESTING:Friend sent an invite, but we are waiting for an call answer to our call");

            /* if 2 friends call each other at the same time */
#if 1
            call->peer_capabilities = msg->capabilities.value;
            call->state = MSI_CALL_ACTIVE;

            if (invoke_callback(call, MSI_ON_START) == -1) {
                goto FAILURE;
            }

            // send the correct answer to the other friend
            MSIMessage out_msg;
            msg_init(&out_msg, REQU_PUSH);
            out_msg.capabilities.exists = true;
            out_msg.capabilities.value = call->self_capabilities;
            send_message(call->session->tox, call->friend_number, &out_msg);
#endif
        }
        break;

        case MSI_CALL_ACTIVE: {
            /* If peer sent init while the call is already
             * active it's probable that he is trying to
             * re-call us while the call is not terminated
             * on our side. We can assume that in this case
             * we can automatically answer the re-call.
             */

            LOGGER_API_INFO(call->session->tox, "MSI_CALL_ACTIVE:Friend is recalling us");

            MSIMessage out_msg;
            msg_init(&out_msg, REQU_PUSH);

            out_msg.capabilities.exists = true;
            out_msg.capabilities.value = call->self_capabilities;

            send_message(call->session->tox, call->friend_number, &out_msg);

            /* If peer changed capabilities during re-call they will
             * be handled accordingly during the next step
             */
        }
        break;

        case MSI_CALL_REQUESTED: {
            LOGGER_API_WARNING(call->session->tox, "MSI_CALL_REQUESTED:Session: %p Invalid state on 'init'", (void *)call->session);
            call->error = MSI_E_INVALID_STATE;
            goto FAILURE;
        }
    }

    return;
FAILURE:
    send_error(call->session->tox, call->friend_number, call->error);
    kill_call(call);
}

/*
 * PUSH -> friend sent a message to us (friend is sending some info, or answering our request to call him)
 */
static void handle_push(MSICall *call, const MSIMessage *msg)
{
    assert(call);

    LOGGER_API_INFO(call->session->tox, "Session: %p Handling 'push' friend: %d", (void *)call->session,
                     call->friend_number);

    if (!msg->capabilities.exists) {
        LOGGER_API_WARNING(call->session->tox, "Session: %p Invalid capabilities on 'push'", (void *)call->session);
        call->error = MSI_E_INVALID_MESSAGE;
        goto FAILURE;
    }

    switch (call->state) {
        case MSI_CALL_ACTIVE: {
            /* Only act if capabilities changed */
            if (call->peer_capabilities != msg->capabilities.value) {
                LOGGER_API_INFO(call->session->tox, "MSI_CALL_ACTIVE:Friend is changing capabilities to: %u", msg->capabilities.value);

                call->peer_capabilities = msg->capabilities.value;

                if (invoke_callback(call, MSI_ON_CAPABILITIES) == -1) {
                    goto FAILURE;
                }
            }
        }
        break;

        case MSI_CALL_REQUESTING: {
            LOGGER_API_INFO(call->session->tox, "MSI_CALL_REQUESTING:Friend answered our call");

            /* Call started */
            call->peer_capabilities = msg->capabilities.value;
            call->state = MSI_CALL_ACTIVE;

            if (invoke_callback(call, MSI_ON_START) == -1) {
                goto FAILURE;
            }
        }
        break;

        /* Pushes during initialization state are ignored */
        case MSI_CALL_INACTIVE: {
            LOGGER_API_WARNING(call->session->tox, "MSI_CALL_INACTIVE:Ignoring invalid push");
        }
        break;

        case MSI_CALL_REQUESTED: {
            LOGGER_API_WARNING(call->session->tox, "MSI_CALL_REQUESTED:Ignoring invalid push");
        }
        break;
    }

    return;

FAILURE:
    send_error(call->session->tox, call->friend_number, call->error);
    kill_call(call);
}

static void handle_pop(MSICall *call, const MSIMessage *msg)
{
    assert(call);

    LOGGER_API_INFO(call->session->tox, "Session: %p Handling 'pop', friend id: %d", (void *)call->session,
                     call->friend_number);

    /* callback errors are ignored */

    if (msg->error.exists) {
        LOGGER_API_WARNING(call->session->tox, "Friend detected an error: %d", msg->error.value);
        call->error = msg->error.value;
        invoke_callback(call, MSI_ON_ERROR);
    } else {
        switch (call->state) {
            case MSI_CALL_INACTIVE: {
                LOGGER_API_ERROR(call->session->tox, "MSI_CALL_INACTIVE:Handling what should be impossible case");
                abort();
            }

            case MSI_CALL_ACTIVE: {
                /* Hangup */
                LOGGER_API_INFO(call->session->tox, "MSI_CALL_ACTIVE:Friend hung up on us");
                invoke_callback(call, MSI_ON_END);
            }
            break;

            case MSI_CALL_REQUESTING: {
                /* Reject */
                LOGGER_API_INFO(call->session->tox, "MSI_CALL_REQUESTING:Friend rejected our call");
                invoke_callback(call, MSI_ON_END);
            }
            break;

            case MSI_CALL_REQUESTED: {
                /* Cancel */
                LOGGER_API_INFO(call->session->tox, "MSI_CALL_REQUESTED:Friend canceled call invite");
                invoke_callback(call, MSI_ON_END);
            }
            break;
        }
    }

    kill_call(call);
}

/* !!hack!! */
MSISession *tox_av_msi_get(void *av);

static void handle_msi_packet(Tox *tox, uint32_t friend_number, const uint8_t *data, size_t length2, void *object)
{
    if (length2 < 2) {
        // we need more than the ID byte for MSI messages
        return;
    }

    // Zoff: is this correct?
    uint16_t length = (uint16_t)(length2 - 1);

    // Zoff: do not show the first byte, its always "PACKET_ID_MSI"
    const uint8_t *data_strip_id_byte = (const uint8_t *)(data + 1);

    LOGGER_API_INFO(tox, "Got msi message:fnum=%d", friend_number);

<<<<<<< HEAD
    void *toxav = NULL;
    tox_get_av_object(tox, (void **)(&toxav));

    if (!toxav) {
=======
    void *toxav = (void *)tox_get_av_object(tox);

    if (toxav == nullptr) {
>>>>>>> ee2b733e
        return;
    }

    MSISession *session = tox_av_msi_get(toxav);

    if (!session) {
        return;
    }

    MSIMessage msg;

    if (msg_parse_in(session->tox, &msg, data_strip_id_byte, length) == -1) {
        LOGGER_API_WARNING(tox, "Error parsing message");
        send_error(tox, friend_number, MSI_E_INVALID_MESSAGE);
        return;
    }

    LOGGER_API_INFO(tox, "Successfully parsed message:msg.request.value=%d", (int)msg.request.value);

    pthread_mutex_lock(session->mutex);
    MSICall *call = get_call(session, friend_number);

    if (call == nullptr) {
        if (msg.request.value != REQU_INIT) {
            // send_error(tox, friend_number, MSI_E_STRAY_MESSAGE); // MSI_E_STRAY_MESSAGE is never handled anywhere, so dont send it
            pthread_mutex_unlock(session->mutex);
            return;
        }

        call = new_call(session, friend_number);

        if (call == nullptr) {
            send_error(tox, friend_number, MSI_E_SYSTEM);
            pthread_mutex_unlock(session->mutex);
            return;
        }
    }

    switch (msg.request.value) {
        case REQU_INIT:
            handle_init(call, &msg);
            break;

        case REQU_PUSH:
            handle_push(call, &msg);
            break;

        case REQU_POP:
            handle_pop(call, &msg); /* always kills the call */
            break;
    }

    pthread_mutex_unlock(session->mutex);
}<|MERGE_RESOLUTION|>--- conflicted
+++ resolved
@@ -8,11 +8,8 @@
 
 #include "msi.h"
 
-<<<<<<< HEAD
-=======
 #include "../toxcore/tox_private.h"
 #include "../toxcore/ccompat.h"
->>>>>>> ee2b733e
 #include "../toxcore/tox.h"
 #include "../toxcore/logger.h"
 #include "../toxcore/util.h"
@@ -1002,16 +999,9 @@
 
     LOGGER_API_INFO(tox, "Got msi message:fnum=%d", friend_number);
 
-<<<<<<< HEAD
-    void *toxav = NULL;
-    tox_get_av_object(tox, (void **)(&toxav));
-
-    if (!toxav) {
-=======
     void *toxav = (void *)tox_get_av_object(tox);
 
     if (toxav == nullptr) {
->>>>>>> ee2b733e
         return;
     }
 

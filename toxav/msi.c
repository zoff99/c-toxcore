/**  toxmsi.c
 *
 *   Copyright (C) 2013 Tox project All Rights Reserved.
 *
 *   This file is part of Tox.
 *
 *   Tox is free software: you can redistribute it and/or modify
 *   it under the terms of the GNU General Public License as published by
 *   the Free Software Foundation, either version 3 of the License, or
 *   (at your option) any later version.
 *
 *   Tox is distributed in the hope that it will be useful,
 *   but WITHOUT ANY WARRANTY; without even the implied warranty of
 *   MERCHANTABILITY or FITNESS FOR A PARTICULAR PURPOSE.  See the
 *   GNU General Public License for more details.
 *
 *   You should have received a copy of the GNU General Public License
 *   along with Tox. If not, see <http://www.gnu.org/licenses/>.
 *
 */


#ifdef HAVE_CONFIG_H
#include "config.h"
#endif /* HAVE_CONFIG_H */

#include "../toxcore/logger.h"
#include "../toxcore/util.h"

#include "msi.h"
#include "event.h"


#include <unistd.h>
#include <string.h>
#include <stdlib.h>
#include <stdbool.h>

#define same(x, y) strcmp((const char*) x, (const char*) y) == 0

#define MSI_MAXMSG_SIZE 1024

#define TYPE_REQUEST 1
#define TYPE_RESPONSE 2

unsigned char *VERSION_STRING = (unsigned char *)"0.3.1";
#define VERSION_STRLEN 5

#define CT_AUDIO_HEADER_VALUE "AUDIO"
#define CT_VIDEO_HEADER_VALUE "VIDEO"


/* Define default timeout for a request.
 * There is no behavior specified by the msi on what will
 * client do on timeout, but to call timeout callback.
 */
#define m_deftout 10000 /* in milliseconds */

/**
 * Protocol:
 *
 * | desc. ( 1 byte ) | length ( 2 bytes ) | value ( length bytes ) |
 *
 * ie.
 *
 * | 0x1 | 0x0 0x7 | "version"
 *
 * Means: it's field value with length of 7 bytes and value of "version"
 * It's similar to amp protocol
 */


#define GENERIC_HEADER(header) \
typedef struct _MSIHeader##header { \
uint8_t* header_value; \
uint16_t size; \
} MSIHeader##header;


GENERIC_HEADER ( Version )
GENERIC_HEADER ( Request )
GENERIC_HEADER ( Response )
GENERIC_HEADER ( CallType )
GENERIC_HEADER ( CallId )
GENERIC_HEADER ( Info )
GENERIC_HEADER ( Reason )


/**
 * @brief This is the message structure. It contains all of the headers and
 *        destination/source of the message stored in friend_id.
 *
 */
typedef struct _MSIMessage {

    MSIHeaderVersion   version;
    MSIHeaderRequest   request;
    MSIHeaderResponse  response;
    MSIHeaderCallType  calltype;
    MSIHeaderInfo      info;
    MSIHeaderReason    reason;
    MSIHeaderCallId    callid;

    struct _MSIMessage *next;

    int friend_id;

} MSIMessage;


static struct _Callbacks {
    MSICallback function;
    void *data;
} callbacks[11] = {{0}};

inline__ void invoke_callback(int32_t call_index, MSICallbackID id)
{
    if ( callbacks[id].function ) {
        LOGGER_DEBUG("Invoking callback function: %d", id);
        callbacks[id].function ( call_index, callbacks[id].data );
    }
}

/*static MSICallback callbacks[10] = {0};*/


/* define strings for the identifiers */
#define VERSION_FIELD      "Version"
#define REQUEST_FIELD      "Request"
#define RESPONSE_FIELD     "Response"
#define INFO_FIELD         "INFO"
#define REASON_FIELD       "Reason"
#define CALLTYPE_FIELD     "Call-type"
#define CALLID_FIELD       "Call-id"

/* protocol descriptors */
#define end_byte    0x0
#define field_byte  0x1
#define value_byte  0x2


typedef enum {
    invite,
    start,
    cancel,
    reject,
    end,

} MSIRequest;


/**
 * @brief Get string value for request.
 *
 * @param request The request.
 * @return const uint8_t* The string
 */
static inline__ const uint8_t *stringify_request ( MSIRequest request )
{
    static const uint8_t *strings[] = {
        ( uint8_t *) "INVITE",
        ( uint8_t *) "START",
        ( uint8_t *) "CANCEL",
        ( uint8_t *) "REJECT",
        ( uint8_t *) "END"
    };

    return strings[request];
}


typedef enum {
    ringing,
    starting,
    ending,
    error

} MSIResponse;


/**
 * @brief Get string value for response.
 *
 * @param response The response.
 * @return const uint8_t* The string
 */
static inline__ const uint8_t *stringify_response ( MSIResponse response )
{
    static const uint8_t *strings[] = {
        ( uint8_t *) "ringing",
        ( uint8_t *) "starting",
        ( uint8_t *) "ending",
        ( uint8_t *) "error"
    };

    return strings[response];
}



/**
 * @brief Parse raw 'data' received from socket into MSIMessage struct.
 *        Every message has to have end value of 'end_byte' or _undefined_ behavior
 *        occures. The best practice is to check the end of the message at the handle_packet.
 *
 * @param msg Container.
 * @param data The data.
 * @return int
 * @retval -1 Error occurred.
 * @retval 0 Success.
 */
int parse_raw_data ( MSIMessage *msg, const uint8_t *data, uint16_t length )
{

#define ON_HEADER(iterator, size_con, header, descriptor, type_size_const) \
( memcmp(iterator, descriptor, type_size_const) == 0){ /* Okay */ \
iterator += type_size_const; /* Set iterator at begining of value part */ \
if ( *iterator != value_byte || size_con <= type_size_const) { return -1; } size_con -= type_size_const; \
iterator ++; if(size_con <= 3) {return -1;} size_con -= 3; \
uint16_t _value_size; memcpy(&_value_size, iterator, sizeof(_value_size)); _value_size = ntohs(_value_size);\
if(size_con < _value_size) { return -1; } size_con -= _value_size; \
if ( !(header.header_value = calloc(sizeof(uint8_t), _value_size)) ) \
LOGGER_ERROR("Allocation failed! Program might misbehave!"); \
header.size = _value_size; \
memcpy(header.header_value, iterator + 2, _value_size);\
iterator = iterator + 2 + _value_size; /* set iterator at new header or end_byte */ }

    if ( msg == NULL ) {
        LOGGER_ERROR("Could not parse message: no storage!");
        return -1;
    }

    if ( data[length - 1] ) /* End byte must have value 0 */
        return -1;

    const uint8_t *_it = data;
    uint16_t size_max = length;

    while ( *_it ) {/* until end_byte is hit */

        uint16_t itedlen = (_it - data) + 2;

        if ( *_it == field_byte && itedlen < length ) {

            uint16_t _size;
            memcpy(&_size, _it + 1, sizeof(_size));
            _size = ntohs(_size);

            if ( itedlen + _size > length ) return -1;

            _it += 3; /* place it at the field value beginning */
            size_max -= 3;

            switch ( _size ) { /* Compare the size of the hardcoded values ( very convenient ) */

                case 4: { /* INFO header */
                    if ON_HEADER ( _it, size_max, msg->info, INFO_FIELD, 4 )
                    }
                break;

                case 6: { /* Reason header */
                    if ON_HEADER ( _it, size_max, msg->reason, REASON_FIELD, 6 )
                    }
                break;

                case 7: { /* Version, Request, Call-id headers */
                    if ON_HEADER ( _it, size_max, msg->version, VERSION_FIELD, 7 )
                        else if ON_HEADER ( _it, size_max, msg->request, REQUEST_FIELD, 7 )
                            else if ON_HEADER ( _it, size_max, msg->callid, CALLID_FIELD, 7 )
                            }
                break;

                case 8: { /* Response header */
                    if ON_HEADER ( _it, size_max, msg->response, RESPONSE_FIELD, 8 )
                    }
                break;

                case 9: { /* Call-type header */
                    if ON_HEADER ( _it, size_max, msg->calltype, CALLTYPE_FIELD, 9 )
                    }
                break;

                default:
                    LOGGER_ERROR("Unkown field value");
                    return -1;
            }
        } else {
            LOGGER_ERROR("Invalid field byte or field size too large");
            return -1;
        }

        /* If it's anything else return failure as the message is invalid */

    }

    return 0;
}


#define ALLOCATE_HEADER( var, mheader_value, t_size) \
if (!(var.header_value = calloc(sizeof *mheader_value, t_size))) \
{ LOGGER_WARNING("Header allocation failed! Program might misbehave!"); } \
else { memcpy(var.header_value, mheader_value, t_size); \
var.size = t_size; }


/**
 * @brief Speaks for it self.
 *
 * @param msg The message.
 * @return void
 */
void free_message ( MSIMessage *msg )
{
    if ( msg == NULL ) {
        LOGGER_WARNING("Tried to free empty message");
        return;
    }

    free ( msg->calltype.header_value );
    free ( msg->request.header_value );
    free ( msg->response.header_value );
    free ( msg->version.header_value );
    free ( msg->info.header_value );
    free ( msg->reason.header_value );
    free ( msg->callid.header_value );

    free ( msg );
}


/**
 * @brief Create the message.
 *
 * @param type Request or response.
 * @param type_id Type of request/response.
 * @return MSIMessage* Created message.
 * @retval NULL Error occurred.
 */
MSIMessage *msi_new_message ( uint8_t type, const uint8_t *type_id )
{
    MSIMessage *_retu = calloc ( sizeof ( MSIMessage ), 1 );

    if ( _retu == NULL ) {
        LOGGER_WARNING("Allocation failed! Program might misbehave!");
        return NULL;
    }

    if ( type == TYPE_REQUEST ) {
        ALLOCATE_HEADER ( _retu->request, type_id, strlen ( (const char *)type_id ) )

    } else if ( type == TYPE_RESPONSE ) {
        ALLOCATE_HEADER ( _retu->response, type_id, strlen ( (const char *)type_id ) )

    } else {
        free_message ( _retu );
        return NULL;
    }

    ALLOCATE_HEADER ( _retu->version, VERSION_STRING, strlen ( (const char *)VERSION_STRING ) )

    return _retu;
}


/**
 * @brief Parse data from handle_packet.
 *
 * @param data The data.
 * @return MSIMessage* Parsed message.
 * @retval NULL Error occurred.
 */
MSIMessage *parse_message ( const uint8_t *data, uint16_t length )
{
    if ( data == NULL ) {
        LOGGER_WARNING("Tried to parse empty message!");
        return NULL;
    }

    MSIMessage *_retu = calloc ( sizeof ( MSIMessage ), 1 );

    if ( _retu == NULL ) {
        LOGGER_WARNING("Allocation failed! Program might misbehave!");
        return NULL;
    }

    memset ( _retu, 0, sizeof ( MSIMessage ) );

    if ( parse_raw_data ( _retu, data, length ) == -1 ) {

        free_message ( _retu );
        return NULL;
    }

    if ( !_retu->version.header_value || VERSION_STRLEN != _retu->version.size ||
            memcmp ( _retu->version.header_value, VERSION_STRING, VERSION_STRLEN ) != 0 ) {

        free_message ( _retu );
        return NULL;
    }

    return _retu;
}


/**
 * @brief Speaks for it self.
 *
 * @param dest Container.
 * @param header_field Field.
 * @param header_value Field value.
 * @param value_len Length of field value.
 * @param length Pointer to container length.
 * @return uint8_t* Iterated container.
 */
uint8_t *append_header_to_string (
    uint8_t *dest,
    const uint8_t *header_field,
    const uint8_t *header_value,
    uint16_t value_len,
    uint16_t *length )
{
    if ( dest == NULL ) {
        LOGGER_ERROR("No destination space!");
        return NULL;
    }

    if (header_value == NULL) {
        LOGGER_ERROR("Empty header value");
        return NULL;
    }

    if ( header_field == NULL ) {
        LOGGER_ERROR("Empty header field");
        return NULL;
    }


    const uint8_t *_hvit = header_value;
    uint16_t _total = 6 + value_len; /* 6 is known plus header value len + field len*/

    *dest = field_byte; /* Set the first byte */

    uint8_t *_getback_byte = dest + 1; /* remember the byte we were on */
    dest += 3; /* swith to 4th byte where field value starts */

    /* Now set the field value and calculate it's length */
    uint16_t _i = 0;

    for ( ; header_field[_i]; ++_i ) {
        *dest = header_field[_i];
        ++dest;
    };

    _total += _i;

    /* Now set the length of the field byte */
    uint16_t _convert;


    _convert = htons(_i);

    memcpy(_getback_byte, &_convert, sizeof(_convert));

    /* for value part do it regulary */
    *dest = value_byte;

    dest++;


    _convert = htons(value_len);

    memcpy(dest, &_convert, sizeof(_convert));

    dest += 2;

    for ( _i = value_len; _i; --_i ) {
        *dest = *_hvit;
        ++_hvit;
        ++dest;
    }

    *length += _total;
    return dest;
}


/**
 * @brief Convert MSIMessage struct to _sendable_ string.
 *
 * @param msg The message.
 * @param dest Destination.
 * @return uint16_t It's final size.
 */
uint16_t message_to_send ( MSIMessage *msg, uint8_t *dest )
{
#define CLEAN_ASSIGN(added, var, field, header)\
    if ( header.header_value ) { var = append_header_to_string(var, (const uint8_t*)field, header.header_value, header.size, &added); }

    if (msg == NULL) {
        LOGGER_ERROR("Empty message!");
        return 0;
    }

    if (dest == NULL ) {
        LOGGER_ERROR("Empty destination!");
        return 0;
    }

    uint8_t *_iterated = dest;
    uint16_t _size = 0;

    CLEAN_ASSIGN ( _size, _iterated, VERSION_FIELD, msg->version );
    CLEAN_ASSIGN ( _size, _iterated, REQUEST_FIELD, msg->request );
    CLEAN_ASSIGN ( _size, _iterated, RESPONSE_FIELD, msg->response );
    CLEAN_ASSIGN ( _size, _iterated, CALLTYPE_FIELD, msg->calltype );
    CLEAN_ASSIGN ( _size, _iterated, INFO_FIELD, msg->info );
    CLEAN_ASSIGN ( _size, _iterated, CALLID_FIELD, msg->callid );
    CLEAN_ASSIGN ( _size, _iterated, REASON_FIELD, msg->reason );

    *_iterated = end_byte;
    _size ++;

    return _size;
}


#define GENERIC_SETTER_DEFINITION(header) \
void msi_msg_set_##header ( MSIMessage* _msg, const uint8_t* header_value, uint16_t _size ) \
{ if ( !_msg || !header_value) { LOGGER_WARNING("No setter values!"); return; } \
  free(_msg->header.header_value); \
  ALLOCATE_HEADER( _msg->header, header_value, _size )}

GENERIC_SETTER_DEFINITION ( calltype )
GENERIC_SETTER_DEFINITION ( reason )
GENERIC_SETTER_DEFINITION ( info )
GENERIC_SETTER_DEFINITION ( callid )




typedef struct _Timer {
    void *(*func)(void *);
    void *func_args;
    uint64_t timeout;
    size_t idx;
    
} Timer;

typedef struct _TimerHandler {
    Timer **timers;
    pthread_mutex_t mutex;
    
    size_t max_capacity;
    size_t size;
    uint64_t resolution;
    
    _Bool running;
    
} TimerHandler;


/**
 * @brief Allocate timer in array
 * 
 * @param timers_container Handler
 * @param func Function to be executed
 * @param arg Its args
 * @param timeout Timeout in ms
 * @return int
 */
int timer_alloc ( TimerHandler *timers_container, void *(func)(void *), void *arg, unsigned timeout)
{
    pthread_mutex_lock(&timers_container->mutex);
    
    int i = 0;
    for (; i < timers_container->max_capacity && timers_container->timers[i]; i ++);
    
    if (i == timers_container->max_capacity) { 
        LOGGER_WARNING("Maximum capacity reached!");
        pthread_mutex_unlock(&timers_container->mutex);
        return -1;
    }
    
    Timer* timer = timers_container->timers[i] = calloc(sizeof(Timer), 1);
    
    if (timer == NULL) {
        LOGGER_ERROR("Failed to allocate timer!");
        pthread_mutex_unlock(&timers_container->mutex);
        return -1;
    }
    
    timers_container->size ++;
    
    timer->func = func;
    timer->func_args = arg;
    timer->timeout = timeout + current_time_monotonic(); /* In ms */
    timer->idx = i;
    
    /* reorder */
    if (i) {
        int j = i - 1;
        for (; j >= 0 && timeout < timers_container->timers[j]->timeout; j--) {
            Timer* tmp = timers_container->timers[j];
            timers_container->timers[j] = timer;
            timers_container->timers[j+1] = tmp;            
        }
    }
    
    pthread_mutex_unlock(&timers_container->mutex);
    
    LOGGER_DEBUG("Allocated timer index: %d timeout: %d, current size: %d", i, timeout, timers_container->size);
    return i;
}

/**
 * @brief Remove timer from array
 * 
 * @param timers_container handler
 * @param idx index
 * @return int
 */
int timer_release ( TimerHandler *timers_container, int idx )
{
    int rc = pthread_mutex_trylock(&timers_container->mutex);
    
    Timer **timed_events = timers_container->timers;
    
    if (!timed_events[idx]) {
        LOGGER_WARNING("No event under index: %d", idx);
        if ( rc != EBUSY ) pthread_mutex_unlock(&timers_container->mutex);
        return -1;
    }
    
    free(timed_events[idx]);
    
    timed_events[idx] = NULL;
    
    int i = idx + 1;
    for (; i < timers_container->max_capacity && timed_events[i]; i ++) {
        timed_events[i-1] = timed_events[i];
        timed_events[i] = NULL;
    }
    
    timers_container->size--;
    
    LOGGER_DEBUG("Popped index: %d, current size: %d ", idx, timers_container->size);
    
    if ( rc != EBUSY ) pthread_mutex_unlock(&timers_container->mutex);
    return 0;
}

/**
 * @brief Main poll for timer execution
 * 
 * @param arg ...
 * @return void*
 */
void *timer_poll( void *arg )
{
    TimerHandler *handler = arg;
    
    while ( handler->running ) {
        
        pthread_mutex_lock(&handler->mutex);
        
        if ( handler->running ) {
            
            uint64_t time = current_time_monotonic();
            
            while ( handler->timers[0] && handler->timers[0]->timeout < time ) {
                
                pthread_t _tid;
                if ( 0 != pthread_create(&_tid, NULL, handler->timers[0]->func, handler->timers[0]->func_args) || 
                    0 != pthread_detach(_tid) )
                    LOGGER_ERROR("Failed to execute timer at: %d!", handler->timers[0]->timeout);
                
                else LOGGER_DEBUG("Exectued timer assigned at: %d", handler->timers[0]->timeout);
                
                timer_release(handler, 0);
            }
            
        }
        
        pthread_mutex_unlock(&handler->mutex);
        
        usleep(handler->resolution);
    }
    
    pthread_exit(NULL);
}

/**
 * @brief Start timer poll and return handler
 * 
 * @param max_capacity capacity
 * @param resolution ...
 * @return TimerHandler*
 */
TimerHandler* timer_init_session (int max_capacity, int resolution)
{
    TimerHandler* handler = calloc(1, sizeof(TimerHandler));
    if (handler == NULL) {
        LOGGER_ERROR("Failed to allocate memory, program might misbehave!");
        return NULL;
    }
    
    handler->timers = calloc(max_capacity, sizeof(Timer*));
    if (handler->timers == NULL) {
        LOGGER_ERROR("Failed to allocate %d timed events!", max_capacity);
        free(handler);
        return NULL;
    }
    
    handler->max_capacity = max_capacity;
    handler->running = 1;
    handler->resolution = resolution;
    
    pthread_mutex_init(&handler->mutex, NULL);
    
    
    pthread_t _tid;
    if ( 0 != pthread_create(&_tid, NULL, timer_poll, handler) || 0 != pthread_detach(_tid) ){
        LOGGER_ERROR("Failed to start timer poll thread!");
        free(handler->timers);
        free(handler);
        return NULL;
    }
    
    return handler;
}

/**
 * @brief Terminate timer session
 * 
 * @param handler The timer handler
 * @return void
 */
void timer_terminate_session(TimerHandler* handler)
{    
    pthread_mutex_lock(&handler->mutex);
    
    handler->running = 0;
    
    pthread_mutex_unlock(&handler->mutex);
    
    int i = 0;
    for (; i < handler->max_capacity; i ++)
        free(handler->timers[i]);
    
    free(handler->timers);
    
    pthread_mutex_destroy( &handler->mutex );
}

/**
 * @brief Generate _random_ alphanumerical string.
 *
 * @param str Destination.
 * @param size Size of string.
 * @return void
 */
void t_randomstr ( uint8_t *str, uint32_t size )
{
    if (str == NULL) {
        LOGGER_DEBUG("Empty destination!");
        return;
    }

    static const uint8_t _bytes[] =
        "0123456789"
        "ABCDEFGHIJKLMNOPQRSTUVWXYZ"
        "abcdefghijklmnopqrstuvwxyz";

    uint32_t _it = 0;

    for ( ; _it < size; _it++ ) {
        str[_it] = _bytes[ random_int() % 61 ];
    }
}


typedef enum {
    error_none,
    error_deadcall,      /* has call id but it's from old call */
    error_id_mismatch,   /* non-existing call */

    error_no_callid,     /* not having call id */
    error_no_call,       /* no call in session */
    error_no_crypto_key, /* no crypto key */

    error_busy

} MSICallError;          /* Error codes */


/**
 * @brief Stringify error code.
 *
 * @param error_code The code.
 * @return const uint8_t* The string.
 */
static inline__ const uint8_t *stringify_error ( MSICallError error_code )
{
    static const uint8_t *strings[] = {
        ( uint8_t *) "",
        ( uint8_t *) "Using dead call",
        ( uint8_t *) "Call id not set to any call",
        ( uint8_t *) "Call id not available",
        ( uint8_t *) "No active call in session",
        ( uint8_t *) "No Crypto-key set",
        ( uint8_t *) "Callee busy"
    };

    return strings[error_code];
}


/**
 * @brief Convert error_code into string.
 *
 * @param error_code The code.
 * @return const uint8_t* The string.
 */
static inline__ const uint8_t *stringify_error_code ( MSICallError error_code )
{
    static const uint8_t *strings[] = {
        ( uint8_t *) "",
        ( uint8_t *) "1",
        ( uint8_t *) "2",
        ( uint8_t *) "3",
        ( uint8_t *) "4",
        ( uint8_t *) "5",
        ( uint8_t *) "6"
    };

    return strings[error_code];
}


/**
 * @brief Speaks for it self.
 *
 * @param session Control session.
 * @param msg The message.
 * @param to Where to.
 * @return int
 * @retval -1 Error occurred.
 * @retval 0 Success.
 */
int send_message ( MSISession *session, MSICall *call, MSIMessage *msg, uint32_t to )
{
    msi_msg_set_callid ( msg, call->id, CALL_ID_LEN );

    uint8_t _msg_string_final [MSI_MAXMSG_SIZE];
    uint16_t _length = message_to_send ( msg, _msg_string_final );

    if (!_length) {
        LOGGER_WARNING("Parsing message failed; nothing sent!");
        return -1;
    }

    if ( m_msi_packet(session->messenger_handle, to, _msg_string_final, _length) ) {
        LOGGER_DEBUG("Sent message");
        return 0;
    }

    return -1;
}


/**
 * @brief Determine 'bigger' call id
 *
 * @param first duh
 * @param second duh
 * @return int
 * @retval 0 it's first
 * @retval 1 it's second
 */
int call_id_bigger( const uint8_t *first, const uint8_t *second)
{
    return (memcmp(first, second, CALL_ID_LEN) < 0);
}


/**
 * @brief Speaks for it self.
 *
 * @param session Control session.
 * @param msg The message.
 * @param peer_id The peer.
 * @return void
 */
void flush_peer_type ( MSICall *call, MSIMessage *msg, int peer_id )
{
    if ( msg->calltype.header_value ) {
        uint8_t hdrval [MSI_MAXMSG_SIZE]; /* Make sure no overflow */

        memcpy(hdrval, msg->calltype.header_value, msg->calltype.size);
        hdrval[msg->calltype.size] = '\0';

        if ( strcmp ( ( const char *) hdrval, CT_AUDIO_HEADER_VALUE ) == 0 ) {
            call->type_peer[peer_id] = type_audio;

        } else if ( strcmp ( ( const char *) hdrval, CT_VIDEO_HEADER_VALUE ) == 0 ) {
            call->type_peer[peer_id] = type_video;
        } else {} /* Error */
    } else {} /* Error */
}

void handle_remote_connection_change(Messenger *messenger, int friend_num, uint8_t status, void *session_p)
{
    MSISession *session = session_p;

    switch ( status ) {
        case 0: { /* Went offline */
            uint32_t j = 0;

            for ( ; j < session->max_calls; j ++ ) {

                if ( !session->calls[j] ) continue;

                int i = 0;

                for ( ; i < session->calls[j]->peer_count; i ++ )
                    if ( session->calls[j]->peers[i] == friend_num ) {
                        invoke_callback(j, MSI_OnPeerTimeout);
                        LOGGER_DEBUG("Remote: %d timed out!", friend_num);
                        return; /* TODO: On group calls change behaviour */
                    }
            }
        }
        break;

        default:
            break;
    }
}

MSICall *find_call ( MSISession *session, uint8_t *call_id )
{
    if ( call_id == NULL ) return NULL;

    uint32_t i = 0;

    for (; i < session->max_calls; i ++ )
        if ( session->calls[i] && memcmp(session->calls[i]->id, call_id, CALL_ID_LEN) == 0 ) {
            LOGGER_SCOPE( 
                char tmp[CALL_ID_LEN+1] = {'\0'}; 
                memcpy(tmp, session->calls[i]->id, CALL_ID_LEN);
                LOGGER_DEBUG("Found call id: %s", tmp);
            );
            return session->calls[i];
        }

    return NULL;
}

/**
 * @brief Sends error response to peer.
 *
 * @param session The session.
 * @param errid The id.
 * @param to Where to?
 * @return int
 * @retval -1/0 It's usually always success.
 */
int send_error ( MSISession *session, MSICall *call, MSICallError errid, uint32_t to )
{
    if (!call) {
        LOGGER_WARNING("Cannot handle error on 'null' call");
        return -1;
    }

    LOGGER_DEBUG("Sending error: %d on call: %s", errid, call->id);

    MSIMessage *_msg_error = msi_new_message ( TYPE_RESPONSE, stringify_response ( error ) );

    const uint8_t *_error_code_str = stringify_error_code ( errid );

    msi_msg_set_reason ( _msg_error, _error_code_str, strlen ( ( const char *) _error_code_str ) );
    send_message ( session, call, _msg_error, to );
    free_message ( _msg_error );

    session->last_error_id = errid;
    session->last_error_str = stringify_error ( errid );

    /* invoke_callback(call->call_idx, MSI_OnError); */

    return 0;
}



/**
 * @brief Add peer to peer list.
 *
 * @param call What call.
 * @param peer_id Its id.
 * @return void
 */
void add_peer( MSICall *call, int peer_id )
{
    uint32_t *peers = !call->peers ? peers = calloc(sizeof(uint32_t), 1) :
                      realloc( call->peers, sizeof(uint32_t) * call->peer_count);

    if (!peers) {
        LOGGER_WARNING("Allocation failed! Program might misbehave!");
        return;
    }

    call->peer_count ++;
    call->peers = peers;
    call->peers[call->peer_count - 1] = peer_id;

    LOGGER_DEBUG("Added peer: %d", peer_id);
}


/**
 * @brief Speaks for it self.
 *
 * @param session Control session.
 * @param peers Amount of peers. (Currently it only supports 1)
 * @param ringing_timeout Ringing timeout.
 * @return MSICall* The created call.
 */
MSICall *init_call ( MSISession *session, int peers, int ringing_timeout )
{

    if (peers == 0) {
        LOGGER_ERROR("No peers!");
        return NULL;
    }

    int32_t _call_idx = 0;

    for (; _call_idx < session->max_calls; _call_idx ++) {
        if ( !session->calls[_call_idx] ) {

            if (!(session->calls[_call_idx] = calloc ( sizeof ( MSICall ), 1 ))) {
                LOGGER_WARNING("Allocation failed! Program might misbehave!");
                return NULL;
            }

            break;
        }
    }

    if ( _call_idx == session->max_calls ) {
        LOGGER_WARNING("Reached maximum amount of calls!");
        return NULL;
    }


    MSICall *_call = session->calls[_call_idx];

    _call->call_idx = _call_idx;

    if ( !(_call->type_peer = calloc ( sizeof ( MSICallType ), peers )) ) {
        LOGGER_WARNING("Allocation failed! Program might misbehave!");
        free(_call);
        return NULL;
    }

    _call->session = session;

    /*_call->_participant_count = _peers;*/

    _call->request_timer_id = 0;
    _call->ringing_timer_id = 0;

    _call->ringing_tout_ms = ringing_timeout;

    pthread_mutex_init ( &_call->mutex, NULL );

    LOGGER_DEBUG("Started new call with index: %u", _call_idx);
    return _call;
}


/**
 * @brief Terminate the call.
 *
 * @param session Control session.
 * @return int
 * @retval -1 Error occurred.
 * @retval 0 Success.
 */
int terminate_call ( MSISession *session, MSICall *call )
{
    if ( !call ) {
        LOGGER_WARNING("Tried to terminate non-existing call!");
        return -1;
    }

    int rc = pthread_mutex_trylock(&session->mutex); /* Lock if not locked */

    LOGGER_DEBUG("Terminated call id: %d", call->call_idx);
    /* Check event loop and cancel timed events if there are any
     * NOTE: This has to be done before possibly
     * locking the mutex the second time
     */
    timer_release ( session->timer_handler, call->request_timer_id );
    timer_release ( session->timer_handler, call->ringing_timer_id );

    /* Get a handle */
    pthread_mutex_lock ( &call->mutex );

    session->calls[call->call_idx] = NULL;

    free ( call->type_peer );
    free ( call->peers);

    /* Release handle */
    pthread_mutex_unlock ( &call->mutex );

    pthread_mutex_destroy ( &call->mutex );

    free ( call );

    if ( rc != EBUSY ) /* Unlock if locked by this call */
        pthread_mutex_unlock(&session->mutex);

    return 0;
}


/**
 * @brief Function called at request timeout. If not called in thread it might cause trouble
 *
 * @param arg Control session
 * @return void*
 */
void *handle_timeout ( void *arg )
{
    /* TODO: Cancel might not arrive there; set up
     * timers on these cancels and terminate call on
     * their timeout
     */
    MSICall *_call = arg;

    if (_call) {
        LOGGER_DEBUG("[Call: %s] Request timed out!", _call->id);

        invoke_callback(_call->call_idx, MSI_OnRequestTimeout);
    }

    if ( _call && _call->session ) {

        /* TODO: Cancel all? */
        /* uint16_t _it = 0;
         *       for ( ; _it < _session->call->peer_count; _it++ ) */
        msi_cancel ( _call->session, _call->call_idx, _call->peers [0], "Request timed out" );
        /*terminate_call(_call->session, _call);*/
    }

    pthread_exit(NULL);
}


/********** Request handlers **********/
int handle_recv_invite ( MSISession *session, MSICall *call, MSIMessage *msg )
{
    LOGGER_DEBUG("Session: %p Handling 'invite' on call: %s", session, call ? (char *)call->id : "making new");

    pthread_mutex_lock(&session->mutex);


    if ( call ) {
        if ( call->peers[0] == msg->friend_id ) {
            /* The glare case. A calls B when at the same time
             * B calls A. Who has advantage is set bey calculating
             * 'bigger' Call id and then that call id is being used in
             * future. User with 'bigger' Call id has the advantage
             * as in he will wait the response from the other.
             */

            if ( call_id_bigger (call->id, msg->callid.header_value) == 1 ) { /* Peer has advantage */

                /* Terminate call; peer will timeout(call) if call initialization (magically) fails */
                terminate_call(session, call);

                call = init_call ( session, 1, 0 );

                if ( !call ) {
                    pthread_mutex_unlock(&session->mutex);
                    LOGGER_ERROR("Starting call");
                    return 0;
                }

            } else {
                pthread_mutex_unlock(&session->mutex);
                return 0; /* Wait for ringing from peer */
            }

        } else {
            send_error ( session, call, error_busy, msg->friend_id ); /* TODO: Ugh*/
            terminate_call(session, call);
            pthread_mutex_unlock(&session->mutex);
            return 0;
        }
    } else {
        call = init_call ( session, 1, 0 );

        if ( !call ) {
            pthread_mutex_unlock(&session->mutex);
            LOGGER_ERROR("Starting call");
            return 0;
        }
    }

    if ( !msg->callid.header_value ) {
        send_error ( session, call, error_no_callid, msg->friend_id );
        terminate_call(session, call);
        pthread_mutex_unlock(&session->mutex);
        return 0;
    }

    memcpy ( call->id, msg->callid.header_value, CALL_ID_LEN );
    call->state = call_starting;

    add_peer( call, msg->friend_id);

    flush_peer_type ( call, msg, 0 );

    MSIMessage *_msg_ringing = msi_new_message ( TYPE_RESPONSE, stringify_response ( ringing ) );
    send_message ( session, call, _msg_ringing, msg->friend_id );
    free_message ( _msg_ringing );

    pthread_mutex_unlock(&session->mutex);

    invoke_callback(call->call_idx, MSI_OnInvite);

    return 1;
}
int handle_recv_start ( MSISession *session, MSICall *call, MSIMessage *msg )
{
    if ( !call ) {
        LOGGER_WARNING("Session: %p Handling 'start' on no call");
        return 0;
    }

    LOGGER_DEBUG("Session: %p Handling 'start' on call: %s, friend id: %d", session, call->id, msg->friend_id );

    pthread_mutex_lock(&session->mutex);

    call->state = call_active;

    flush_peer_type ( call, msg, 0 );

    pthread_mutex_unlock(&session->mutex);

    invoke_callback(call->call_idx, MSI_OnStart);
    return 1;
}
int handle_recv_reject ( MSISession *session, MSICall *call, MSIMessage *msg )
{
    if ( !call ) {
        LOGGER_WARNING("Session: %p Handling 'start' on no call");
        return 0;
    }

    LOGGER_DEBUG("Session: %p Handling 'reject' on call: %s", session, call->id);

    pthread_mutex_lock(&session->mutex);

    MSIMessage *_msg_ending = msi_new_message ( TYPE_RESPONSE, stringify_response ( ending ) );
    send_message ( session, call, _msg_ending, msg->friend_id );
    free_message ( _msg_ending );


    pthread_mutex_unlock(&session->mutex);

    invoke_callback(call->call_idx, MSI_OnReject);

    terminate_call(session, call);
    return 1;
}
int handle_recv_cancel ( MSISession *session, MSICall *call, MSIMessage *msg )
{
    if ( !call ) {
        LOGGER_WARNING("Session: %p Handling 'start' on no call");
        return 0;
    }

    LOGGER_DEBUG("Session: %p Handling 'cancel' on call: %s", session, call->id );

    pthread_mutex_lock(&session->mutex);

    /* Act as end message */

    pthread_mutex_unlock(&session->mutex);
    invoke_callback(call->call_idx, MSI_OnCancel);

    terminate_call ( session, call );
    return 1;
}
int handle_recv_end ( MSISession *session, MSICall *call, MSIMessage *msg )
{
    if ( !call ) {
        LOGGER_WARNING("Session: %p Handling 'start' on no call");
        return 0;
    }

    LOGGER_DEBUG("Session: %p Handling 'end' on call: %s", session, call->id );

    pthread_mutex_lock(&session->mutex);

    MSIMessage *_msg_ending = msi_new_message ( TYPE_RESPONSE, stringify_response ( ending ) );
    send_message ( session, call, _msg_ending, msg->friend_id );
    free_message ( _msg_ending );

    pthread_mutex_unlock(&session->mutex);

    invoke_callback(call->call_idx, MSI_OnEnd);

    terminate_call ( session, call );
    return 1;
}

/********** Response handlers **********/
int handle_recv_ringing ( MSISession *session, MSICall *call, MSIMessage *msg )
{
    if ( !call ) {
        LOGGER_WARNING("Session: %p Handling 'start' on no call");
        return 0;
    }

    pthread_mutex_lock(&session->mutex);

    if ( call->ringing_timer_id ) {
        LOGGER_WARNING("Call already ringing");
        pthread_mutex_unlock(&session->mutex);
        return 0;
    }

    LOGGER_DEBUG("Session: %p Handling 'ringing' on call: %s", session, call->id );

    call->ringing_timer_id = timer_alloc ( session->timer_handler, handle_timeout, call, call->ringing_tout_ms );

    pthread_mutex_unlock(&session->mutex);

    invoke_callback(call->call_idx, MSI_OnRinging);
    return 1;
}
int handle_recv_starting ( MSISession *session, MSICall *call, MSIMessage *msg )
{
    if ( !call ) {
        LOGGER_WARNING("Session: %p Handling 'start' on no call");
        return 0;
    }

    pthread_mutex_lock(&session->mutex);

    LOGGER_DEBUG("Session: %p Handling 'starting' on call: %s", session, call->id );

    call->state = call_active;

    MSIMessage *_msg_start = msi_new_message ( TYPE_REQUEST, stringify_request ( start ) );
    send_message ( session, call, _msg_start, msg->friend_id );
    free_message ( _msg_start );

    flush_peer_type ( call, msg, 0 );


    timer_release ( session->timer_handler, call->ringing_timer_id );
    pthread_mutex_unlock(&session->mutex);

    invoke_callback(call->call_idx, MSI_OnStarting);
    return 1;
}
int handle_recv_ending ( MSISession *session, MSICall *call, MSIMessage *msg )
{
    if ( !call ) {
        LOGGER_WARNING("Session: %p Handling 'start' on no call");
        return 0;
    }

    pthread_mutex_lock(&session->mutex);

    LOGGER_DEBUG("Session: %p Handling 'ending' on call: %s", session, call->id );

    /* Stop timer */
    timer_release ( session->timer_handler, call->request_timer_id );

    pthread_mutex_unlock(&session->mutex);

    invoke_callback(call->call_idx, MSI_OnEnding);

    /* Terminate call */
    terminate_call ( session, call );

    return 1;
}
int handle_recv_error ( MSISession *session, MSICall *call, MSIMessage *msg )
{
    pthread_mutex_lock(&session->mutex);

    if ( !call ) {
        LOGGER_WARNING("Handling 'error' on non-existing call!");
        pthread_mutex_unlock(&session->mutex);
        return -1;
    }

    LOGGER_DEBUG("Session: %p Handling 'error' on call: %s", session, call->id );

    /* Handle error accordingly */
    if ( msg->reason.header_value ) {
        session->last_error_id = atoi ( ( const char *) msg->reason.header_value );
        session->last_error_str = stringify_error ( session->last_error_id );
        LOGGER_DEBUG("Error reason: %s", session->last_error_str);
    }

    pthread_mutex_unlock(&session->mutex);

    invoke_callback(call->call_idx, MSI_OnEnding);

    terminate_call ( session, call );

    return 1;
}


/**
 * @brief BASIC call flow:
 *
 *    ALICE                    BOB
 *      | invite -->            |
 *      |                       |
 *      |           <-- ringing |
 *      |                       |
 *      |          <-- starting |
 *      |                       |
 *      | start -->             |
 *      |                       |
 *      |  <-- MEDIA TRANS -->  |
 *      |                       |
 *      | end -->               |
 *      |                       |
 *      |            <-- ending |
 *
 * Alice calls Bob by sending invite packet.
 * Bob recvs the packet and sends an ringing packet;
 * which notifies Alice that her invite is acknowledged.
 * Ringing screen shown on both sides.
 * Bob accepts the invite for a call by sending starting packet.
 * Alice recvs the starting packet and sends the started packet to
 * inform Bob that she recved the starting packet.
 * Now the media transmission is established ( i.e. RTP transmission ).
 * Alice hangs up and sends end packet.
 * Bob recves the end packet and sends ending packet
 * as the acknowledgement that the call is ending.
 *
 *
 */
void msi_handle_packet ( Messenger *messenger, int source, const uint8_t *data, uint16_t length, void *object )
{
    LOGGER_DEBUG("Got msi message");
    /* Unused */
    (void)messenger;

    MSISession *session = object;
    MSIMessage *msg;

    if ( !length ) {
        LOGGER_WARNING("Lenght param negative");
        return;
    }

    msg = parse_message ( data, length );

    if ( !msg ) {
        LOGGER_WARNING("Error parsing message");
        return;
    } else {
        LOGGER_DEBUG("Successfully parsed message");
    }

    msg->friend_id = source;


    /* Find what call */
    MSICall *call = msg->callid.header_value ? find_call(session, msg->callid.header_value ) : NULL;

    /* Now handle message */

    if ( msg->request.header_value ) { /* Handle request */

        if ( msg->response.size > 32 ) {
            LOGGER_WARNING("Header size too big");
            goto free_end;
        }

        uint8_t _request_value[32];

        memcpy(_request_value, msg->request.header_value, msg->request.size);
        _request_value[msg->request.size] = '\0';

        if ( same ( _request_value, stringify_request ( invite ) ) ) {
            handle_recv_invite ( session, call, msg );

        } else if ( same ( _request_value, stringify_request ( start ) ) ) {
            handle_recv_start ( session, call, msg );

        } else if ( same ( _request_value, stringify_request ( cancel ) ) ) {
            handle_recv_cancel ( session, call, msg );

        } else if ( same ( _request_value, stringify_request ( reject ) ) ) {
            handle_recv_reject ( session, call, msg );

        } else if ( same ( _request_value, stringify_request ( end ) ) ) {
            handle_recv_end ( session, call, msg );
        } else {
            LOGGER_WARNING("Uknown request");
            goto free_end;
        }

    } else if ( msg->response.header_value ) { /* Handle response */

        if ( msg->response.size > 32 ) {
            LOGGER_WARNING("Header size too big");
            goto free_end;
        }

        /* Got response so cancel timer */
        if ( call ) timer_release ( session->timer_handler, call->request_timer_id );

        uint8_t _response_value[32];

        memcpy(_response_value, msg->response.header_value, msg->response.size);
        _response_value[msg->response.size] = '\0';

        if ( same ( _response_value, stringify_response ( ringing ) ) ) {
            handle_recv_ringing ( session, call, msg );

        } else if ( same ( _response_value, stringify_response ( starting ) ) ) {
            handle_recv_starting ( session, call, msg );

        } else if ( same ( _response_value, stringify_response ( ending ) ) ) {
            handle_recv_ending ( session, call, msg );

        } else if ( same ( _response_value, stringify_response ( error ) ) ) {
            handle_recv_error ( session, call, msg );

        } else {
            LOGGER_WARNING("Uknown response");
            goto free_end;
        }

    } else {
        LOGGER_WARNING("Invalid message: no resp nor requ headers");
    }

free_end:
    free_message ( msg );
}


/**
 * @brief Callback setter.
 *
 * @param callback The callback.
 * @param id The id.
 * @return void
 */
void msi_register_callback ( MSICallback callback, MSICallbackID id, void *userdata )
{
    callbacks[id].function = callback;
    callbacks[id].data = userdata;
}


/**
 * @brief Start the control session.
 *
 * @param messenger Tox* object.
 * @param max_calls Amount of calls possible
 * @return MSISession* The created session.
 * @retval NULL Error occurred.
 */
MSISession *msi_init_session ( Messenger *messenger, int32_t max_calls )
{
    if (messenger == NULL) {
        LOGGER_ERROR("Could not init session on empty messenger!");
        return NULL;
    }

    TimerHandler* handler = timer_init_session(max_calls * 10, 10000);
    
    if ( !max_calls || !handler ) {
        LOGGER_WARNING("Invalid max call treshold or timer handler initialization failed!");
        return NULL;
    }

    MSISession *_retu = calloc ( sizeof ( MSISession ), 1 );

    if (_retu == NULL) {
        LOGGER_ERROR("Allocation failed! Program might misbehave!");
        return NULL;
    }

    _retu->messenger_handle = messenger;
    _retu->agent_handler = NULL;
<<<<<<< HEAD
    _retu->timer_handler = handler;
    
=======

>>>>>>> c4f0650a
    if (!(_retu->calls = calloc( sizeof (MSICall *), max_calls ))) {
        LOGGER_ERROR("Allocation failed! Program might misbehave!");
        free(_retu);
        return NULL;
    }

    _retu->max_calls = max_calls;

    _retu->frequ = 10000; /* default value? */
    _retu->call_timeout = 30000; /* default value? */


    m_callback_msi_packet(messenger, msi_handle_packet, _retu );

    /* This is called when remote terminates session */
    m_callback_connectionstatus_internal_av(messenger, handle_remote_connection_change, _retu);

    pthread_mutex_init(&_retu->mutex, NULL);

    LOGGER_DEBUG("New msi session: %p max calls: %u", _retu, max_calls);
    return _retu;
}


/**
 * @brief Terminate control session.
 *
 * @param session The session
 * @return int
 */
int msi_terminate_session ( MSISession *session )
{
    if (session == NULL) {
        LOGGER_ERROR("Tried to terminate non-existing session");
        return -1;
    }

    pthread_mutex_lock(&session->mutex);
    m_callback_msi_packet((struct Messenger *) session->messenger_handle, NULL, NULL);
    pthread_mutex_unlock(&session->mutex);

    int _status = 0;

    /* If have calls, cancel them */
    uint32_t idx = 0;

    for (; idx < session->max_calls; idx ++) if ( session->calls[idx] ) {
            /* Cancel all? */
            uint16_t _it = 0;
            /*for ( ; _it < session->calls[idx]->peer_count; _it++ )
             * FIXME: will not work on multiple peers, must cancel call for all peers
             */
            msi_cancel ( session, idx, session->calls[idx]->peers [_it], "MSI session terminated!" );
        }

    timer_terminate_session(session->timer_handler);
    
    pthread_mutex_destroy(&session->mutex);

//     timer_terminate_session();
    
    LOGGER_DEBUG("Terminated session: %p", session);
    free ( session );
    return _status;
}


/**
 * @brief Send invite request to friend_id.
 *
 * @param session Control session.
 * @param call_type Type of the call. Audio or Video(both audio and video)
 * @param rngsec Ringing timeout.
 * @param friend_id The friend.
 * @return int
 */
int msi_invite ( MSISession *session, int32_t *call_index, MSICallType call_type, uint32_t rngsec, uint32_t friend_id )
{
    pthread_mutex_lock(&session->mutex);

    LOGGER_DEBUG("Session: %p Inviting friend: %u", session, friend_id);


    MSICall *_call = init_call ( session, 1, rngsec ); /* Just one peer for now */

    if ( !_call ) {
        pthread_mutex_unlock(&session->mutex);
        LOGGER_ERROR("Cannot handle more calls");
        return -1;
    }

    *call_index = _call->call_idx;

    t_randomstr ( _call->id, CALL_ID_LEN );

    add_peer(_call, friend_id );

    _call->type_local = call_type;

    MSIMessage *_msg_invite = msi_new_message ( TYPE_REQUEST, stringify_request ( invite ) );

    /* Do whatever with message */
    if ( call_type == type_audio ) {
        msi_msg_set_calltype ( _msg_invite, ( const uint8_t *) CT_AUDIO_HEADER_VALUE, strlen ( CT_AUDIO_HEADER_VALUE ) );
    } else {
        msi_msg_set_calltype ( _msg_invite, ( const uint8_t *) CT_VIDEO_HEADER_VALUE, strlen ( CT_VIDEO_HEADER_VALUE ) );
    }

    send_message ( session, _call, _msg_invite, friend_id );
    free_message ( _msg_invite );

    _call->state = call_inviting;

    _call->request_timer_id = timer_alloc ( session->timer_handler, handle_timeout, _call, m_deftout );

    LOGGER_DEBUG("Invite sent");

    pthread_mutex_unlock(&session->mutex);

    return 0;
}


/**
 * @brief Hangup active call.
 *
 * @param session Control session.
 * @param call_id To which call is this action handled.
 * @return int
 * @retval -1 Error occurred.
 * @retval 0 Success.
 */
int msi_hangup ( MSISession *session, int32_t call_index )
{
    pthread_mutex_lock(&session->mutex);
    LOGGER_DEBUG("Session: %p Hanging up call: %u", session, call_index);

    if ( call_index < 0 || call_index >= session->max_calls || !session->calls[call_index] ) {
        LOGGER_ERROR("Invalid call index!");
        pthread_mutex_unlock(&session->mutex);
        return -1;
    }

    if ( !session->calls[call_index] || session->calls[call_index]->state != call_active ) {
        LOGGER_ERROR("No call with such index or call is not active!");
        pthread_mutex_unlock(&session->mutex);
        return -1;
    }

    MSIMessage *_msg_end = msi_new_message ( TYPE_REQUEST, stringify_request ( end ) );

    /* hangup for each peer */
    int _it = 0;

    for ( ; _it < session->calls[call_index]->peer_count; _it ++ )
        send_message ( session, session->calls[call_index], _msg_end, session->calls[call_index]->peers[_it] );

    session->calls[call_index]->state = call_hanged_up;

    free_message ( _msg_end );

    session->calls[call_index]->request_timer_id = 
        timer_alloc ( session->timer_handler, handle_timeout, session->calls[call_index], m_deftout );

    pthread_mutex_unlock(&session->mutex);
    return 0;
}


/**
 * @brief Answer active call request.
 *
 * @param session Control session.
 * @param call_id To which call is this action handled.
 * @param call_type Answer with Audio or Video(both).
 * @return int
 */
int msi_answer ( MSISession *session, int32_t call_index, MSICallType call_type )
{
    pthread_mutex_lock(&session->mutex);
    LOGGER_DEBUG("Session: %p Answering call: %u", session, call_index);

    if ( call_index < 0 || call_index >= session->max_calls || !session->calls[call_index] ) {
        LOGGER_ERROR("Invalid call index!");
        pthread_mutex_unlock(&session->mutex);
        return -1;
    }

    MSIMessage *_msg_starting = msi_new_message ( TYPE_RESPONSE, stringify_response ( starting ) );

    session->calls[call_index]->type_local = call_type;

    if ( call_type == type_audio ) {
        msi_msg_set_calltype
        ( _msg_starting, ( const uint8_t *) CT_AUDIO_HEADER_VALUE, strlen ( CT_AUDIO_HEADER_VALUE ) );
    } else {
        msi_msg_set_calltype
        ( _msg_starting, ( const uint8_t *) CT_VIDEO_HEADER_VALUE, strlen ( CT_VIDEO_HEADER_VALUE ) );
    }

    send_message ( session, session->calls[call_index], _msg_starting,
                   session->calls[call_index]->peers[session->calls[call_index]->peer_count - 1] );
    free_message ( _msg_starting );

    session->calls[call_index]->state = call_active;

    pthread_mutex_unlock(&session->mutex);
    return 0;
}


/**
 * @brief Cancel request.
 *
 * @param session Control session.
 * @param call_id To which call is this action handled.
 * @param reason Set optional reason header. Pass NULL if none.
 * @return int
 */
int msi_cancel ( MSISession *session, int32_t call_index, uint32_t peer, const char *reason )
{
    pthread_mutex_lock(&session->mutex);
    LOGGER_DEBUG("Session: %p Canceling call: %u; reason:", session, call_index, reason ? reason : "Unknown");

    if ( call_index < 0 || call_index >= session->max_calls || !session->calls[call_index] ) {
        LOGGER_ERROR("Invalid call index!");
        pthread_mutex_unlock(&session->mutex);
        return -1;
    }

    MSIMessage *_msg_cancel = msi_new_message ( TYPE_REQUEST, stringify_request ( cancel ) );

    if ( reason ) msi_msg_set_reason(_msg_cancel, (const uint8_t *)reason, strlen(reason));

    send_message ( session, session->calls[call_index], _msg_cancel, peer );
    free_message ( _msg_cancel );

    /*session->calls[call_index]->state = call_hanged_up;
      session->calls[call_index]->request_timer_id = timer_alloc ( handle_timeout, session->calls[call_index], m_deftout );*/
    terminate_call ( session, session->calls[call_index] );
    pthread_mutex_unlock(&session->mutex);

    return 0;
}


/**
 * @brief Reject request.
 *
 * @param session Control session.
 * @param call_id To which call is this action handled.
 * @return int
 */
int msi_reject ( MSISession *session, int32_t call_index, const uint8_t *reason )
{
    pthread_mutex_lock(&session->mutex);
    LOGGER_DEBUG("Session: %p Rejecting call: %u; reason:", session, call_index, reason ? (char *)reason : "Unknown");

    if ( call_index < 0 || call_index >= session->max_calls || !session->calls[call_index] ) {
        LOGGER_ERROR("Invalid call index!");
        pthread_mutex_unlock(&session->mutex);
        return -1;
    }

    MSIMessage *_msg_reject = msi_new_message ( TYPE_REQUEST, stringify_request ( reject ) );

    if ( reason ) msi_msg_set_reason(_msg_reject, reason, strlen((const char *)reason) + 1);

    send_message ( session, session->calls[call_index], _msg_reject,
                   session->calls[call_index]->peers[session->calls[call_index]->peer_count - 1] );
    free_message ( _msg_reject );

    session->calls[call_index]->state = call_hanged_up;

    session->calls[call_index]->request_timer_id = 
        timer_alloc ( session->timer_handler, handle_timeout, session->calls[call_index], m_deftout );

    pthread_mutex_unlock(&session->mutex);
    return 0;
}


/**
 * @brief Terminate the current call.
 *
 * @param session Control session.
 * @param call_id To which call is this action handled.
 * @return int
 */
int msi_stopcall ( MSISession *session, int32_t call_index )
{
    pthread_mutex_lock(&session->mutex);
    LOGGER_DEBUG("Session: %p Stopping call index: %u", session, call_index);

    if ( call_index < 0 || call_index >= session->max_calls || !session->calls[call_index] ) {
        pthread_mutex_unlock(&session->mutex);
        return -1;
    }

    /* just terminate it */

    terminate_call ( session, session->calls[call_index] );

    pthread_mutex_unlock(&session->mutex);
    return 0;
}<|MERGE_RESOLUTION|>--- conflicted
+++ resolved
@@ -1603,12 +1603,8 @@
 
     _retu->messenger_handle = messenger;
     _retu->agent_handler = NULL;
-<<<<<<< HEAD
     _retu->timer_handler = handler;
     
-=======
-
->>>>>>> c4f0650a
     if (!(_retu->calls = calloc( sizeof (MSICall *), max_calls ))) {
         LOGGER_ERROR("Allocation failed! Program might misbehave!");
         free(_retu);
@@ -1667,8 +1663,6 @@
     timer_terminate_session(session->timer_handler);
     
     pthread_mutex_destroy(&session->mutex);
-
-//     timer_terminate_session();
     
     LOGGER_DEBUG("Terminated session: %p", session);
     free ( session );

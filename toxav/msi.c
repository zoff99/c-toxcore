--- conflicted
+++ resolved
@@ -77,36 +77,17 @@
 } MSIMessage;
 
 
-<<<<<<< HEAD
-void msg_init(MSIMessage *dest, MSIRequest request);
-int msg_parse_in(const Logger *log, MSIMessage *dest, const uint8_t *data, uint16_t length);
-uint8_t *msg_parse_header_out(MSIHeaderID id, uint8_t *dest, const void *value, uint8_t value_len, uint16_t *length);
-static int send_message(Tox *tox, uint32_t friend_number, const MSIMessage *msg);
-int send_error(Tox *tox, uint32_t friend_number, MSIError error);
-static MSICall *get_call(MSISession *session, uint32_t friend_number);
-MSICall *new_call(MSISession *session, uint32_t friend_number);
-void on_peer_status(const Tox *tox, uint32_t friend_number, uint8_t status, void *data);
-void handle_init(MSICall *call, const MSIMessage *msg);
-void handle_push(MSICall *call, const MSIMessage *msg);
-void handle_pop(MSICall *call, const MSIMessage *msg);
-void handle_msi_packet(Tox *tox, uint32_t friend_number, const uint8_t *data, size_t length2, void *object);
-=======
 static void msg_init(MSIMessage *dest, MSIRequest request);
 static int msg_parse_in(const Logger *log, MSIMessage *dest, const uint8_t *data, uint16_t length);
-static uint8_t *msg_parse_header_out(MSIHeaderID id, uint8_t *dest, const void *value, uint8_t value_len,
-                                     uint16_t *length);
-static int send_message(Messenger *m, uint32_t friend_number, const MSIMessage *msg);
-static int send_error(Messenger *m, uint32_t friend_number, MSIError error);
-static int invoke_callback(MSICall *call, MSICallbackID cb);
+static uint8_t *msg_parse_header_out(MSIHeaderID id, uint8_t *dest, const void *value, uint8_t value_len, uint16_t *length);
+static int send_message(Tox *tox, uint32_t friend_number, const MSIMessage *msg);
+static int send_error(Tox *tox, uint32_t friend_number, MSIError error);
 static MSICall *get_call(MSISession *session, uint32_t friend_number);
 static MSICall *new_call(MSISession *session, uint32_t friend_number);
-static void kill_call(MSICall *call);
-static void on_peer_status(Messenger *m, uint32_t friend_number, uint8_t status, void *data);
 static void handle_init(MSICall *call, const MSIMessage *msg);
 static void handle_push(MSICall *call, const MSIMessage *msg);
 static void handle_pop(MSICall *call, const MSIMessage *msg);
-static void handle_msi_packet(Messenger *m, uint32_t friend_number, const uint8_t *data, uint16_t length, void *object);
->>>>>>> 94c2a518
+static void handle_msi_packet(Tox *tox, uint32_t friend_number, const uint8_t *data, size_t length2, void *object);
 
 
 /**
@@ -353,12 +334,8 @@
     dest->request.exists = true;
     dest->request.value = request;
 }
-<<<<<<< HEAD
-
-int msg_parse_in(const Logger *log, MSIMessage *dest, const uint8_t *data, uint16_t length)
-=======
+
 static int msg_parse_in(const Logger *log, MSIMessage *dest, const uint8_t *data, uint16_t length)
->>>>>>> 94c2a518
 {
     /* Parse raw data received from socket into MSIMessage struct */
 
@@ -437,13 +414,8 @@
 
     return 0;
 }
-<<<<<<< HEAD
-
-uint8_t *msg_parse_header_out(MSIHeaderID id, uint8_t *dest, const void *value, uint8_t value_len, uint16_t *length)
-=======
-static uint8_t *msg_parse_header_out(MSIHeaderID id, uint8_t *dest, const void *value, uint8_t value_len,
-                                     uint16_t *length)
->>>>>>> 94c2a518
+
+static uint8_t *msg_parse_header_out(MSIHeaderID id, uint8_t *dest, const void *value, uint8_t value_len, uint16_t *length)
 {
     /* Parse a single header for sending */
     assert(dest);
@@ -461,7 +433,6 @@
 
     return dest + value_len; /* Set to next position ready to be written */
 }
-<<<<<<< HEAD
 
 /* Send an msi packet.
  *
@@ -503,9 +474,6 @@
 }
 
 static int send_message(Tox *tox, uint32_t friend_number, const MSIMessage *msg)
-=======
-static int send_message(Messenger *m, uint32_t friend_number, const MSIMessage *msg)
->>>>>>> 94c2a518
 {
     assert(tox);
 
@@ -566,12 +534,8 @@
 
     return -1;
 }
-<<<<<<< HEAD
-
-int send_error(Tox *tox, uint32_t friend_number, MSIError error)
-=======
-static int send_error(Messenger *m, uint32_t friend_number, MSIError error)
->>>>>>> 94c2a518
+
+static int send_error(Tox *tox, uint32_t friend_number, MSIError error)
 {
     assert(tox);
 
@@ -588,12 +552,8 @@
     send_message(tox, friend_number, &msg);
     return 0;
 }
-<<<<<<< HEAD
 
 int invoke_callback(MSICall *call, MSICallbackID cb)
-=======
-static int invoke_callback(MSICall *call, MSICallbackID cb)
->>>>>>> 94c2a518
 {
     assert(call);
 
@@ -631,12 +591,8 @@
 
     return session->calls[friend_number];
 }
-<<<<<<< HEAD
-
-MSICall *new_call(MSISession *session, uint32_t friend_number)
-=======
+
 static MSICall *new_call(MSISession *session, uint32_t friend_number)
->>>>>>> 94c2a518
 {
     assert(session);
 
@@ -689,12 +645,8 @@
     session->calls[friend_number] = rc;
     return rc;
 }
-<<<<<<< HEAD
 
 void kill_call(MSICall *call)
-=======
-static void kill_call(MSICall *call)
->>>>>>> 94c2a518
 {
     /* Assume that session mutex is locked */
     if (call == nullptr) {
@@ -735,37 +687,9 @@
     free(call);
     session->calls = nullptr;
 }
-<<<<<<< HEAD
-=======
-static void on_peer_status(Messenger *m, uint32_t friend_number, uint8_t status, void *data)
-{
-    MSISession *session = (MSISession *)data;
->>>>>>> 94c2a518
-
-
-<<<<<<< HEAD
-void handle_init(MSICall *call, const MSIMessage *msg)
-=======
-            pthread_mutex_lock(session->mutex);
-            MSICall *call = get_call(session, friend_number);
-
-            if (call == nullptr) {
-                pthread_mutex_unlock(session->mutex);
-                return;
-            }
-
-            invoke_callback(call, MSI_ON_PEERTIMEOUT); /* Failure is ignored */
-            kill_call(call);
-            pthread_mutex_unlock(session->mutex);
-        }
-        break;
-
-        default:
-            break;
-    }
-}
+
+
 static void handle_init(MSICall *call, const MSIMessage *msg)
->>>>>>> 94c2a518
 {
     assert(call);
     LOGGER_DEBUG(call->session->messenger->log,
@@ -826,12 +750,8 @@
     send_error(call->session->tox, call->friend_number, call->error);
     kill_call(call);
 }
-<<<<<<< HEAD
-
-void handle_push(MSICall *call, const MSIMessage *msg)
-=======
+
 static void handle_push(MSICall *call, const MSIMessage *msg)
->>>>>>> 94c2a518
 {
     assert(call);
 
@@ -886,12 +806,8 @@
     send_error(call->session->tox, call->friend_number, call->error);
     kill_call(call);
 }
-<<<<<<< HEAD
-
-void handle_pop(MSICall *call, const MSIMessage *msg)
-=======
+
 static void handle_pop(MSICall *call, const MSIMessage *msg)
->>>>>>> 94c2a518
 {
     assert(call);
 
@@ -936,15 +852,11 @@
 
     kill_call(call);
 }
-<<<<<<< HEAD
 
 /* !!hack!! */
 MSISession *tox_av_msi_get(void *av);
 
-void handle_msi_packet(Tox *tox, uint32_t friend_number, const uint8_t *data, size_t length2, void *object)
-=======
-static void handle_msi_packet(Messenger *m, uint32_t friend_number, const uint8_t *data, uint16_t length, void *object)
->>>>>>> 94c2a518
+static void handle_msi_packet(Tox *tox, uint32_t friend_number, const uint8_t *data, size_t length2, void *object)
 {
     if (length2 < 2) {
         // we need more than the ID byte for MSI messages

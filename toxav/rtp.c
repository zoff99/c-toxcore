--- conflicted
+++ resolved
@@ -42,21 +42,11 @@
 #define DISABLE_H264_ENCODER_FEATURE    0
 
 
-<<<<<<< HEAD
-enum {
-    /**
-     * The number of milliseconds we want to keep a keyframe in the buffer for,
-     * even though there are no free slots for incoming frames.
-     */
-    VIDEO_KEEP_KEYFRAME_IN_BUFFER_FOR_MS = 20,
-};
-=======
 /**
  * The number of milliseconds we want to keep a keyframe in the buffer for,
  * even though there are no free slots for incoming frames.
  */
-#define VIDEO_KEEP_KEYFRAME_IN_BUFFER_FOR_MS 15
->>>>>>> a509d253
+#define VIDEO_KEEP_KEYFRAME_IN_BUFFER_FOR_MS 20
 
 int TOXAV_SEND_VIDEO_LOSSLESS_PACKETS = 0;
 
@@ -289,13 +279,9 @@
     if (slot_id != wkbl->next_free_entry - 1) {
         // The slot is not the last slot, so we created a gap. We move all the
         // entries after it one step up.
-<<<<<<< HEAD
         LOGGER_DEBUG(log, "process_frame:We move all entries after it one step up");
 
-        for (uint8_t i = slot_id; i < wkbl->next_free_entry - 1; i++) {
-=======
         for (uint8_t i = slot_id; i < wkbl->next_free_entry - 1; ++i) {
->>>>>>> a509d253
             // Move entry (i+1) into entry (i).
             LOGGER_DEBUG(log, "process_frame:move %d -> %d", (int)(i + 1), (int)i);
             wkbl->work_buffer[i] = wkbl->work_buffer[i + 1];
@@ -303,13 +289,9 @@
     }
 
     // We now have a free entry at the end of the array.
-<<<<<<< HEAD
     LOGGER_DEBUG(log, "process_frame:cur next_free_entry=%d", (int)wkbl->next_free_entry);
-    wkbl->next_free_entry--;
+    --wkbl->next_free_entry;
     LOGGER_DEBUG(log, "process_frame:new next_free_entry=%d", (int)wkbl->next_free_entry);
-=======
-    --wkbl->next_free_entry;
->>>>>>> a509d253
 
     // Clear the newly freed entry.
     const struct RTPWorkBuffer empty = {0};
@@ -994,7 +976,6 @@
     p += net_pack_u32(p, header->data_length_full);
     p += net_pack_u32(p, header->received_length_full);
 
-<<<<<<< HEAD
     // ---------------------------- //
     //      custom fields here      //
     // ---------------------------- //
@@ -1006,10 +987,7 @@
     //      custom fields here      //
     // ---------------------------- //
 
-    for (size_t i = 0; i < RTP_PADDING_FIELDS; i++) {
-=======
     for (size_t i = 0; i < RTP_PADDING_FIELDS; ++i) {
->>>>>>> a509d253
         p += net_pack_u32(p, 0);
     }
 
@@ -1341,10 +1319,6 @@
         }
     }
 
-<<<<<<< HEAD
-    session->sequnum++;
-=======
     ++session->sequnum;
->>>>>>> a509d253
     return 0;
 }
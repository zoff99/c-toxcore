/*
 * Copyright © 2016-2017 The TokTok team.
 * Copyright © 2013-2015 Tox project.
 *
 * This file is part of Tox, the free peer to peer instant messenger.
 *
 * Tox is free software: you can redistribute it and/or modify
 * it under the terms of the GNU General Public License as published by
 * the Free Software Foundation, either version 3 of the License, or
 * (at your option) any later version.
 *
 * Tox is distributed in the hope that it will be useful,
 * but WITHOUT ANY WARRANTY; without even the implied warranty of
 * MERCHANTABILITY or FITNESS FOR A PARTICULAR PURPOSE.  See the
 * GNU General Public License for more details.
 *
 * You should have received a copy of the GNU General Public License
 * along with Tox.  If not, see <http://www.gnu.org/licenses/>.
 */
#ifdef HAVE_CONFIG_H
#include "config.h"
#endif /* HAVE_CONFIG_H */

#include "rtp.h"

#include "bwcontroller.h"
#include "video.h"
#include "audio.h"
#include "dummy_ntp.h"

#include "../toxcore/Messenger.h"
#include "../toxcore/network.h"
#include "../toxcore/logger.h"
#include "../toxcore/util.h"
#include "../toxcore/mono_time.h"

#include <assert.h>
#include <errno.h>
#include <stdlib.h>


#define DISABLE_H264_ENCODER_FEATURE    0


/**
 * The number of milliseconds we want to keep a keyframe in the buffer for,
 * even though there are no free slots for incoming frames.
 */
#define VIDEO_KEEP_KEYFRAME_IN_BUFFER_FOR_MS 20

int TOXAV_SEND_VIDEO_LOSSLESS_PACKETS = 0;


// allocate_len is NOT including header!
static struct RTPMessage *new_message(const struct RTPHeader *header, size_t allocate_len, const uint8_t *data,
                                      uint16_t data_length)
{
    assert(allocate_len >= data_length);
    struct RTPMessage *msg = (struct RTPMessage *)calloc(1, sizeof(struct RTPMessage) + allocate_len);

    if (msg == NULL) {
        return NULL;
    }

    msg->len = data_length; // result without header
    msg->header = *header;
    memcpy(msg->data, data, msg->len);
    return msg;
}

/**
 * Instruct the caller to clear slot 0.
 */
#define GET_SLOT_RESULT_DROP_OLDEST_SLOT (-1)

/**
 * Instruct the caller to drop the incoming packet.
 */
#define GET_SLOT_RESULT_DROP_INCOMING (-2)

/**
 * Find the next free slot in work_buffer for the incoming data packet.
 *
 * - If the data packet belongs to a frame thats already in the work_buffer then
 *   use that slot.
 * - If there is no free slot return GET_SLOT_RESULT_DROP_OLDEST_SLOT.
 * - If the data packet is too old return GET_SLOT_RESULT_DROP_INCOMING.
 *
 * If there is a keyframe beeing assembled in slot 0, keep it a bit longer and
 * do not kick it out right away if all slots are full instead kick out the new
 * incoming interframe.
 */
static int8_t get_slot(Logger *log, struct RTPWorkBufferList *wkbl, bool is_keyframe,
                       const struct RTPHeader *header, bool is_multipart)
{

    if (wkbl->next_free_entry == 0) {
        // the work buffer is completely empty
        // just return the first slot then
        LOGGER_DEBUG(log, "get_slot:work buffer empty");
        return 0;
    }

    if (is_multipart) {
        // This RTP message is part of a multipart frame, so we try to find an
        // existing slot with the previous parts of the frame in it.
        for (uint8_t i = 0; i < wkbl->next_free_entry; ++i) {
            const struct RTPWorkBuffer *slot = &wkbl->work_buffer[i];

            if ((slot->buf->header.sequnum == header->sequnum) && (slot->buf->header.timestamp == header->timestamp)) {
                // Sequence number and timestamp match, so this slot belongs to
                // the same frame.
                //
                // In reality, these will almost certainly either both match or
                // both not match. Only if somehow there were 65535 frames
                // between, the timestamp will matter.
                LOGGER_DEBUG(log, "get_slot:found slot num %d", (int)i);
                return i;
            }
        }
    }

    // The message may or may not be part of a multipart frame.
    //
    // If it is part of a multipart frame, then this is an entirely new frame
    // for which we did not have a slot *or* the frame is so old that its slot
    // has been evicted by now.
    //
    //        |----------- time ----------->
    //        _________________
    // slot 0 |               |
    //        -----------------
    //                     _________________
    // slot 1              |               |
    //                     -----------------
    //                ____________
    // slot 2         |          | -> frame too old, drop
    //                ------------
    //
    //
    //
    //        |----------- time ----------->
    //        _________________
    // slot 0 |               |
    //        -----------------
    //                     _________________
    // slot 1              |               |
    //                     -----------------
    //                              ____________
    // slot 2                       |          | -> ok, start filling in a new slot
    //                              ------------

    // If there is a free slot:
    if (wkbl->next_free_entry < USED_RTP_WORKBUFFER_COUNT) {
        // If there is at least one filled slot:
        if (wkbl->next_free_entry > 0) {
            // Get the most recently filled slot.
            const struct RTPWorkBuffer *slot = &wkbl->work_buffer[wkbl->next_free_entry - 1];

#if 0

            // If the incoming packet is older than our newest slot, drop it.
            // This is the first situation in the above diagram.
            if (slot->buf->header.timestamp > header->timestamp) {
                LOGGER_DEBUG(log, "get_slot:workbuffer:2:timestamp too old");
                return GET_SLOT_RESULT_DROP_INCOMING;
            }

#endif
        }

        // Not all slots are filled, and the packet is newer than our most
        // recent slot, so it's a new frame we want to start assembling. This is
        // the second situation in the above diagram.
        LOGGER_DEBUG(log, "get_slot:slot=%d", (int)wkbl->next_free_entry);
        return wkbl->next_free_entry;
    }

#if 0

    // If the incoming frame is a key frame, then stop assembling the oldest
    // slot, regardless of whether there was a keyframe in that or not.
    if (is_keyframe) {
        LOGGER_DEBUG(log, "get_slot:is_keyframe:ret=%d", (int)GET_SLOT_RESULT_DROP_OLDEST_SLOT);
        return GET_SLOT_RESULT_DROP_OLDEST_SLOT;
    }

#endif

    // The incoming slot is not a key frame, so we look at slot 0 to see what to
    // do next.
    const struct RTPWorkBuffer *slot = &wkbl->work_buffer[0];

#if 0

    // The incoming frame is not a key frame, but the existing slot 0 is also
    // not a keyframe, so we stop assembling the existing frame and make space
    // for the new one.
    if (!slot->is_keyframe) {
        LOGGER_DEBUG(log, "get_slot:NOT is_keyframe:ret=%d", (int)GET_SLOT_RESULT_DROP_OLDEST_SLOT);
        return GET_SLOT_RESULT_DROP_OLDEST_SLOT;
    }

    // If this key frame is fully received, we also stop assembling and clear
    // slot 0.  This also means sending the frame to the decoder.
    if (slot->received_len == slot->buf->header.data_length_full) {
        LOGGER_DEBUG(log, "get_slot:recv len == data length full:ret=%d", (int)GET_SLOT_RESULT_DROP_OLDEST_SLOT);
        return GET_SLOT_RESULT_DROP_OLDEST_SLOT;
    }

    // This is a key frame, not fully received yet, but it's already much older
    // than the incoming frame, so we stop assembling it and send whatever part
    // we did receive to the decoder.
    if (slot->buf->header.timestamp + VIDEO_KEEP_KEYFRAME_IN_BUFFER_FOR_MS <= header->timestamp) {
        LOGGER_DEBUG(log, "get_slot:This is a key frame, not fully received yet:ret=%d", (int)GET_SLOT_RESULT_DROP_OLDEST_SLOT);
        return GET_SLOT_RESULT_DROP_OLDEST_SLOT;
    }

#endif

#if 0
    // This is a key frame, it's not too old yet, so we keep it in its slot for
    // a little longer.
    LOGGER_DEBUG(log, "keep KEYFRAME in workbuffer:GET_SLOT_RESULT_DROP_INCOMING:ret=%d",
                 (int)GET_SLOT_RESULT_DROP_INCOMING);
    return GET_SLOT_RESULT_DROP_INCOMING;
#endif

    return GET_SLOT_RESULT_DROP_OLDEST_SLOT;
}

/**
 * Returns an assembled frame (as much data as we currently have for this frame,
 * some pieces may be missing)
 *
 * If there are no frames ready, we return NULL. If this function returns
 * non-NULL, it transfers ownership of the message to the caller, i.e. the
 * caller is responsible for storing it elsewhere or calling free().
 */
static struct RTPMessage *process_frame(Logger *log, struct RTPWorkBufferList *wkbl, uint8_t slot_id)
{
    assert(wkbl->next_free_entry >= 0);

    LOGGER_DEBUG(log, "process_frame:slot_id=%d", (int)slot_id);

    if (wkbl->next_free_entry == 0) {
        // There are no frames in any slot.
        LOGGER_DEBUG(log, "process_frame:workbuffer empty");
        return NULL;
    }

#if 0

    // Slot 0 contains a key frame, slot_id points at an interframe that is
    // relative to that key frame, so we don't use it yet.
    if (wkbl->work_buffer[0].is_keyframe && slot_id != 0) {
        LOGGER_DEBUG(log, "process_frame:KEYFRAME waiting in slot 0");
        return NULL;
    }

#endif

    // Either slot_id is 0 and slot 0 is a key frame, or there is no key frame
    // in slot 0 (and slot_id is anything).
    struct RTPWorkBuffer *const slot = &wkbl->work_buffer[slot_id];

    // Move ownership of the frame out of the slot into m_new.
    struct RTPMessage *const m_new = slot->buf;
    LOGGER_DEBUG(log, "process_frame:1:m_new=%p", (void *)m_new);

    if (m_new) {
        LOGGER_DEBUG(log, "process_frame:1:m_new seq#=%d", (int)m_new->header.sequnum);
    }

    slot->buf = NULL;

    assert(wkbl->next_free_entry >= 1);

    if (slot_id != wkbl->next_free_entry - 1) {
        // The slot is not the last slot, so we created a gap. We move all the
        // entries after it one step up.
        LOGGER_DEBUG(log, "process_frame:We move all entries after it one step up");

        for (uint8_t i = slot_id; i < wkbl->next_free_entry - 1; ++i) {
            // Move entry (i+1) into entry (i).
            LOGGER_DEBUG(log, "process_frame:move %d -> %d", (int)(i + 1), (int)i);
            wkbl->work_buffer[i] = wkbl->work_buffer[i + 1];
        }
    }

    // We now have a free entry at the end of the array.
    LOGGER_DEBUG(log, "process_frame:cur next_free_entry=%d", (int)wkbl->next_free_entry);
    --wkbl->next_free_entry;
    LOGGER_DEBUG(log, "process_frame:new next_free_entry=%d", (int)wkbl->next_free_entry);

    // Clear the newly freed entry.
    const struct RTPWorkBuffer empty = {0};
    wkbl->work_buffer[wkbl->next_free_entry] = empty;

    if (m_new) {
        LOGGER_DEBUG(log, "process_frame:2:m_new seq#=%d", (int)m_new->header.sequnum);
    }

    // Move ownership of the frame to the caller.
    return m_new;
}

/**
 * @param log A logger.
 * @param wkbl The list of in-progress frames, i.e. all the slots.
 * @param slot_id The slot we want to fill the data into.
 * @param is_keyframe Whether the data is part of a key frame.
 * @param header The RTP header from the incoming packet.
 * @param incoming_data The pure payload without header.
 * @param incoming_data_length The length in bytes of the incoming data payload.
 */
static bool fill_data_into_slot(Logger *log, struct RTPWorkBufferList *wkbl, const uint8_t slot_id, bool is_keyframe,
                                const struct RTPHeader *header, const uint8_t *incoming_data, uint16_t incoming_data_length)
{
    // We're either filling the data into an existing slot, or in a new one that
    // is the next free entry.
    assert(slot_id <= wkbl->next_free_entry);
    struct RTPWorkBuffer *const slot = &wkbl->work_buffer[slot_id];

    assert(header != NULL);
    // ** // assert(is_keyframe == (bool)(header->flags & RTP_KEY_FRAME));

    if (slot->received_len == 0) {
        assert(slot->buf == NULL);

        // No data for this slot has been received, yet, so we create a new
        // message for it with enough memory for the entire frame.
        struct RTPMessage *msg = (struct RTPMessage *)calloc(1, sizeof(struct RTPMessage) + header->data_length_full);

        if (msg == NULL) {
            LOGGER_DEBUG(log, "Out of memory while trying to allocate for frame of size %u\n",
                         (unsigned)header->data_length_full);
            // Out of memory: throw away the incoming data.
            return false;
        }

        // Unused in the new video receiving code, as it's 16 bit and can't hold
        // the full length of large frames. Instead, we use slot->received_len.
        msg->len = 0;
        msg->header = *header;

        slot->buf = msg;
        slot->is_keyframe = is_keyframe;
        slot->received_len = 0;

        assert(wkbl->next_free_entry < USED_RTP_WORKBUFFER_COUNT);
        ++wkbl->next_free_entry;
    }

    // We already checked this when we received the packet, but we rely on it
    // here, so assert again.
    if (header->offset_full >= header->data_length_full) {
        LOGGER_DEBUG(log, "offset_full:%d < data_length_full:%d\n", (int)header->offset_full, (int)header->data_length_full);
    }

    // ***** // assert(header->offset_full < header->data_length_full);

    // Copy the incoming chunk of data into the correct position in the full
    // frame data array.
    memcpy(
        slot->buf->data + header->offset_full,
        incoming_data,
        incoming_data_length
    );

    // Update the total received length of this slot.
    slot->received_len += incoming_data_length;

    // Update received length also in the header of the message, for later use.
    slot->buf->header.received_length_full = slot->received_len;

    LOGGER_DEBUG(log, "FPATH:slot num=%d:VSEQ:%d %d/%d", slot_id, (int)header->sequnum,
                 (int)slot->received_len, (int)header->data_length_full);

    return slot->received_len == header->data_length_full;
}

#if 0
static void update_bwc_values(Logger *log, RTPSession *session, const struct RTPMessage *msg)
{
    if (session->first_packets_counter < DISMISS_FIRST_LOST_VIDEO_PACKET_COUNT) {
        ++session->first_packets_counter;
    } else {
        uint32_t data_length_full = msg->header.data_length_full; // without header
        uint32_t received_length_full = msg->header.received_length_full; // without header
        bwc_add_recv(session->bwc, data_length_full);

        if (received_length_full < data_length_full) {
            LOGGER_DEBUG(log, "BWC: full length=%u received length=%d", data_length_full, received_length_full);
            bwc_add_lost_v3(session->bwc, (data_length_full - received_length_full), false);
        }
    }
}
#endif

/**
 * Handle a single RTP video packet.
 *
 * The packet may or may not be part of a multipart frame. This function will
 * find out and handle it appropriately.
 *
 * @param session The current RTP session with:
 *   session->mcb == vc_queue_message() // this function is called from here
 *   session->mp == struct RTPMessage *
 *   session->cs == call->video.second // == VCSession created by vc_new() call
 * @param header The RTP header deserialised from the packet.
 * @param incoming_data The packet data *not* header, i.e. this is the actual
 *   payload.
 * @param incoming_data_length The packet length *not* including header, i.e.
 *   this is the actual payload length.
 * @param log A logger.
 *
 * @return -1 on error, 0 on success.
 */
static int handle_video_packet(RTPSession *session, const struct RTPHeader *header,
                               const uint8_t *incoming_data, uint16_t incoming_data_length, Logger *log)
{
    // Full frame length in bytes. The frame may be split into multiple packets,
    // but this value is the complete assembled frame size.
    const uint32_t full_frame_length = header->data_length_full;

    // Current offset in the frame. If this is the first packet of a multipart
    // frame or it's not a multipart frame, then this value is 0.
    const uint32_t offset = header->offset_full; // without header

    LOGGER_DEBUG(log, "FPATH:%d", (int)header->sequnum);

    // sanity checks ---------------
    if (full_frame_length == 0) {
        LOGGER_DEBUG(log, "EE:1:VSEQ:%d", (int)header->sequnum);
        return -1;
    }

    if (offset == full_frame_length) {
        LOGGER_DEBUG(log, "EE:2:VSEQ:%d", (int)header->sequnum);
        return -1;
    }

    if (offset > full_frame_length) {
        LOGGER_DEBUG(log, "EE:3:VSEQ:%d", (int)header->sequnum);
        return -1;
    }

    LOGGER_DEBUG(log, "II:4:VSEQ:%d", (int)header->sequnum);

    LOGGER_DEBUG(log, "FPATH:%d", (int)header->sequnum);

    // sanity checks ---------------

    // The sender tells us whether this is a key frame.
    const bool is_keyframe = 0; // (header->flags & RTP_KEY_FRAME) != 0;

    LOGGER_DEBUG(log, "-- handle_video_packet -- full lens=%u len=%u offset=%u is_keyframe=%s",
                 (unsigned)incoming_data_length, (unsigned)full_frame_length, (unsigned)offset, is_keyframe ? "K" : ".");
    LOGGER_DEBUG(log, "wkbl->next_free_entry:003=%d", session->work_buffer_list->next_free_entry);

    const bool is_multipart = (full_frame_length != incoming_data_length);

    /* The message was sent in single part */
    int8_t slot_id = get_slot(log, session->work_buffer_list, is_keyframe, header, is_multipart);
    LOGGER_DEBUG(log, "II:5:slot num=%d:VSEQ:%d", slot_id, (int)header->sequnum);

    LOGGER_DEBUG(log, "FPATH:%d slot=%d", (int)header->sequnum, slot_id);


    // get_slot told us to drop the packet, so we ignore it.
    if (slot_id == GET_SLOT_RESULT_DROP_INCOMING) {
        LOGGER_DEBUG(log, "FPATH:%d slot=%d", (int)header->sequnum, slot_id);
        LOGGER_DEBUG(log, "EE:6:VSEQ:%d", (int)header->sequnum);
        return -1;
    }

    // get_slot said there is no free slot.
    if (slot_id == GET_SLOT_RESULT_DROP_OLDEST_SLOT) {
        LOGGER_DEBUG(log, "there was no free slot, so we process the oldest frame");
        LOGGER_DEBUG(log, "II:7:slot num=%d:VSEQ:%d", slot_id, (int)header->sequnum);

        LOGGER_DEBUG(log, "FPATH:%d slot=%d", (int)header->sequnum, slot_id);

        // We now own the frame.
        struct RTPMessage *m_new = process_frame(log, session->work_buffer_list, 0);

        // The process_frame function returns NULL if there is no slot 0, i.e.
        // the work buffer list is completely empty. It can't be empty, because
        // get_slot just told us it's full, so process_frame must return non-null.
        assert(m_new != NULL);

        LOGGER_DEBUG(log, "FPATH:slot=%d VSEQ:%d:m_new=%p", slot_id, (int)m_new->header.sequnum, (void *)m_new);


        // LOGGER_DEBUG(log, "-- handle_video_packet -- CALLBACK-001a b0=%d b1=%d", (int)m_new->data[0], (int)m_new->data[1]);
        //**// update_bwc_values(log, session, m_new);
        // Pass ownership of m_new to the callback.
        session->mcb(session->m->mono_time, session->cs, m_new);
        // Now we no longer own m_new.
        m_new = NULL;

        // Now we must have a free slot, so we either get that slot, i.e. >= 0,
        // or get told to drop the incoming packet if it's too old.
        slot_id = get_slot(log, session->work_buffer_list, is_keyframe, header, /* is_multipart */false);

        LOGGER_DEBUG(log, "FPATH:9.0:slot num=%d:VSEQ:%d", slot_id, (int)header->sequnum);

        if (slot_id == GET_SLOT_RESULT_DROP_INCOMING) {
            // The incoming frame is too old, so we drop it.
            LOGGER_DEBUG(log, "FPATH:9:slot num=%d:VSEQ:%d", slot_id, (int)header->sequnum);
            return -1;
        }
    }

    // We must have a valid slot here.
    assert(slot_id >= 0);

    LOGGER_DEBUG(log, "fill_data_into_slot.");

    // fill in this part into the slot buffer at the correct offset
    if (!fill_data_into_slot(
                log,
                session->work_buffer_list,
                slot_id,
                is_keyframe,
                header,
                incoming_data,
                incoming_data_length)) {

        LOGGER_DEBUG(log, "FPATH:10:slot num=%d:VSEQ:%d", slot_id, (int)header->sequnum);

        return -1;
    } else {
        LOGGER_DEBUG(log, "FPATH:10c:slot num=%d:VSEQ:%d *message_complete*",
                     slot_id, (int)header->sequnum);
    }

    if (slot_id > 0) {
        // check if there are old messages lingering in the buffer
        struct RTPWorkBufferList *wkbl = session->work_buffer_list;
        struct RTPWorkBuffer *const slot0 = &wkbl->work_buffer[0];
        struct RTPMessage *const m_new0 = slot0->buf;
        struct RTPWorkBuffer *const slot2 = &wkbl->work_buffer[slot_id];
        struct RTPMessage *const m_new2 = slot2->buf;

#define LINGER_OLD_FRAMES_COUNT 2

        if ((m_new0) && (m_new2)) {
            if ((m_new0->header.sequnum + 2) < m_new2->header.sequnum) {
                LOGGER_DEBUG(log, "kick out:m_new0 seq#=%d", (int)m_new0->header.sequnum);
                // change slot_id to "0" to process oldest frame in buffer instead of current one
                struct RTPMessage *m_new = process_frame(log, session->work_buffer_list, slot_id);

                if (m_new) {
                    LOGGER_DEBUG(log, "FPATH:11x:slot num=%d:VSEQ:%d", slot_id, (int)m_new->header.sequnum);
                    session->mcb(session->cs, m_new);
                    m_new = NULL;
                }

                slot_id = 0;
            }
        }
    }

    struct RTPMessage *m_new = process_frame(log, session->work_buffer_list, slot_id);

    if (m_new) {
<<<<<<< HEAD

        LOGGER_DEBUG(log, "FPATH:11:slot num=%d:VSEQ:%d", slot_id, (int)m_new->header.sequnum);

        // LOGGER_DEBUG(log, "-- handle_video_packet -- CALLBACK-003a b0=%d b1=%d", (int)m_new->data[0], (int)m_new->data[1]);
        //**//update_bwc_values(log, session, m_new);
        session->mcb(session->cs, m_new);
=======
        LOGGER_DEBUG(log, "-- handle_video_packet -- CALLBACK-003a b0=%d b1=%d", (int)m_new->data[0], (int)m_new->data[1]);
        update_bwc_values(log, session, m_new);
        session->mcb(session->m->mono_time, session->cs, m_new);
>>>>>>> 14484c68

        m_new = NULL;
    }

    LOGGER_DEBUG(log, "FPATH:12:slot num=%d:VSEQ:%d", slot_id, (int)header->sequnum);

    return 0;
}

/**
 * @return -1 on error, 0 on success.
 */
static int handle_rtp_packet(Messenger *m, uint32_t friendnumber, const uint8_t *data, uint16_t length, void *object)
{
    RTPSession *session = (RTPSession *)object;

    // Get the packet type.
    uint8_t packet_type = data[0];

    if (data[0] == PACKET_TOXAV_COMM_CHANNEL) {
        // LOGGER_ERROR(m->log, "RECVD:PACKET_TOXAV_COMM_CHANNEL:length=%d", (int)length);

        if (length >= 2) {
            if (data[1] == PACKET_TOXAV_COMM_CHANNEL_REQUEST_KEYFRAME) {
                if (session->cs) {
                    ((VCSession *)(session->cs))->send_keyframe_request_received = 1;
                }
            } else if (data[1] == PACKET_TOXAV_COMM_CHANNEL_HAVE_H264_VIDEO) {
                LOGGER_ERROR(m->log, "RECVD:PACKET_TOXAV_COMM_CHANNEL_HAVE_H264_VIDEO");

                if (session->cs) {
                    if (DISABLE_H264_ENCODER_FEATURE == 0) {
                        ((VCSession *)(session->cs))->h264_video_capabilities_received = 1;
                    }
                }
            } else if (data[1] == PACKET_TOXAV_COMM_CHANNEL_LESS_VIDEO_FPS) {
                if (session->cs) {
                    if ((data[2] > 1) && (data[2] < 10)) {
                        ((VCSession *)(session->cs))->skip_fps = data[2];
                    }

                    ((VCSession *)(session->cs))->skip_fps_duration_until_ts = current_time_monotonic() + TOXAV_SKIP_FPS_RELEASE_AFTER_MS;
                }
            } else if (data[1] == PACKET_TOXAV_COMM_CHANNEL_DUMMY_NTP_REQUEST) {

                uint32_t pkg_buf_len = (sizeof(uint32_t) * 3) + 2;
                uint8_t pkg_buf[pkg_buf_len];
                pkg_buf[0] = PACKET_TOXAV_COMM_CHANNEL;
                pkg_buf[1] = PACKET_TOXAV_COMM_CHANNEL_DUMMY_NTP_ANSWER;
                uint32_t tmp = current_time_monotonic();
                pkg_buf[2] = data[2];
                pkg_buf[3] = data[3];
                pkg_buf[4] = data[4];
                pkg_buf[5] = data[5];
                //
                pkg_buf[6] = tmp >> 24 & 0xFF;
                pkg_buf[7] = tmp >> 16 & 0xFF;
                pkg_buf[8] = tmp >> 8  & 0xFF;
                pkg_buf[9] = tmp       & 0xFF;
                tmp = tmp + 1; // add 1 ms delay between receiving answer and sending response
                pkg_buf[10] = tmp >> 24 & 0xFF;
                pkg_buf[11] = tmp >> 16 & 0xFF;
                pkg_buf[12] = tmp >> 8  & 0xFF;
                pkg_buf[13] = tmp       & 0xFF;

                LOGGER_DEBUG(m->log, "RECVD:PACKET_TOXAV_COMM_CHANNEL_DUMMY_NTP_REQUEST: %d %d %d %d",
                             pkg_buf[6], pkg_buf[7], pkg_buf[8], pkg_buf[9]);

                int result = send_custom_lossless_packet(m, friendnumber, pkg_buf, pkg_buf_len);


            } else if (data[1] == PACKET_TOXAV_COMM_CHANNEL_DUMMY_NTP_ANSWER) {

                LOGGER_DEBUG(m->log, "RECVD:PACKET_TOXAV_COMM_CHANNEL_DUMMY_NTP_ANSWER: %d %d %d %d",
                             data[6], data[7], data[8], data[9]);


                ((VCSession *)(session->cs))->dummy_ntp_local_start =
                    ((uint32_t)(data[2]) << 24)
                    +
                    ((uint32_t)(data[3]) << 16)
                    +
                    ((uint32_t)(data[4]) << 8)
                    +
                    (data[5]);

                ((VCSession *)(session->cs))->dummy_ntp_remote_start =
                    ((uint32_t)data[6] << 24)
                    +
                    ((uint32_t)data[7] << 16)
                    +
                    ((uint32_t)data[8] << 8)
                    +
                    (data[9]);

                ((VCSession *)(session->cs))->dummy_ntp_remote_end =
                    ((uint32_t)data[10] << 24)
                    +
                    ((uint32_t)data[11] << 16)
                    +
                    ((uint32_t)data[12] << 8)
                    +
                    (data[13]);

                ((VCSession *)(session->cs))->dummy_ntp_local_end = current_time_monotonic();

                LOGGER_DEBUG(m->log, "DNTP:%d %d %d %d",
                             ((VCSession *)(session->cs))->dummy_ntp_local_start,
                             ((VCSession *)(session->cs))->dummy_ntp_remote_start,
                             ((VCSession *)(session->cs))->dummy_ntp_remote_end,
                             ((VCSession *)(session->cs))->dummy_ntp_local_end);

                int64_t offset_ = dntp_calc_offset(((VCSession *)(session->cs))->dummy_ntp_remote_start,
                                                   ((VCSession *)(session->cs))->dummy_ntp_remote_end,
                                                   ((VCSession *)(session->cs))->dummy_ntp_local_start,
                                                   ((VCSession *)(session->cs))->dummy_ntp_local_end);

                uint32_t roundtrip_ = dntp_calc_roundtrip_delay(((VCSession *)(session->cs))->dummy_ntp_remote_start,
                                      ((VCSession *)(session->cs))->dummy_ntp_remote_end,
                                      ((VCSession *)(session->cs))->dummy_ntp_local_start,
                                      ((VCSession *)(session->cs))->dummy_ntp_local_end);

#define NETWORK_ROUND_TRIP_FUZZ_THRESHOLD_MS 150

                if (roundtrip_ > ((VCSession *)(session->cs))->rountrip_time_ms) {
                    if (roundtrip_ > ((((VCSession *)(session->cs))->rountrip_time_ms) + NETWORK_ROUND_TRIP_FUZZ_THRESHOLD_MS)) {
                        ((VCSession *)(session->cs))->rountrip_time_ms = ((VCSession *)(session->cs))->rountrip_time_ms +
                                (NETWORK_ROUND_TRIP_FUZZ_THRESHOLD_MS / 2);
                    } else {
                        ((VCSession *)(session->cs))->rountrip_time_ms = roundtrip_;
                    }
                } else if (roundtrip_ < ((VCSession *)(session->cs))->rountrip_time_ms) {
                    if ((roundtrip_ + NETWORK_ROUND_TRIP_FUZZ_THRESHOLD_MS) < ((VCSession *)(session->cs))->rountrip_time_ms) {
                        ((VCSession *)(session->cs))->rountrip_time_ms = ((VCSession *)(session->cs))->rountrip_time_ms -
                                (NETWORK_ROUND_TRIP_FUZZ_THRESHOLD_MS / 2);
                    } else {
                        ((VCSession *)(session->cs))->rountrip_time_ms = roundtrip_;
                    }
                }

                LOGGER_DEBUG(m->log, "DNTP:offset=%ld roundtrip=%u", (long)offset_, roundtrip_);
                // LOGGER_WARNING(m->log, "DNTP:A:offset new=%lld", ((VCSession *)(session->cs))->timestamp_difference_to_sender);

                int64_t *ptmp = &(((VCSession *)(session->cs))->timestamp_difference_to_sender);

                bool res4 = dntp_drift(ptmp, offset_, (int64_t)800);
                LOGGER_DEBUG(m->log, "DNTP:*B*:offset new=%lu", (unsigned long)((VCSession *)(session->cs))->timestamp_difference_to_sender);
            }
        }

        return 0;
    }

    if (!session || length < RTP_HEADER_SIZE + 1) {
        LOGGER_WARNING(m->log, "No session or invalid length of received buffer!");
        return -1;
    }

    if (data[0] == PACKET_LOSSLESS_VIDEO) {
        packet_type = RTP_TYPE_VIDEO;
    }

    ++data;
    --length;

    // Unpack the header.
    struct RTPHeader header;
    rtp_header_unpack(data, &header);

    if (header.pt != packet_type % 128) {
        LOGGER_WARNING(m->log, "RTPHeader packet type and Tox protocol packet type did not agree: %d != %d",
                       header.pt, packet_type % 128);
        return -1;
    }

    if (header.pt != session->payload_type % 128) {
        LOGGER_WARNING(m->log, "RTPHeader packet type does not match this session's payload type: %d != %d",
                       header.pt, session->payload_type % 128);
        return -1;
    }

    if (header.offset_full >= header.data_length_full
            && (header.offset_full != 0 || header.data_length_full != 0)) {
        LOGGER_ERROR(m->log, "Invalid video packet: frame offset (%u) >= full frame length (%u)",
                     (unsigned)header.offset_full, (unsigned)header.data_length_full);
        return -1;
    }

    if (!(header.flags & RTP_LARGE_FRAME)) {
        if (header.offset_lower >= header.data_length_lower) {
            LOGGER_ERROR(m->log, "Invalid old protocol video packet: frame offset (%u) >= full frame length (%u)",
                         (unsigned)header.offset_lower, (unsigned)header.data_length_lower);
            return -1;
        }
    }

    LOGGER_DEBUG(m->log, "header.pt %d, video %d", (uint8_t)header.pt, (RTP_TYPE_VIDEO % 128));

    LOGGER_DEBUG(m->log, "rtp packet record time: %lu", (unsigned long)header.frame_record_timestamp);


    // check flag indicating that we have real record-timestamps for frames ---
    if ((header.flags & RTP_ENCODER_HAS_RECORD_TIMESTAMP) == 0) {
        if (header.pt == (RTP_TYPE_VIDEO % 128)) {
            LOGGER_DEBUG(m->log, "RTP_ENCODER_HAS_RECORD_TIMESTAMP:VV");
            ((VCSession *)(session->cs))->encoder_frame_has_record_timestamp = 0;
        } else if (header.pt == (RTP_TYPE_AUDIO % 128)) {
            LOGGER_DEBUG(m->log, "RTP_ENCODER_HAS_RECORD_TIMESTAMP:AA");
            ((ACSession *)(session->cs))->encoder_frame_has_record_timestamp = 0;
        }
    }

    // set flag indicating that we have real record-timestamps for frames ---

    // HINT: ask sender for dummy ntp values -------------
    if (
        (
            ((header.sequnum % 100) == 0)
            ||
            (header.sequnum < 30)
        )
        && (header.offset_lower == 0)) {
        uint32_t pkg_buf_len = (sizeof(uint32_t) * 3) + 2;
        uint8_t pkg_buf[pkg_buf_len];
        pkg_buf[0] = PACKET_TOXAV_COMM_CHANNEL;
        pkg_buf[1] = PACKET_TOXAV_COMM_CHANNEL_DUMMY_NTP_REQUEST;
        uint32_t tmp = current_time_monotonic();
        pkg_buf[2] = tmp >> 24 & 0xFF;
        pkg_buf[3] = tmp >> 16 & 0xFF;
        pkg_buf[4] = tmp >> 8  & 0xFF;
        pkg_buf[5] = tmp       & 0xFF;

        int result = send_custom_lossless_packet(m, friendnumber, pkg_buf, pkg_buf_len);
    }

    // HINT: ask sender for dummy ntp values -------------







    // The sender uses the new large-frame capable protocol and is sending a
    // video packet.
    if ((header.flags & RTP_LARGE_FRAME) && (header.pt == (RTP_TYPE_VIDEO % 128))) {

        if (session->incoming_packets_ts_last_ts == -1) {
            session->incoming_packets_ts[session->incoming_packets_ts_index] = 0;
            session->incoming_packets_ts_average = 0;
        } else {
            session->incoming_packets_ts[session->incoming_packets_ts_index] = current_time_monotonic() -
                    session->incoming_packets_ts_last_ts;
        }

        session->incoming_packets_ts_last_ts = current_time_monotonic();
        session->incoming_packets_ts_index++;

        if (session->incoming_packets_ts_index >= INCOMING_PACKETS_TS_ENTRIES) {
            session->incoming_packets_ts_index = 0;
        }

        uint32_t incoming_rtp_packets_delta_average = 0;

        for (int ii = 0; ii < INCOMING_PACKETS_TS_ENTRIES; ii++) {
            incoming_rtp_packets_delta_average = incoming_rtp_packets_delta_average + session->incoming_packets_ts[ii];
            // LOGGER_WARNING(m->log, "%d=%d", ii, (int)session->incoming_packets_ts[ii]);
        }

        incoming_rtp_packets_delta_average = incoming_rtp_packets_delta_average / INCOMING_PACKETS_TS_ENTRIES;

        if ((incoming_rtp_packets_delta_average > (2 * session->incoming_packets_ts_average))
                && (incoming_rtp_packets_delta_average > 15)) {
            // LOGGER_WARNING(m->log, "rtp_video_delta=%d", (int)incoming_rtp_packets_delta_average);
        }

        session->incoming_packets_ts_average = incoming_rtp_packets_delta_average;

        LOGGER_DEBUG(m->log, "rtp_video_delta=%d", (int)incoming_rtp_packets_delta_average);

        return handle_video_packet(session, &header, data + RTP_HEADER_SIZE, length - RTP_HEADER_SIZE, m->log);
    }

    // everything below here is for the old 16 bit protocol ------------------



    if (header.pt == (RTP_TYPE_AUDIO % 128)) {
        // HINT: we have an audio packet
        // LOGGER_ERROR(m->log, "AADEBUG:**** incoming audio packet ****");
    }


    if (header.data_length_lower == length - RTP_HEADER_SIZE) {
        /* The message is sent in single part */

        /* Message is not late; pick up the latest parameters */
        session->rsequnum = header.sequnum;
        session->rtimestamp = header.timestamp;
        // bwc_add_recv(session->bwc, length);

        /* Invoke processing of active multiparted message */
        if (session->mp) {
<<<<<<< HEAD
            session->mcb(session->cs, session->mp);
            session->mp = NULL;
=======
            session->mcb(session->m->mono_time, session->cs, session->mp);
            session->mp = nullptr;
>>>>>>> 14484c68
        }

        /* The message came in the allowed time;
         */

        return session->mcb(session->m->mono_time, session->cs, new_message(&header, length - RTP_HEADER_SIZE,
                            data + RTP_HEADER_SIZE, length - RTP_HEADER_SIZE));
    }

    /* The message is sent in multiple parts */

    if (session->mp) {
        /* There are 2 possible situations in this case:
         *      1) being that we got the part of already processing message.
         *      2) being that we got the part of a new/old message.
         *
         * We handle them differently as we only allow a single multiparted
         * processing message
         */
        if (session->mp->header.sequnum == header.sequnum &&
                session->mp->header.timestamp == header.timestamp) {
            /* First case */

            /* Make sure we have enough allocated memory */
            if (session->mp->header.data_length_lower - session->mp->len < length - RTP_HEADER_SIZE ||
                    session->mp->header.data_length_lower <= header.offset_lower) {
                /* There happened to be some corruption on the stream;
                 * continue wihtout this part
                 */
                return 0;
            }

            memcpy(session->mp->data + header.offset_lower, data + RTP_HEADER_SIZE,
                   length - RTP_HEADER_SIZE);
            session->mp->len += length - RTP_HEADER_SIZE;
            // bwc_add_recv(session->bwc, length);

            if (session->mp->len == session->mp->header.data_length_lower) {
                /* Received a full message; now push it for the further
                 * processing.
                 */
<<<<<<< HEAD
                session->mcb(session->cs, session->mp);
                session->mp = NULL;
=======
                session->mcb(session->m->mono_time, session->cs, session->mp);
                session->mp = nullptr;
>>>>>>> 14484c68
            }
        } else {
            /* Second case */
            if (session->mp->header.timestamp > header.timestamp) {
                /* The received message part is from the old message;
                 * discard it.
                 */
                return 0;
            }

            /* Push the previous message for processing */
            session->mcb(session->m->mono_time, session->cs, session->mp);

            session->mp = NULL;
            goto NEW_MULTIPARTED;
        }
    } else {
        /* In this case threat the message as if it was received in order
         */
        /* This is also a point for new multiparted messages */
NEW_MULTIPARTED:

        /* Message is not late; pick up the latest parameters */
        session->rsequnum = header.sequnum;
        session->rtimestamp = header.timestamp;
        // bwc_add_recv(session->bwc, length);

        /* Store message.
         */
        session->mp = new_message(&header, header.data_length_lower, data + RTP_HEADER_SIZE, length - RTP_HEADER_SIZE);
        memmove(session->mp->data + header.offset_lower, session->mp->data, session->mp->len);
    }

    return 0;
}

size_t rtp_header_pack(uint8_t *const rdata, const struct RTPHeader *header)
{
    uint8_t *p = rdata;
    *p = (header->ve & 3) << 6
         | (header->pe & 1) << 5
         | (header->xe & 1) << 4
         | (header->cc & 0xf);
    ++p;
    *p = (header->ma & 1) << 7
         | (header->pt & 0x7f);
    ++p;

    p += net_pack_u16(p, header->sequnum);
    p += net_pack_u32(p, header->timestamp);
    p += net_pack_u32(p, header->ssrc);
    p += net_pack_u64(p, header->flags);
    p += net_pack_u32(p, header->offset_full);
    p += net_pack_u32(p, header->data_length_full);
    p += net_pack_u32(p, header->received_length_full);

    // ---------------------------- //
    //      custom fields here      //
    // ---------------------------- //
    p += net_pack_u64(p, header->frame_record_timestamp);
    p += net_pack_u32(p, header->fragment_num);
    p += net_pack_u32(p, header->real_frame_num);
    p += net_pack_u32(p, header->encoder_bit_rate_used);
    // ---------------------------- //
    //      custom fields here      //
    // ---------------------------- //

    for (size_t i = 0; i < RTP_PADDING_FIELDS; ++i) {
        p += net_pack_u32(p, 0);
    }

    p += net_pack_u16(p, header->offset_lower);
    p += net_pack_u16(p, header->data_length_lower);
    assert(p == rdata + RTP_HEADER_SIZE);
    return p - rdata;
}

size_t rtp_header_unpack(const uint8_t *data, struct RTPHeader *header)
{
    const uint8_t *p = data;
    header->ve = (*p >> 6) & 3;
    header->pe = (*p >> 5) & 1;
    header->xe = (*p >> 4) & 1;
    header->cc = *p & 0xf;
    ++p;

    header->ma = (*p >> 7) & 1;
    header->pt = *p & 0x7f;
    ++p;

    p += net_unpack_u16(p, &header->sequnum);
    p += net_unpack_u32(p, &header->timestamp);
    p += net_unpack_u32(p, &header->ssrc);
    p += net_unpack_u64(p, &header->flags);
    p += net_unpack_u32(p, &header->offset_full);
    p += net_unpack_u32(p, &header->data_length_full);
    p += net_unpack_u32(p, &header->received_length_full);

    // ---------------------------- //
    //      custom fields here      //
    // ---------------------------- //
    p += net_unpack_u64(p, &header->frame_record_timestamp);
    p += net_unpack_u32(p, (uint32_t *)&header->fragment_num);
    p += net_unpack_u32(p, &header->real_frame_num);
    p += net_unpack_u32(p, &header->encoder_bit_rate_used);
    // ---------------------------- //
    //      custom fields here      //
    // ---------------------------- //

    p += sizeof(uint32_t) * RTP_PADDING_FIELDS;

    p += net_unpack_u16(p, &header->offset_lower);
    p += net_unpack_u16(p, &header->data_length_lower);
    assert(p == data + RTP_HEADER_SIZE);
    return p - data;
}

RTPSession *rtp_new(int payload_type, Messenger *m, uint32_t friendnumber,
                    BWController *bwc, void *cs, rtp_m_cb *mcb)
{
    assert(mcb != NULL);
    assert(cs != NULL);
    assert(m != NULL);

    RTPSession *session = (RTPSession *)calloc(1, sizeof(RTPSession));

    if (!session) {
        LOGGER_WARNING(m->log, "Alloc failed! Program might misbehave!");
        return NULL;
    }

    session->work_buffer_list = (struct RTPWorkBufferList *)calloc(1, sizeof(struct RTPWorkBufferList));

    if (session->work_buffer_list == NULL) {
        LOGGER_ERROR(m->log, "out of memory while allocating work buffer list");
        free(session);
        return NULL;
    }

    // First entry is free.
    session->work_buffer_list->next_free_entry = 0;

    session->ssrc = payload_type == RTP_TYPE_VIDEO ? 0 : random_u32();
    session->payload_type = payload_type;
    session->m = m;
    session->friend_number = friendnumber;

    // set NULL just in case
    session->mp = NULL;
    session->first_packets_counter = 1;

    /* Also set payload type as prefix */
    session->bwc = bwc;
    session->cs = cs;
    session->mcb = mcb;

    for (int ii = 0; ii < INCOMING_PACKETS_TS_ENTRIES; ii++) {
        session->incoming_packets_ts[ii] = 0;
    }

    session->incoming_packets_ts_index = 0;
    session->incoming_packets_ts_last_ts = -1;
    session->incoming_packets_ts_average = 0;

    if (-1 == rtp_allow_receiving(session)) {
        LOGGER_WARNING(m->log, "Failed to start rtp receiving mode");
        free(session->work_buffer_list);
        free(session);
        return NULL;
    }

    return session;
}

void rtp_kill(RTPSession *session)
{
    if (!session) {
        return;
    }

    LOGGER_DEBUG(session->m->log, "Terminated RTP session: %p", (void *)session);
    rtp_stop_receiving(session);

    LOGGER_DEBUG(session->m->log, "Terminated RTP session V3 work_buffer_list->next_free_entry: %d",
                 (int)session->work_buffer_list->next_free_entry);

    free(session->work_buffer_list);
    free(session);
}

int rtp_allow_receiving(RTPSession *session)
{
    if (session == NULL) {
        return -1;
    }

    if (session->payload_type == RTP_TYPE_VIDEO) {
        if (m_callback_rtp_packet(session->m, session->friend_number, PACKET_LOSSLESS_VIDEO,
                                  handle_rtp_packet, session) == -1) {
            LOGGER_DEBUG(session->m->log, "Failed to register rtp receive handler");
            return -1;
        }
    }

    if (session->payload_type == RTP_TYPE_VIDEO) {
        if (m_callback_rtp_packet(session->m, session->friend_number, PACKET_TOXAV_COMM_CHANNEL,
                                  handle_rtp_packet, session) == -1) {
            LOGGER_DEBUG(session->m->log, "Failed to register rtp receive handler");
            return -1;
        }
    }

    if (m_callback_rtp_packet(session->m, session->friend_number, session->payload_type,
                              handle_rtp_packet, session) == -1) {
        LOGGER_WARNING(session->m->log, "Failed to register rtp receive handler");
        return -1;
    }

    LOGGER_DEBUG(session->m->log, "Started receiving on session: %p", (void *)session);
    return 0;
}

int rtp_stop_receiving(RTPSession *session)
{
    if (session == NULL) {
        return -1;
    }

    m_callback_rtp_packet(session->m, session->friend_number, session->payload_type, NULL, NULL);

    if (session->payload_type == RTP_TYPE_VIDEO) {
        m_callback_rtp_packet(session->m, session->friend_number, PACKET_LOSSLESS_VIDEO, NULL, NULL);
    }

    if (session->payload_type == RTP_TYPE_VIDEO) {
        m_callback_rtp_packet(session->m, session->friend_number, PACKET_TOXAV_COMM_CHANNEL, NULL, NULL);
    }

    LOGGER_DEBUG(session->m->log, "Stopped receiving on session: %p", (void *)session);
    return 0;
}

/**
 * @param input is raw vpx data.
 * @param length is the length of the raw data.
 */
int rtp_send_data(RTPSession *session, const uint8_t *data, uint32_t length, bool is_keyframe,
                  uint64_t frame_record_timestamp, int32_t fragment_num,
                  uint32_t codec_used, uint32_t bit_rate_used,
                  Logger *log)
{
    if (!session) {
        LOGGER_ERROR(log, "No session!");
        return -1;
    }

    uint8_t is_video_payload = 0;

    if (session->payload_type == RTP_TYPE_VIDEO) {
        is_video_payload = 1;
    }

    struct RTPHeader header = {0};

    header.ve = 2;  // this is unused in toxav

    header.pe = 0;

    header.xe = 0;

    header.cc = 0;

    header.ma = 0;

    header.pt = session->payload_type % 128;

    header.sequnum = session->sequnum;

<<<<<<< HEAD
    header.timestamp = frame_record_timestamp; // current_time_monotonic();
=======
    header.timestamp = current_time_monotonic(session->m->mono_time);
>>>>>>> 14484c68

    header.ssrc = session->ssrc;

    header.offset_lower = 0;

    header.data_length_lower = length;

    header.flags = RTP_LARGE_FRAME | RTP_ENCODER_HAS_RECORD_TIMESTAMP;

    if ((codec_used == TOXAV_ENCODER_CODEC_USED_H264) &&
            (is_video_payload == 1)) {
        header.flags = header.flags | RTP_ENCODER_IS_H264;
    }

    header.frame_record_timestamp = frame_record_timestamp;

    header.fragment_num = fragment_num;

    header.real_frame_num = 0; // not yet used

    header.encoder_bit_rate_used = bit_rate_used;

    uint16_t length_safe = (uint16_t)length;

    if (length > UINT16_MAX) {
        length_safe = UINT16_MAX;
    }

    header.data_length_lower = length_safe;
    header.data_length_full = length; // without header
    header.offset_lower = 0;
    header.offset_full = 0;

    if (is_keyframe) {
        header.flags |= RTP_KEY_FRAME;
    }

    VLA(uint8_t, rdata, length + RTP_HEADER_SIZE + 1);
    memset(rdata, 0, SIZEOF_VLA(rdata));
    rdata[0] = session->payload_type;  // packet id == payload_type

    if (session->payload_type == RTP_TYPE_VIDEO) {
        if (TOXAV_SEND_VIDEO_LOSSLESS_PACKETS == 1) {
            // video payload
            rdata[0] = PACKET_LOSSLESS_VIDEO; // rewrite to lossless!
        }
    }

    if (MAX_CRYPTO_DATA_SIZE > (length + RTP_HEADER_SIZE + 1)) {
        /**
         * The length is lesser than the maximum allowed length (including header)
         * Send the packet in single piece.
         */
        rtp_header_pack(rdata + 1, &header);
        memcpy(rdata + 1 + RTP_HEADER_SIZE, data, length);


        if ((session->payload_type == RTP_TYPE_VIDEO) && (TOXAV_SEND_VIDEO_LOSSLESS_PACKETS == 1)) {
            if (-1 == send_custom_lossless_packet(session->m, session->friend_number, rdata, SIZEOF_VLA(rdata))) {
                LOGGER_WARNING(session->m->log, "RTP send failed (len: %zu)! std error: %s", SIZEOF_VLA(rdata), strerror(errno));
            }
        } else {
            if (-1 == m_send_custom_lossy_packet(session->m, session->friend_number, rdata, SIZEOF_VLA(rdata))) {
                LOGGER_WARNING(session->m->log, "RTP send failed (len: %zu)! std error: %s", SIZEOF_VLA(rdata), strerror(errno));
            }
        }
    } else {
        /**
         * The length is greater than the maximum allowed length (including header)
         * Send the packet in multiple pieces.
         */
        uint32_t sent = 0;
        uint16_t piece = MAX_CRYPTO_DATA_SIZE - (RTP_HEADER_SIZE + 1);

        while ((length - sent) + RTP_HEADER_SIZE + 1 > MAX_CRYPTO_DATA_SIZE) {
            rtp_header_pack(rdata + 1, &header);
            memcpy(rdata + 1 + RTP_HEADER_SIZE, data + sent, piece);

            if ((session->payload_type == RTP_TYPE_VIDEO) && (TOXAV_SEND_VIDEO_LOSSLESS_PACKETS == 1)) {
                if (-1 == send_custom_lossless_packet(session->m, session->friend_number,
                                                      rdata, piece + RTP_HEADER_SIZE + 1)) {
                    LOGGER_WARNING(session->m->log, "RTP send failed (len: %d)! std error: %s",
                                   piece + RTP_HEADER_SIZE + 1, strerror(errno));
                }
            } else {
                if (-1 == m_send_custom_lossy_packet(session->m, session->friend_number,
                                                     rdata, piece + RTP_HEADER_SIZE + 1)) {
                    LOGGER_WARNING(session->m->log, "RTP send failed (len: %d)! std error: %s",
                                   piece + RTP_HEADER_SIZE + 1, strerror(errno));
                }
            }

            sent += piece;
            header.offset_lower = sent;
            header.offset_full = sent; // raw data offset, without any header
        }

        /* Send remaining */
        piece = length - sent;

        if (piece) {
            rtp_header_pack(rdata + 1, &header);
            memcpy(rdata + 1 + RTP_HEADER_SIZE, data + sent, piece);

            if ((session->payload_type == RTP_TYPE_VIDEO) && (TOXAV_SEND_VIDEO_LOSSLESS_PACKETS == 1)) {
                if (-1 == send_custom_lossless_packet(session->m, session->friend_number, rdata,
                                                      piece + RTP_HEADER_SIZE + 1)) {
                    LOGGER_WARNING(session->m->log, "RTP send failed (len: %d)! std error: %s",
                                   piece + RTP_HEADER_SIZE + 1, strerror(errno));
                }
            } else {
                if (-1 == m_send_custom_lossy_packet(session->m, session->friend_number, rdata,
                                                     piece + RTP_HEADER_SIZE + 1)) {
                    LOGGER_WARNING(session->m->log, "RTP send failed (len: %d)! std error: %s",
                                   piece + RTP_HEADER_SIZE + 1, strerror(errno));
                }
            }
        }
    }

    ++session->sequnum;
    return 0;
}<|MERGE_RESOLUTION|>--- conflicted
+++ resolved
@@ -554,7 +554,7 @@
 
                 if (m_new) {
                     LOGGER_DEBUG(log, "FPATH:11x:slot num=%d:VSEQ:%d", slot_id, (int)m_new->header.sequnum);
-                    session->mcb(session->cs, m_new);
+                    session->mcb(session->m->mono_time, session->cs, m_new);
                     m_new = NULL;
                 }
 
@@ -566,18 +566,12 @@
     struct RTPMessage *m_new = process_frame(log, session->work_buffer_list, slot_id);
 
     if (m_new) {
-<<<<<<< HEAD
 
         LOGGER_DEBUG(log, "FPATH:11:slot num=%d:VSEQ:%d", slot_id, (int)m_new->header.sequnum);
 
         // LOGGER_DEBUG(log, "-- handle_video_packet -- CALLBACK-003a b0=%d b1=%d", (int)m_new->data[0], (int)m_new->data[1]);
         //**//update_bwc_values(log, session, m_new);
-        session->mcb(session->cs, m_new);
-=======
-        LOGGER_DEBUG(log, "-- handle_video_packet -- CALLBACK-003a b0=%d b1=%d", (int)m_new->data[0], (int)m_new->data[1]);
-        update_bwc_values(log, session, m_new);
         session->mcb(session->m->mono_time, session->cs, m_new);
->>>>>>> 14484c68
 
         m_new = NULL;
     }
@@ -619,7 +613,7 @@
                         ((VCSession *)(session->cs))->skip_fps = data[2];
                     }
 
-                    ((VCSession *)(session->cs))->skip_fps_duration_until_ts = current_time_monotonic() + TOXAV_SKIP_FPS_RELEASE_AFTER_MS;
+                    ((VCSession *)(session->cs))->skip_fps_duration_until_ts = current_time_monotonic(m->mono_time) + TOXAV_SKIP_FPS_RELEASE_AFTER_MS;
                 }
             } else if (data[1] == PACKET_TOXAV_COMM_CHANNEL_DUMMY_NTP_REQUEST) {
 
@@ -627,7 +621,7 @@
                 uint8_t pkg_buf[pkg_buf_len];
                 pkg_buf[0] = PACKET_TOXAV_COMM_CHANNEL;
                 pkg_buf[1] = PACKET_TOXAV_COMM_CHANNEL_DUMMY_NTP_ANSWER;
-                uint32_t tmp = current_time_monotonic();
+                uint32_t tmp = current_time_monotonic(m->mono_time);
                 pkg_buf[2] = data[2];
                 pkg_buf[3] = data[3];
                 pkg_buf[4] = data[4];
@@ -682,7 +676,7 @@
                     +
                     (data[13]);
 
-                ((VCSession *)(session->cs))->dummy_ntp_local_end = current_time_monotonic();
+                ((VCSession *)(session->cs))->dummy_ntp_local_end = current_time_monotonic(m->mono_time);
 
                 LOGGER_DEBUG(m->log, "DNTP:%d %d %d %d",
                              ((VCSession *)(session->cs))->dummy_ntp_local_start,
@@ -804,7 +798,7 @@
         uint8_t pkg_buf[pkg_buf_len];
         pkg_buf[0] = PACKET_TOXAV_COMM_CHANNEL;
         pkg_buf[1] = PACKET_TOXAV_COMM_CHANNEL_DUMMY_NTP_REQUEST;
-        uint32_t tmp = current_time_monotonic();
+        uint32_t tmp = current_time_monotonic(m->mono_time);
         pkg_buf[2] = tmp >> 24 & 0xFF;
         pkg_buf[3] = tmp >> 16 & 0xFF;
         pkg_buf[4] = tmp >> 8  & 0xFF;
@@ -829,11 +823,11 @@
             session->incoming_packets_ts[session->incoming_packets_ts_index] = 0;
             session->incoming_packets_ts_average = 0;
         } else {
-            session->incoming_packets_ts[session->incoming_packets_ts_index] = current_time_monotonic() -
+            session->incoming_packets_ts[session->incoming_packets_ts_index] = current_time_monotonic(m->mono_time) -
                     session->incoming_packets_ts_last_ts;
         }
 
-        session->incoming_packets_ts_last_ts = current_time_monotonic();
+        session->incoming_packets_ts_last_ts = current_time_monotonic(m->mono_time);
         session->incoming_packets_ts_index++;
 
         if (session->incoming_packets_ts_index >= INCOMING_PACKETS_TS_ENTRIES) {
@@ -881,13 +875,8 @@
 
         /* Invoke processing of active multiparted message */
         if (session->mp) {
-<<<<<<< HEAD
-            session->mcb(session->cs, session->mp);
+            session->mcb(session->m->mono_time, session->cs, session->mp);
             session->mp = NULL;
-=======
-            session->mcb(session->m->mono_time, session->cs, session->mp);
-            session->mp = nullptr;
->>>>>>> 14484c68
         }
 
         /* The message came in the allowed time;
@@ -929,13 +918,8 @@
                 /* Received a full message; now push it for the further
                  * processing.
                  */
-<<<<<<< HEAD
-                session->mcb(session->cs, session->mp);
+                session->mcb(session->m->mono_time, session->cs, session->mp);
                 session->mp = NULL;
-=======
-                session->mcb(session->m->mono_time, session->cs, session->mp);
-                session->mp = nullptr;
->>>>>>> 14484c68
             }
         } else {
             /* Second case */
@@ -1214,11 +1198,7 @@
 
     header.sequnum = session->sequnum;
 
-<<<<<<< HEAD
-    header.timestamp = frame_record_timestamp; // current_time_monotonic();
-=======
-    header.timestamp = current_time_monotonic(session->m->mono_time);
->>>>>>> 14484c68
+    header.timestamp = frame_record_timestamp; // current_time_monotonic(session->m->mono_time);
 
     header.ssrc = session->ssrc;
 

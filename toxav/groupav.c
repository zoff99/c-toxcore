/* SPDX-License-Identifier: GPL-3.0-or-later
 * Copyright © 2016-2018 The TokTok team.
 * Copyright © 2014 Tox project.
 */
#include "groupav.h"

#include <stdlib.h>
#include <string.h>

#include "../toxcore/ccompat.h"
#include "../toxcore/logger.h"
#include "../toxcore/mono_time.h"
#include "../toxcore/tox_struct.h"
#include "../toxcore/util.h"

#define GROUP_JBUF_SIZE 6
#define GROUP_JBUF_DEAD_SECONDS 4

typedef struct Group_Audio_Packet {
    uint16_t sequnum;
    uint16_t length;
    uint8_t *data;
} Group_Audio_Packet;

typedef struct Group_JitterBuffer {
    Group_Audio_Packet **queue;
    uint32_t size;
    uint32_t capacity;
    uint16_t bottom;
    uint16_t top;
    uint64_t last_queued_time;
} Group_JitterBuffer;

static void free_audio_packet(Group_Audio_Packet *pk)
{
    if (pk == nullptr) {
        return;
    }

    free(pk->data);
    free(pk);
}

static Group_JitterBuffer *create_queue(unsigned int capacity)
{
    unsigned int size = 1;

    while (size <= capacity) {
        size *= 2;
    }

    Group_JitterBuffer *q = (Group_JitterBuffer *)calloc(1, sizeof(Group_JitterBuffer));

    if (q == nullptr) {
        return nullptr;
    }

    q->queue = (Group_Audio_Packet **)calloc(size, sizeof(Group_Audio_Packet *));

    if (q->queue == nullptr) {
        free(q);
        return nullptr;
    }

    q->size = size;
    q->capacity = capacity;
    return q;
}

static void clear_queue(Group_JitterBuffer *q)
{
    while (q->bottom != q->top) {
        const size_t idx = q->bottom % q->size;
        free_audio_packet(q->queue[idx]);
        q->queue[idx] = nullptr;
        ++q->bottom;
    }
}

static void terminate_queue(Group_JitterBuffer *q)
{
    if (q == nullptr) {
        return;
    }

    clear_queue(q);
    free(q->queue);
    free(q);
}

/** @retval 0 if packet was queued
 * @retval -1 if it wasn't.
 */
static int queue(Group_JitterBuffer *q, const Mono_Time *mono_time, Group_Audio_Packet *pk)
{
    const uint16_t sequnum = pk->sequnum;

    const unsigned int num = sequnum % q->size;

    if (!mono_time_is_timeout(mono_time, q->last_queued_time, GROUP_JBUF_DEAD_SECONDS)) {
        if ((uint32_t)(sequnum - q->bottom) > (1 << 15)) {
            /* Drop old packet. */
            return -1;
        }
    }

    if ((uint32_t)(sequnum - q->bottom) > q->size) {
        clear_queue(q);
        q->bottom = sequnum - q->capacity;
        q->queue[num] = pk;
        q->top = sequnum + 1;
        q->last_queued_time = mono_time_get(mono_time);
        return 0;
    }

    if (q->queue[num] != nullptr) {
        return -1;
    }

    q->queue[num] = pk;

    if ((sequnum - q->bottom) >= (q->top - q->bottom)) {
        q->top = sequnum + 1;
    }

    q->last_queued_time = mono_time_get(mono_time);
    return 0;
}

/**
 * success is:
 * - 0 when there is nothing to dequeue
 * - 1 when there's a good packet
 * - 2 when there's a lost packet
 */
static Group_Audio_Packet *dequeue(Group_JitterBuffer *q, int *success)
{
    if (!q)
    {
        *success = 0;
        return nullptr;
    }
    
    if (q->top == q->bottom) {
        *success = 0;
        return nullptr;
    }

    const unsigned int num = q->bottom % q->size;

    if (q->queue[num] != nullptr) {
        Group_Audio_Packet *ret = q->queue[num];
        q->queue[num] = nullptr;
        ++q->bottom;
        *success = 1;
        return ret;
    }

    if ((uint32_t)(q->top - q->bottom) > q->capacity) {
        ++q->bottom;
        *success = 2;
        return nullptr;
    }

    *success = 0;
    return nullptr;
}

typedef struct Group_AV {
    const Logger *log;
    Tox *tox;
    Group_Chats *g_c;
    OpusEncoder *audio_encoder;

    unsigned int audio_channels;
    unsigned int audio_sample_rate;
    unsigned int audio_bitrate;

    uint16_t audio_sequnum;

    audio_data_cb *audio_data;
    void *userdata;
} Group_AV;

typedef struct Group_Peer_AV {
    const Mono_Time *mono_time;
    Group_JitterBuffer *buffer;

    OpusDecoder *audio_decoder;
    int decoder_channels;
    unsigned int last_packet_samples;
} Group_Peer_AV;

static void kill_group_av(Group_AV *group_av)
{
    if (group_av->audio_encoder != nullptr) {
        opus_encoder_destroy(group_av->audio_encoder);
    }

    free(group_av);
}

static int recreate_encoder(Group_AV *group_av)
{
    if (group_av->audio_encoder != nullptr) {
        opus_encoder_destroy(group_av->audio_encoder);
        group_av->audio_encoder = nullptr;
    }

    int rc = OPUS_OK;
    group_av->audio_encoder = opus_encoder_create(group_av->audio_sample_rate, group_av->audio_channels,
                              OPUS_APPLICATION_VOIP, &rc);

    if (rc != OPUS_OK) {
        // LOGGER_API_ERROR(group_av->tox->log, "Error while starting audio encoder: %s", opus_strerror(rc));
        group_av->audio_encoder = nullptr;
        return -1;
    }

    rc = opus_encoder_ctl(group_av->audio_encoder, OPUS_SET_BITRATE(group_av->audio_bitrate));

    if (rc != OPUS_OK) {
        // LOGGER_API_ERROR(group_av->tox->log, "Error while setting encoder ctl: %s", opus_strerror(rc));
        opus_encoder_destroy(group_av->audio_encoder);
        group_av->audio_encoder = nullptr;
        return -1;
    }

#if 1
    /* Loss percentage in the range 0-100, inclusive (default: 0). */
    rc = opus_encoder_ctl(group_av->audio_encoder, OPUS_SET_PACKET_LOSS_PERC(1));

    if (rc != OPUS_OK) {
        // LOGGER_API_ERROR(group_av->tox->log, "Error while setting encoder ctl: %s", opus_strerror(status));
        opus_encoder_destroy(group_av->audio_encoder);
        group_av->audio_encoder = nullptr;
        return -1;
    }
#endif

#if 1
    /* 0    Inband FEC disabled (default). */
    /* 1    Inband FEC enabled.            */
    rc = opus_encoder_ctl(group_av->audio_encoder, OPUS_SET_INBAND_FEC(1));

    if (rc != OPUS_OK) {
        // LOGGER_API_ERROR(group_av->tox->log, "Error while setting encoder ctl: %s", opus_strerror(rc));
        opus_encoder_destroy(group_av->audio_encoder);
        group_av->audio_encoder = nullptr;
        return -1;
    }
#endif

    rc = opus_encoder_ctl(group_av->audio_encoder, OPUS_SET_COMPLEXITY(10));

    if (rc != OPUS_OK) {
        // LOGGER_API_ERROR(group_av->tox->log, "Error while setting encoder ctl: %s", opus_strerror(rc));
        opus_encoder_destroy(group_av->audio_encoder);
        group_av->audio_encoder = nullptr;
        return -1;
    }

    return 0;
}

static Group_AV *new_group_av(const Logger *log, Tox *tox, Group_Chats *g_c, audio_data_cb *audio_callback,
                              void *userdata)
{
    if (g_c == nullptr) {
        return nullptr;
    }

    Group_AV *group_av = (Group_AV *)calloc(1, sizeof(Group_AV));

    if (group_av == nullptr) {
        return nullptr;
    }

    group_av->log = log;
    group_av->tox = tox;
    group_av->g_c = g_c;

    group_av->audio_data = audio_callback;
    group_av->userdata = userdata;

    return group_av;
}

static void group_av_peer_new(void *object, uint32_t groupnumber, uint32_t friendgroupnumber)
{
    const Group_AV *group_av = (const Group_AV *)object;
    Group_Peer_AV *peer_av = (Group_Peer_AV *)calloc(1, sizeof(Group_Peer_AV));

    if (peer_av == nullptr) {
        return;
    }

    peer_av->mono_time = g_mono_time(group_av->g_c);
    peer_av->buffer = create_queue(GROUP_JBUF_SIZE);

    global_lock(group_av->tox);
    if (group_peer_set_object(group_av->g_c, groupnumber, friendgroupnumber, peer_av) == -1) {
        global_unlock(group_av->tox);
        free(peer_av);
    }
    global_unlock(group_av->tox);
}

static void group_av_peer_delete(void *object, uint32_t groupnumber, void *peer_object)
{
    Group_Peer_AV *peer_av = (Group_Peer_AV *)peer_object;

    if (peer_av == nullptr) {
        return;
    }

    if (peer_av->audio_decoder != nullptr) {
        opus_decoder_destroy(peer_av->audio_decoder);
    }

    terminate_queue(peer_av->buffer);
    free(peer_object);
}

static void group_av_groupchat_delete(void *object, uint32_t groupnumber)
{
    if (object != nullptr) {
        kill_group_av((Group_AV *)object);
    }
}

static int decode_audio_packet(Group_AV *group_av, Group_Peer_AV *peer_av, uint32_t groupnumber,
                               uint32_t friendgroupnumber)
{
    if (group_av == nullptr || peer_av == nullptr) {
        return -1;
    }

    if (!(peer_av->buffer))
    {
        return -1;
    }

    int success;
    Group_Audio_Packet *pk = dequeue(peer_av->buffer, &success);

    /* success is 0 when there is nothing to dequeue */
    if (success == 0) {
        // LOGGER_API_DEBUG(group_av->tox->log, "cant dequeue audio pkt:success=0");
        return -1;
    }

    int16_t *out_audio = nullptr;
    int out_audio_samples = 0;

    const unsigned int sample_rate = 48000;

<<<<<<< HEAD
    if (success == 1) /* success is 1 when there's a good packet */
    {
        int channels = opus_packet_get_nb_channels(pk->data);
=======
    if (success == 1) {
        const int channels = opus_packet_get_nb_channels(pk->data);
>>>>>>> ee2b733e

        if (channels == OPUS_INVALID_PACKET) {
            free_audio_packet(pk);
            return -1;
        }

        if (channels != 1 && channels != 2) {
            free_audio_packet(pk);
            return -1;
        }

        if (channels != peer_av->decoder_channels) {
            if (peer_av->audio_decoder != nullptr) {
                opus_decoder_destroy(peer_av->audio_decoder);
                peer_av->audio_decoder = nullptr;
            }

            int rc;
            peer_av->audio_decoder = opus_decoder_create(sample_rate, channels, &rc);

            if (rc != OPUS_OK) {
<<<<<<< HEAD
                // LOGGER_API_ERROR(group_av->tox->log, "Error while starting audio decoder: %s", opus_strerror(rc));
                free(pk);
=======
                LOGGER_ERROR(group_av->log, "Error while starting audio decoder: %s", opus_strerror(rc));
                free_audio_packet(pk);
>>>>>>> ee2b733e
                return -1;
            }

            peer_av->decoder_channels = channels;
        }

        const int num_samples = opus_decoder_get_nb_samples(peer_av->audio_decoder, pk->data, pk->length);

        out_audio = (int16_t *)malloc(num_samples * peer_av->decoder_channels * sizeof(int16_t));

        if (out_audio == nullptr) {
            free_audio_packet(pk);
            return -1;
        }

        out_audio_samples = opus_decode(peer_av->audio_decoder, pk->data, pk->length, out_audio, num_samples, 0);
        free_audio_packet(pk);

        if (out_audio_samples <= 0) {
            free(out_audio);
            return -1;
        }

        peer_av->last_packet_samples = out_audio_samples;
<<<<<<< HEAD
    }
    else /* success is 2 when there's a lost packet */
    {
        // LOGGER_API_DEBUG(group_av->tox->log, "decode lost audio pkt:success=2");

        if (!peer_av->audio_decoder) {
=======
    } else {
        if (peer_av->audio_decoder == nullptr) {
>>>>>>> ee2b733e
            return -1;
        }

        if (peer_av->last_packet_samples == 0) {
            return -1;
        }

        out_audio = (int16_t *)malloc(peer_av->last_packet_samples * peer_av->decoder_channels * sizeof(int16_t));

        if (out_audio == nullptr) {
            free_audio_packet(pk);
            return -1;
        }

        out_audio_samples = opus_decode(peer_av->audio_decoder, nullptr, 0, out_audio, peer_av->last_packet_samples, 1);

        if (out_audio_samples <= 0) {
            free(out_audio);
            return -1;
        }
    }

    if (out_audio != nullptr) {

        if (group_av->audio_data != nullptr) {
            group_av->audio_data(group_av->tox, groupnumber, friendgroupnumber, out_audio, out_audio_samples,
                                 peer_av->decoder_channels, sample_rate, group_av->userdata);
        }

        free(out_audio);
        return 0;
    }

    return -1;
}

static int handle_group_audio_packet(void *object, uint32_t groupnumber, uint32_t friendgroupnumber, void *peer_object,
                                     const uint8_t *packet, uint16_t length)
{
    if (peer_object == nullptr || object == nullptr || length <= sizeof(uint16_t)) {
        return -1;
    }

    Group_Peer_AV *peer_av = (Group_Peer_AV *)peer_object;

    Group_Audio_Packet *pk = (Group_Audio_Packet *)calloc(1, sizeof(Group_Audio_Packet));

    if (pk == nullptr) {
        return -1;
    }

    net_unpack_u16(packet, &pk->sequnum);
    pk->length = length - sizeof(uint16_t);

    pk->data = (uint8_t *)malloc(pk->length);

    if (pk->data == nullptr) {
        free_audio_packet(pk);
        return -1;
    }

    memcpy(pk->data, packet + sizeof(uint16_t), pk->length);

    if (queue(peer_av->buffer, peer_av->mono_time, pk) == -1) {
        free_audio_packet(pk);
        return -1;
    }

    // TODO: write into buffer, and iterate in a different thread!
    while (decode_audio_packet((Group_AV *)object, peer_av, groupnumber, friendgroupnumber) == 0) {
        continue;
    }

    return 0;
}

/** @brief Enable A/V in a groupchat.
 *
 * @retval 0 on success.
 * @retval -1 on failure.
 */
int groupchat_enable_av(const Logger *log, Tox *tox, Group_Chats *g_c, uint32_t groupnumber,
                        audio_data_cb *audio_callback, void *userdata)
{
    global_lock(tox);
    if (group_get_type(g_c, groupnumber) != GROUPCHAT_TYPE_AV
            || group_get_object(g_c, groupnumber) != nullptr) {
        global_unlock(tox);
        return -1;
    }
    global_unlock(tox);

    Group_AV *group_av = new_group_av(log, tox, g_c, audio_callback, userdata);

    if (group_av == nullptr) {
        return -1;
    }

    global_lock(tox);
    if (group_set_object(g_c, groupnumber, group_av) == -1)
    {
        global_unlock(tox);
        return -1;
    }
    global_unlock(tox);

    if (callback_groupchat_peer_new(g_c, groupnumber, group_av_peer_new) == -1
            || callback_groupchat_peer_delete(g_c, groupnumber, group_av_peer_delete) == -1
            || callback_groupchat_delete(g_c, groupnumber, group_av_groupchat_delete) == -1) {
        kill_group_av(group_av);
        return -1;
    }

<<<<<<< HEAD
    global_lock(tox);
    const int numpeers = group_number_peers(g_c, groupnumber, false);
    global_unlock(tox);
=======
    const int numpeers = group_number_peers(g_c, groupnumber, false);

    if (numpeers < 0) {
        kill_group_av(group_av);
        return -1;
    }
>>>>>>> ee2b733e

    for (uint32_t i = 0; i < numpeers; ++i) {
        group_av_peer_new(group_av, groupnumber, i);
    }

    group_lossy_packet_registerhandler(g_c, GROUP_AUDIO_PACKET_ID, &handle_group_audio_packet);
    return 0;
}

/** @brief Disable A/V in a groupchat.
 *
 * @retval 0 on success.
 * @retval -1 on failure.
 */
int groupchat_disable_av(const Group_Chats *g_c, uint32_t groupnumber)
{
    if (group_get_type(g_c, groupnumber) != GROUPCHAT_TYPE_AV) {
        return -1;
    }

    Group_AV *group_av = (Group_AV *)group_get_object(g_c, groupnumber);

    if (group_av == nullptr) {
        return -1;
    }

<<<<<<< HEAD
    global_lock(group_av->tox);
    const int numpeers = group_number_peers(g_c, groupnumber, false);
    global_unlock(group_av->tox);
=======
    const int numpeers = group_number_peers(g_c, groupnumber, false);

    if (numpeers < 0) {
        kill_group_av(group_av);
        return -1;
    }
>>>>>>> ee2b733e

    for (uint32_t i = 0; i < numpeers; ++i) {
        group_av_peer_delete(group_av, groupnumber, group_peer_get_object(g_c, groupnumber, i));
        group_peer_set_object(g_c, groupnumber, i, nullptr);
    }

    kill_group_av(group_av);

    if (group_set_object(g_c, groupnumber, nullptr) == -1)
    {
        return -1;
    }

    if (callback_groupchat_peer_new(g_c, groupnumber, nullptr) == -1
            || callback_groupchat_peer_delete(g_c, groupnumber, nullptr) == -1
            || callback_groupchat_delete(g_c, groupnumber, nullptr) == -1) {
        return -1;
    }

    return 0;
}

/** Return whether A/V is enabled in the groupchat. */
bool groupchat_av_enabled(const Group_Chats *g_c, uint32_t groupnumber)
{
    return group_get_object(g_c, groupnumber) != nullptr;
}

/** @brief Create and connect to a new toxav group.
 *
 * @return group number on success.
 * @retval -1 on failure.
 */
int add_av_groupchat(const Logger *log, Tox *tox, Group_Chats *g_c, audio_data_cb *audio_callback, void *userdata)
{
<<<<<<< HEAD
    global_lock(tox);
    int groupnumber = add_groupchat(g_c, GROUPCHAT_TYPE_AV);
    global_unlock(tox);
=======
    const int groupnumber = add_groupchat(g_c, &tox->rng, GROUPCHAT_TYPE_AV);
>>>>>>> ee2b733e

    if (groupnumber == -1) {
        return -1;
    }

    if (groupchat_enable_av(log, tox, g_c, groupnumber, audio_callback, userdata) == -1) {
        global_lock(tox);
        del_groupchat(g_c, groupnumber, true);
        global_unlock(tox);
        return -1;
    }

    return groupnumber;
}

/** @brief Join a AV group (you need to have been invited first).
 *
 * @return group number on success
 * @retval -1 on failure.
 */
int join_av_groupchat(const Logger *log, Tox *tox, Group_Chats *g_c, uint32_t friendnumber, const uint8_t *data,
                      uint16_t length, audio_data_cb *audio_callback, void *userdata)
{
<<<<<<< HEAD
    global_lock(tox);
    int groupnumber = join_groupchat(g_c, friendnumber, GROUPCHAT_TYPE_AV, data, length);
    global_unlock(tox);
=======
    const int groupnumber = join_groupchat(g_c, friendnumber, GROUPCHAT_TYPE_AV, data, length);
>>>>>>> ee2b733e

    if (groupnumber == -1) {
        return -1;
    }

    if (groupchat_enable_av(log, tox, g_c, groupnumber, audio_callback, userdata) == -1) {
        global_lock(tox);
        del_groupchat(g_c, groupnumber, true);
        global_unlock(tox);
        return -1;
    }

    return groupnumber;
}

/** @brief Send an encoded audio packet to the group chat.
 *
 * @retval 0 on success.
 * @retval -1 on failure.
 */
static int send_audio_packet(const Group_Chats *g_c, uint32_t groupnumber, const uint8_t *packet, uint16_t length)
{
    if (length == 0 || length > MAX_CRYPTO_DATA_SIZE - 1 - sizeof(uint16_t)) {
        return -1;
    }

    const uint16_t plen = 1 + sizeof(uint16_t) + length;

    Group_AV *const group_av = (Group_AV *)group_get_object(g_c, groupnumber);

    if (group_av == nullptr) {
        return -1;
    }

    uint8_t data[MAX_CRYPTO_DATA_SIZE];
    uint8_t *ptr = data;
    *ptr = GROUP_AUDIO_PACKET_ID;
    ++ptr;

    ptr += net_pack_u16(ptr, group_av->audio_sequnum);
    memcpy(ptr, packet, length);

    if (send_group_lossy_packet(g_c, groupnumber, data, plen) == -1) {
        return -1;
    }

    ++group_av->audio_sequnum;
    return 0;
}

/** @brief Send audio to the group chat.
 *
 * @retval 0 on success.
 * @retval -1 on failure.
 */
int group_send_audio(Group_Chats *g_c, uint32_t groupnumber, const int16_t *pcm, unsigned int samples, uint8_t channels,
                     uint32_t sample_rate)
{
    Group_AV *group_av = (Group_AV *)group_get_object(g_c, groupnumber);

    if (group_av == nullptr) {
        return -1;
    }

    if (channels != 1 && channels != 2) {
        return -1;
    }

    if (sample_rate != 8000 && sample_rate != 12000 && sample_rate != 16000 && sample_rate != 24000
            && sample_rate != 48000) {
        return -1;
    }

    if (group_av->audio_encoder == nullptr || group_av->audio_channels != channels
            || group_av->audio_sample_rate != sample_rate) {
        group_av->audio_channels = channels;
        group_av->audio_sample_rate = sample_rate;

        if (channels == 1) {
            group_av->audio_bitrate = 16000; // TODO(mannol): add way of adjusting bitrate
        } else {
            group_av->audio_bitrate = 32000; // TODO(mannol): add way of adjusting bitrate
        }

        if (recreate_encoder(group_av) == -1) {
            return -1;
        }
    }

    uint8_t encoded[1024];
    const int32_t size = opus_encode(group_av->audio_encoder, pcm, samples, encoded, sizeof(encoded));

    if (size <= 0) {
        return -1;
    }

    return send_audio_packet(g_c, groupnumber, encoded, size);
}<|MERGE_RESOLUTION|>--- conflicted
+++ resolved
@@ -355,14 +355,8 @@
 
     const unsigned int sample_rate = 48000;
 
-<<<<<<< HEAD
-    if (success == 1) /* success is 1 when there's a good packet */
-    {
-        int channels = opus_packet_get_nb_channels(pk->data);
-=======
     if (success == 1) {
         const int channels = opus_packet_get_nb_channels(pk->data);
->>>>>>> ee2b733e
 
         if (channels == OPUS_INVALID_PACKET) {
             free_audio_packet(pk);
@@ -384,13 +378,8 @@
             peer_av->audio_decoder = opus_decoder_create(sample_rate, channels, &rc);
 
             if (rc != OPUS_OK) {
-<<<<<<< HEAD
-                // LOGGER_API_ERROR(group_av->tox->log, "Error while starting audio decoder: %s", opus_strerror(rc));
-                free(pk);
-=======
                 LOGGER_ERROR(group_av->log, "Error while starting audio decoder: %s", opus_strerror(rc));
                 free_audio_packet(pk);
->>>>>>> ee2b733e
                 return -1;
             }
 
@@ -415,17 +404,8 @@
         }
 
         peer_av->last_packet_samples = out_audio_samples;
-<<<<<<< HEAD
-    }
-    else /* success is 2 when there's a lost packet */
-    {
-        // LOGGER_API_DEBUG(group_av->tox->log, "decode lost audio pkt:success=2");
-
-        if (!peer_av->audio_decoder) {
-=======
     } else {
         if (peer_av->audio_decoder == nullptr) {
->>>>>>> ee2b733e
             return -1;
         }
 
@@ -539,18 +519,12 @@
         return -1;
     }
 
-<<<<<<< HEAD
-    global_lock(tox);
-    const int numpeers = group_number_peers(g_c, groupnumber, false);
-    global_unlock(tox);
-=======
     const int numpeers = group_number_peers(g_c, groupnumber, false);
 
     if (numpeers < 0) {
         kill_group_av(group_av);
         return -1;
     }
->>>>>>> ee2b733e
 
     for (uint32_t i = 0; i < numpeers; ++i) {
         group_av_peer_new(group_av, groupnumber, i);
@@ -577,18 +551,12 @@
         return -1;
     }
 
-<<<<<<< HEAD
-    global_lock(group_av->tox);
-    const int numpeers = group_number_peers(g_c, groupnumber, false);
-    global_unlock(group_av->tox);
-=======
     const int numpeers = group_number_peers(g_c, groupnumber, false);
 
     if (numpeers < 0) {
         kill_group_av(group_av);
         return -1;
     }
->>>>>>> ee2b733e
 
     for (uint32_t i = 0; i < numpeers; ++i) {
         group_av_peer_delete(group_av, groupnumber, group_peer_get_object(g_c, groupnumber, i));
@@ -624,13 +592,7 @@
  */
 int add_av_groupchat(const Logger *log, Tox *tox, Group_Chats *g_c, audio_data_cb *audio_callback, void *userdata)
 {
-<<<<<<< HEAD
-    global_lock(tox);
-    int groupnumber = add_groupchat(g_c, GROUPCHAT_TYPE_AV);
-    global_unlock(tox);
-=======
     const int groupnumber = add_groupchat(g_c, &tox->rng, GROUPCHAT_TYPE_AV);
->>>>>>> ee2b733e
 
     if (groupnumber == -1) {
         return -1;
@@ -654,13 +616,7 @@
 int join_av_groupchat(const Logger *log, Tox *tox, Group_Chats *g_c, uint32_t friendnumber, const uint8_t *data,
                       uint16_t length, audio_data_cb *audio_callback, void *userdata)
 {
-<<<<<<< HEAD
-    global_lock(tox);
-    int groupnumber = join_groupchat(g_c, friendnumber, GROUPCHAT_TYPE_AV, data, length);
-    global_unlock(tox);
-=======
     const int groupnumber = join_groupchat(g_c, friendnumber, GROUPCHAT_TYPE_AV, data, length);
->>>>>>> ee2b733e
 
     if (groupnumber == -1) {
         return -1;

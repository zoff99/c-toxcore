/* SPDX-License-Identifier: GPL-3.0-or-later
 * Copyright © 2016-2018 The TokTok team.
 * Copyright © 2013-2015 Tox project.
 */
#ifdef HAVE_CONFIG_H
#include "config.h"
#endif /* HAVE_CONFIG_H */

#include "audio.h"

#include "ring_buffer.h"
#include "ts_buffer.h"
#include "rtp.h"

#include "../toxcore/ccompat.h"
#include "../toxcore/logger.h"
#include "../toxcore/mono_time.h"


static struct TSBuffer *jbuf_new(int size);
static void jbuf_free(struct TSBuffer *q);
static int jbuf_write(Logger *log, ACSession *ac, struct TSBuffer *q, struct RTPMessage *m);
static OpusEncoder *create_audio_encoder(const Logger *log, int32_t bit_rate, int32_t sampling_rate,
        int32_t channel_count);
static bool reconfigure_audio_encoder(const Logger *log, OpusEncoder **e, int32_t new_br, int32_t new_sr,
                                      uint8_t new_ch, int32_t *old_br, int32_t *old_sr, int32_t *old_ch);
static bool reconfigure_audio_decoder(ACSession *ac, int32_t sampling_rate, int8_t channels);



ACSession *ac_new(Mono_Time *mono_time, const Logger *log, ToxAV *av, Tox *tox, uint32_t friend_number,
                  toxav_audio_receive_frame_cb *cb, void *cb_data,
                  toxav_audio_receive_frame_pts_cb *cb_pts, void *cb_pts_data)
{
    ACSession *ac = (ACSession *)calloc(sizeof(ACSession), 1);

    if (!ac) {
        LOGGER_API_WARNING(tox, "Allocation failed! Application might misbehave!");
        return nullptr;
    }

    if (create_recursive_mutex(ac->queue_mutex) != 0) {
        LOGGER_API_WARNING(tox, "Failed to create recursive mutex!");
        free(ac);
        return nullptr;
    }

    int status;
    ac->decoder = opus_decoder_create(AUDIO_DECODER__START_SAMPLING_RATE, AUDIO_DECODER__START_CHANNEL_COUNT, &status);

    if (status != OPUS_OK) {
        LOGGER_API_ERROR(tox, "Error while starting audio decoder: %s", opus_strerror(status));
        goto BASE_CLEANUP;
    }

    if (!(ac->j_buf = jbuf_new(AUDIO_JITTERBUFFER_COUNT))) {
        LOGGER_API_WARNING(tox, "Jitter buffer creaton failed!");
        opus_decoder_destroy(ac->decoder);
        goto BASE_CLEANUP;
    }

    ac->mono_time = mono_time;

    /* Initialize encoders with default values */
    ac->encoder = create_audio_encoder(log, AUDIO_START_BITRATE_RATE, AUDIO_START_SAMPLING_RATE, AUDIO_START_CHANNEL_COUNT);

    if (ac->encoder == nullptr) {
        goto DECODER_CLEANUP;
    } else {
        LOGGER_API_INFO(tox, "audio encoder successfully created");
    }

    ac->le_bit_rate = AUDIO_START_BITRATE_RATE;
    ac->le_sample_rate = AUDIO_START_SAMPLING_RATE;
    ac->le_channel_count = AUDIO_START_CHANNEL_COUNT;

    ac->ld_channel_count = AUDIO_DECODER__START_SAMPLING_RATE;
    ac->ld_sample_rate = AUDIO_DECODER__START_CHANNEL_COUNT;
    ac->ldrts = 0; /* Make it possible to reconfigure straight away */

    ac->lp_seqnum_new = -1;

    ac->last_incoming_frame_ts = 0;
    ac->timestamp_difference_to_sender = 0; // no difference to sender as start value

    /* These need to be set in order to properly
     * do error correction with opus */
    ac->lp_frame_duration = AUDIO_MAX_FRAME_DURATION_MS;
    ac->lp_sampling_rate = AUDIO_DECODER__START_SAMPLING_RATE;
    ac->lp_channel_count = AUDIO_DECODER__START_CHANNEL_COUNT;

    ac->encoder_frame_has_record_timestamp = 1;
    ac->audio_received_first_frame = 0;

    ac->av = av;
    ac->tox = tox;
    ac->friend_number = friend_number;

    // set callback
    ac->acb = cb;
    ac->acb_user_data = cb_data;

    // set pts callback
    ac->acb_pts = cb_pts;
    ac->acb_pts_user_data = cb_pts_data;

    return ac;

DECODER_CLEANUP:
    opus_decoder_destroy(ac->decoder);

    jbuf_free((struct TSBuffer *)ac->j_buf);

BASE_CLEANUP:
    pthread_mutex_destroy(ac->queue_mutex);
    free(ac);
    return nullptr;
}

void ac_kill(ACSession *ac)
{
    if (!ac) {
        return;
    }

    opus_encoder_destroy(ac->encoder);
    opus_decoder_destroy(ac->decoder);

    jbuf_free((struct TSBuffer *)ac->j_buf);

    pthread_mutex_destroy(ac->queue_mutex);

    free(ac);
}

// static int global_last_aiterate_ts = 0;

static inline struct RTPMessage *jbuf_read(Logger *log, struct TSBuffer *q, int32_t *success,
        int64_t timestamp_difference_adjustment_for_audio2,
        int64_t timestamp_difference_to_sender_,
        uint8_t encoder_frame_has_record_timestamp,
        ACSession *ac,
        int video_send_cap,
        int32_t video_has_rountrip_time_ms)
{
#define AUDIO_CURRENT_TS_SPAN_MS 65

    void *ret = NULL;
    uint64_t lost_frame = 0;
    uint32_t timestamp_out_ = 0;


    /**
     * this is the magic value that gives the wanted timestamps:
     */
    int64_t want_remote_video_ts = (current_time_monotonic(ac->mono_time) +
                                    timestamp_difference_to_sender_ +
                                    timestamp_difference_adjustment_for_audio2);
    LOGGER_API_DEBUG(ac->tox, "want_remote_video_ts:a:002=%d, %d %d %d",
            (int)want_remote_video_ts,
            (int)current_time_monotonic(ac->mono_time),
            (int)timestamp_difference_to_sender_,
            (int)timestamp_difference_adjustment_for_audio2
            );
    /**
     *
     */

    *success = 0;
    uint16_t removed_entries;

    uint32_t tsb_range_ms = AUDIO_CURRENT_TS_SPAN_MS;

    // HINT: compensate for older clients ----------------
    //       or when only receiving audio (no incoming video)
    if ((encoder_frame_has_record_timestamp == 0) || (video_send_cap == 0)) {
        LOGGER_API_DEBUG(ac->tox, "old client:003");
        tsb_range_ms = UINT32_MAX;
        want_remote_video_ts = UINT32_MAX;
    }

    // HINT: compensate for older clients ----------------


#if 1

    uint32_t timestamp_min = 0;
    uint32_t timestamp_max = 0;
    tsb_get_range_in_buffer(ac->tox, q, &timestamp_min, &timestamp_max);

    if ((int)tsb_size(q) > 0) {
        LOGGER_API_DEBUG(ac->tox, "FC:%d min=%d max=%d want=%d diff=%d adj=%d",
                       (int)tsb_size(q),
                       timestamp_min,
                       timestamp_max,
                       (int)want_remote_video_ts,
                       (int)want_remote_video_ts - (int)timestamp_max,
                       (int)timestamp_difference_adjustment_for_audio2);
    }

#endif



    uint32_t tsb_range_ms_used = tsb_range_ms;
    uint32_t timestamp_want_get_used = want_remote_video_ts;

    if ((ac->audio_received_first_frame) == 0 || (video_has_rountrip_time_ms == 0)) {
        LOGGER_API_DEBUG(ac->tox, "AA:%d %d", (int)ac->audio_received_first_frame, (int)video_has_rountrip_time_ms);
        tsb_range_ms_used = UINT32_MAX;
        timestamp_want_get_used = UINT32_MAX;
    }


    uint16_t is_skipping;
    bool res = tsb_read(q, &ret, &lost_frame,
                        &timestamp_out_,
                        timestamp_want_get_used,
                        tsb_range_ms_used,
                        &removed_entries,
                        &is_skipping);

    if (removed_entries > 0) {
        LOGGER_API_DEBUG(ac->tox, "removed entries=%d", (int)removed_entries);
<<<<<<< HEAD
    }

    if (res == true) {
        *success = 1;


        if (ac->audio_received_first_frame == 0) {
            ac->audio_received_first_frame = 1;
        }

        struct RTPMessage *m = (struct RTPMessage *)ret;
        LOGGER_API_DEBUG(ac->tox, "AudioFramesIN: header sequnum=%d", (int)m->header.sequnum);

        if (ac->lp_seqnum_new == -1) {
            ac->lp_seqnum_new = m->header.sequnum;
        } else {
            if (
                (
                    ((m->header.sequnum > 5) && (ac->lp_seqnum_new < (UINT16_MAX - 5)))
                ) &&
                (m->header.sequnum <= ac->lp_seqnum_new)
            ) {
                LOGGER_API_DEBUG(ac->tox, "AudioFramesIN: drop pkt num: %d", (int)m->header.sequnum);

                free(ret);
                ret = NULL;
            } else {

                LOGGER_API_DEBUG(ac->tox, "AudioFramesIN: using sequnum=%d", (int)m->header.sequnum);

                if (
                    ((m->header.sequnum > 8) && (ac->lp_seqnum_new < (UINT16_MAX - 7)))
                ) {
                    LOGGER_API_DEBUG(ac->tox, "AudioFramesIN:2: %d %d", (int)ac->lp_seqnum_new, (int)m->header.sequnum);
                    int64_t diff = (m->header.sequnum - ac->lp_seqnum_new);

                    if (diff > 1) {
                        LOGGER_API_DEBUG(ac->tox, "AudioFramesIN: missing %d audio frames sequnum missing=%d",
                                     (int)(diff - 1),
                                     (ac->lp_seqnum_new + 1));
                        lost_frame = 1;
                    }
                }

                ac->lp_seqnum_new = m->header.sequnum;
            }
        }
    }

    LOGGER_API_DEBUG(ac->tox, "jbuf_read:lost_frame=%d", (int)lost_frame);

    if (lost_frame == 1) {
        *success = AUDIO_LOST_FRAME_INDICATOR;
    }

=======
    }

    if (res == true) {
        *success = 1;


        if (ac->audio_received_first_frame == 0) {
            ac->audio_received_first_frame = 1;
        }

        struct RTPMessage *m = (struct RTPMessage *)ret;
        LOGGER_API_DEBUG(ac->tox, "AudioFramesIN: header sequnum=%d", (int)m->header.sequnum);

        if (ac->lp_seqnum_new == -1) {
            ac->lp_seqnum_new = m->header.sequnum;
        } else {
            if (
                (
                    ((m->header.sequnum > 5) && (ac->lp_seqnum_new < (UINT16_MAX - 5)))
                ) &&
                (m->header.sequnum <= ac->lp_seqnum_new)
            ) {
                LOGGER_API_DEBUG(ac->tox, "AudioFramesIN: drop pkt num: %d", (int)m->header.sequnum);

                free(ret);
                ret = NULL;
            } else {

                LOGGER_API_DEBUG(ac->tox, "AudioFramesIN: using sequnum=%d", (int)m->header.sequnum);

                if (
                    ((m->header.sequnum > 8) && (ac->lp_seqnum_new < (UINT16_MAX - 7)))
                ) {
                    LOGGER_API_DEBUG(ac->tox, "AudioFramesIN:2: %d %d", (int)ac->lp_seqnum_new, (int)m->header.sequnum);
                    int64_t diff = (m->header.sequnum - ac->lp_seqnum_new);

                    if (diff > 1) {
                        LOGGER_API_DEBUG(ac->tox, "AudioFramesIN: missing %d audio frames sequnum missing=%d",
                                     (int)(diff - 1),
                                     (ac->lp_seqnum_new + 1));
                        lost_frame = 1;
                    }
                }

                ac->lp_seqnum_new = m->header.sequnum;
            }
        }
    }

    LOGGER_API_DEBUG(ac->tox, "jbuf_read:lost_frame=%d", (int)lost_frame);

    if (lost_frame == 1) {
        *success = AUDIO_LOST_FRAME_INDICATOR;
    }

>>>>>>> ee2b733e
    return (struct RTPMessage *)ret;
}

static inline bool jbuf_is_empty(struct TSBuffer *q)
{
    bool res = tsb_empty(q);
    return res;
}

uint8_t ac_iterate(ACSession *ac, uint64_t *a_r_timestamp, uint64_t *a_l_timestamp, uint64_t *v_r_timestamp,
                   uint64_t *v_l_timestamp,
                   int64_t *timestamp_difference_adjustment_for_audio,
                   int64_t *timestamp_difference_to_sender_,
                   int video_send_cap,
                   int32_t *video_has_rountrip_time_ms)
{
    if (!ac) {
        return 0;
    }

    uint8_t ret_value = 1;
    uint64_t header_pts_saved = 0;

    pthread_mutex_lock(ac->queue_mutex);

    struct TSBuffer *jbuffer = (struct TSBuffer *)ac->j_buf;

    if (jbuf_is_empty(jbuffer)) {
        pthread_mutex_unlock(ac->queue_mutex);
        return 0;
    }

    /* Enough space for the maximum frame size (120 ms 48 KHz stereo audio) */
    //int16_t temp_audio_buffer[AUDIO_MAX_BUFFER_SIZE_PCM16_FOR_FRAME_PER_CHANNEL *
    //                                                                            AUDIO_MAX_CHANNEL_COUNT];

    struct RTPMessage *msg = NULL;
    int rc = 0;


    while ((msg = jbuf_read(nullptr, jbuffer, &rc,
                            *timestamp_difference_adjustment_for_audio,
                            *timestamp_difference_to_sender_,
                            ac->encoder_frame_has_record_timestamp, ac,
                            video_send_cap,
                            *video_has_rountrip_time_ms))
            || rc == AUDIO_LOST_FRAME_INDICATOR) {
        pthread_mutex_unlock(ac->queue_mutex);


        LOGGER_API_DEBUG(ac->tox, "TOXAV:A2V_DELAY:(pos==audio-before-video)%d", (int)(*a_r_timestamp - *v_r_timestamp));


        if (rc == AUDIO_LOST_FRAME_INDICATOR) {
            LOGGER_API_DEBUG(ac->tox, "OPUS correction for lost frame (3)");

            if (ac->lp_sampling_rate > 0) {
                int fs = (ac->lp_sampling_rate * ac->lp_frame_duration) / 1000;
                rc = opus_decode(ac->decoder, NULL, 0, ac->temp_audio_buffer, fs, 1);
            }

            free(msg);
            msg = NULL;
        } else {
<<<<<<< HEAD

            int use_fec = 0;
            /* TODO: check if we have the full data of this frame */

=======

            int use_fec = 0;
            /* TODO: check if we have the full data of this frame */

>>>>>>> ee2b733e
            /* Get values from packet and decode. */
            /* NOTE: This didn't work very well */

            /* Pick up sampling rate from packet */
            if (msg) {
                memcpy(&ac->lp_sampling_rate, msg->data, 4);
                ac->lp_sampling_rate = net_ntohl(ac->lp_sampling_rate);
                ac->lp_channel_count = opus_packet_get_nb_channels(msg->data + 4);
                /* TODO: msg->data + 4
                 * this should be defined, not hardcoded
                 */
            }


            /** NOTE: even though OPUS supports decoding mono frames with stereo decoder and vice versa,
              * it didn't work quite well.
              */
            if (!reconfigure_audio_decoder(ac, ac->lp_sampling_rate, ac->lp_channel_count)) {
                LOGGER_API_WARNING(ac->tox, "Failed to reconfigure decoder!");
                free(msg);
                msg = NULL;
                pthread_mutex_lock(ac->queue_mutex);
                continue;
            }

            /*
            frame_size = opus_decode(dec, packet, len, decoded, max_size, decode_fec);
              where
            packet is the byte array containing the compressed data
            len is the exact number of bytes contained in the packet
            decoded is the decoded audio data in opus_int16 (or float for opus_decode_float())
            max_size is the max duration of the frame in samples (per channel) that can fit
            into the decoded_frame array
            decode_fec: Flag (0 or 1) to request that any in-band forward error correction data be
            decoded. If no such data is available, the frame is decoded as if it were lost.
<<<<<<< HEAD
             */
            /* TODO: msg->data + 4, msg->len - 4
             * this should be defined, not hardcoded
             */
=======
             */
            /* TODO: msg->data + 4, msg->len - 4
             * this should be defined, not hardcoded
             */
>>>>>>> ee2b733e

            rc = opus_decode(ac->decoder, msg->data + 4, msg->len - 4, ac->temp_audio_buffer, 5760, use_fec);

// -------- DEBUG:AUDIO/VIDEO DELAY/LATENCY --------
// -------- DEBUG:AUDIO/VIDEO DELAY/LATENCY --------
// -------- DEBUG:AUDIO/VIDEO DELAY/LATENCY --------
#if 1

            if (rc >= 0) {
                // what is the audio to video latency?
                const struct RTPHeader *header_v3 = (void *) & (msg->header);

                if (header_v3->frame_record_timestamp > 0) {
                    header_pts_saved = header_v3->frame_record_timestamp;
                    if (*a_r_timestamp < header_v3->frame_record_timestamp) {
                        *a_r_timestamp = header_v3->frame_record_timestamp;
                        *a_l_timestamp = current_time_monotonic(ac->mono_time);
                    } else {
                        // TODO: this should not happen here!
                        LOGGER_API_DEBUG(ac->tox, "AUDIO: remote timestamp older");
                    }
                }

                // what is the audio to video latency?
            }

#endif
// -------- DEBUG:AUDIO/VIDEO DELAY/LATENCY --------
// -------- DEBUG:AUDIO/VIDEO DELAY/LATENCY --------
// -------- DEBUG:AUDIO/VIDEO DELAY/LATENCY --------

            free(msg);
            msg = NULL;
        }

        if (rc < 0) {
            LOGGER_API_WARNING(ac->tox, "Decoding error: %s", opus_strerror(rc));
        } else {
            if (ac->acb_pts) {
                ac->lp_frame_duration = (rc * 1000) / ac->lp_sampling_rate;
                ac->acb_pts(ac->av, ac->friend_number, ac->temp_audio_buffer, rc, ac->lp_channel_count,
                        ac->lp_sampling_rate, ac->acb_pts_user_data, header_pts_saved);
                return ret_value;
            } else if (ac->acb) {
                ac->lp_frame_duration = (rc * 1000) / ac->lp_sampling_rate;
                ac->acb(ac->av, ac->friend_number, ac->temp_audio_buffer, rc, ac->lp_channel_count,
                        ac->lp_sampling_rate, ac->acb_user_data);
                return ret_value;
            }
        }

        return ret_value;
    }

    pthread_mutex_unlock(ac->queue_mutex);

    return ret_value;
}

int ac_queue_message(Mono_Time *mono_time, void *acp, struct RTPMessage *msg)
{
    if (!acp || !msg) {
        if (msg) {
            free(msg);
        }

        return -1;
    }

    ACSession *ac = (ACSession *)acp;

    if ((msg->header.pt & 0x7f) == (RTP_TYPE_AUDIO + 2) % 128) {
        LOGGER_API_WARNING(ac->tox, "Got dummy!");
        free(msg);
        return 0;
    }

    if ((msg->header.pt & 0x7f) != RTP_TYPE_AUDIO % 128) {
        LOGGER_API_WARNING(ac->tox, "Invalid payload type!");
        free(msg);
        return -1;
    }

    if (!ac->queue_mutex)
    {
        return 0;
    }
    pthread_mutex_lock(ac->queue_mutex);

    const struct RTPHeader *header_v3 = (void *) & (msg->header);

    // older clients do not send the frame record timestamp
    // compensate by using the frame sennt timestamp
    if (msg->header.frame_record_timestamp == 0) {
        msg->header.frame_record_timestamp = msg->header.timestamp;
    }

    jbuf_write(nullptr, ac, (struct TSBuffer *)ac->j_buf, msg);

    LOGGER_API_DEBUG(ac->tox, "AADEBUG:OK:seqnum=%d dt=%d ts:%d curts:%d", (int)header_v3->sequnum,
                 (int)((uint64_t)header_v3->frame_record_timestamp - (uint64_t)ac->last_incoming_frame_ts),
                 (int)header_v3->frame_record_timestamp,
                 (int)current_time_monotonic(ac->mono_time));

    ac->last_incoming_frame_ts = header_v3->frame_record_timestamp;

    pthread_mutex_unlock(ac->queue_mutex);

    return 0;
}

int ac_reconfigure_encoder(ACSession *ac, int32_t bit_rate, int32_t sampling_rate, uint8_t channels)
{
    if (!ac || !reconfigure_audio_encoder(nullptr, &ac->encoder, bit_rate,
                                          sampling_rate, channels,
                                          &ac->le_bit_rate,
                                          &ac->le_sample_rate,
                                          &ac->le_channel_count)) {
        return -1;
    }

    return 0;
}

static struct TSBuffer *jbuf_new(int size)
{
    TSBuffer *res = tsb_new(size);
    return res;
}

static void jbuf_free(struct TSBuffer *q)
{
    tsb_drain(q);
    tsb_kill(q);
}

static int jbuf_write(Logger *log, ACSession *ac, struct TSBuffer *q, struct RTPMessage *m)
{
    void *tmp_buf2 = tsb_write(q, (void *)m, 0, (uint32_t)m->header.frame_record_timestamp);

    if (tmp_buf2 != NULL) {
        LOGGER_API_DEBUG(ac->tox, "AADEBUG:rb_write: error in rb_write:rb_size=%d", (int)tsb_size(q));
        free(tmp_buf2);
        return -1;
    }

    return 0;
}

static OpusEncoder *create_audio_encoder(const Logger *log, int32_t bit_rate, int32_t sampling_rate,
        int32_t channel_count)
{
    int status = OPUS_OK;

    /*
        OPUS_APPLICATION_VOIP Process signal for improved speech intelligibility
        OPUS_APPLICATION_AUDIO Favor faithfulness to the original input
        OPUS_APPLICATION_RESTRICTED_LOWDELAY Configure the minimum possible coding delay
    */
#ifdef RPIZEROW
    // OpusEncoder *rc = opus_encoder_create(sampling_rate, channel_count, OPUS_APPLICATION_RESTRICTED_LOWDELAY, &status);
    OpusEncoder *rc = opus_encoder_create(sampling_rate, channel_count, OPUS_APPLICATION_VOIP, &status);
#else
    OpusEncoder *rc = opus_encoder_create(sampling_rate, channel_count, OPUS_APPLICATION_VOIP, &status);
#endif

    if (status != OPUS_OK) {
        // LOGGER_ERROR(log, "Error while starting audio encoder: %s", opus_strerror(status));
        return nullptr;
    } else {
        // LOGGER_INFO(log, "starting audio encoder OK: %s", opus_strerror(status));
    }

    /*
     * Rates from 500 to 512000 bits per second are meaningful as well as the special
     * values OPUS_BITRATE_AUTO and OPUS_BITRATE_MAX. The value OPUS_BITRATE_MAX can
     * be used to cause the codec to use as much rate as it can, which is useful for
     * controlling the rate by adjusting the output buffer size.
     *
     * Parameters:
     *   `[in]`    `x`   `opus_int32`: bitrate in bits per second.
     */
    status = opus_encoder_ctl(rc, OPUS_SET_BITRATE(bit_rate));

    if (status != OPUS_OK) {
        // LOGGER_ERROR(log, "Error while setting encoder ctl: %s", opus_strerror(status));
        goto FAILURE;
    }


    /*
     * Configures the encoder's use of inband forward error correction.
     * Note:
     *   This is only applicable to the LPC layer
     * Parameters:
     *   `[in]`    `x`   `int`: FEC flag, 0 (disabled) is default
     */
    /* Enable in-band forward error correction in codec */
    status = opus_encoder_ctl(rc, OPUS_SET_INBAND_FEC(1));

    if (status != OPUS_OK) {
        // LOGGER_ERROR(log, "Error while setting encoder ctl: %s", opus_strerror(status));
        goto FAILURE;
    }


    /*
     * Configures the encoder's expected packet loss percentage.
     * Higher values with trigger progressively more loss resistant behavior in
     * the encoder at the expense of quality at a given bitrate in the lossless case,
     * but greater quality under loss.
     * Parameters:
     *     `[in]`    `x`   `int`: Loss percentage in the range 0-100, inclusive.
     */
    /* Make codec resistant to up to x% packet loss
     * NOTE This could also be adjusted on the fly, rather than hard-coded,
     *      with feedback from the receiving client.
     */
    status = opus_encoder_ctl(rc, OPUS_SET_PACKET_LOSS_PERC(AUDIO_OPUS_PACKET_LOSS_PERC));

    if (status != OPUS_OK) {
        // LOGGER_ERROR(log, "Error while setting encoder ctl: %s", opus_strerror(status));
        goto FAILURE;
    }

#if 0
    status = opus_encoder_ctl(rc, OPUS_SET_VBR(0));

    if (status != OPUS_OK) {
        // LOGGER_ERROR(log, "Error while setting encoder ctl: %s", opus_strerror(status));
        goto FAILURE;
    }

#endif

    /*
     * Configures the encoder's computational complexity.
     *
     * The supported range is 0-10 inclusive with 10 representing the highest complexity.
     * The default value is 10.
     *
     * Parameters:
     *   `[in]`    `x`   `int`: 0-10, inclusive
     */
    /* Set algorithm to the highest complexity, maximizing compression */
    // LOGGER_INFO(log, "starting audio encoder complexity: %d", (int)AUDIO_OPUS_COMPLEXITY);
    status = opus_encoder_ctl(rc, OPUS_SET_COMPLEXITY(AUDIO_OPUS_COMPLEXITY));

    if (status != OPUS_OK) {
        // LOGGER_ERROR(log, "Error while setting encoder ctl: %s", opus_strerror(status));
        goto FAILURE;
    }

    return rc;

FAILURE:
    opus_encoder_destroy(rc);
    return nullptr;
}

static bool reconfigure_audio_encoder(const Logger *log, OpusEncoder **e, int32_t new_br, int32_t new_sr,
                                      uint8_t new_ch, int32_t *old_br, int32_t *old_sr, int32_t *old_ch)
{
    /* Values are checked in toxav.c */
    if (*old_sr != new_sr || *old_ch != new_ch) {
        OpusEncoder *new_encoder = create_audio_encoder(log, new_br, new_sr, new_ch);

        if (new_encoder == nullptr) {
            return false;
        }

        opus_encoder_destroy(*e);
        *e = new_encoder;
    } else if (*old_br == new_br) {
        return true; /* Nothing changed */
    }

    int status = opus_encoder_ctl(*e, OPUS_SET_BITRATE(new_br));

    if (status != OPUS_OK) {
        // LOGGER_ERROR(log, "Error while setting encoder ctl: %s", opus_strerror(status));
        return false;
    }

    *old_br = new_br;
    *old_sr = new_sr;
    *old_ch = new_ch;

    // LOGGER_DEBUG(log, "Reconfigured audio encoder br: %d sr: %d cc:%d", new_br, new_sr, new_ch);
    return true;
}

static bool reconfigure_audio_decoder(ACSession *ac, int32_t sampling_rate, int8_t channels)
{
    if (sampling_rate <= 0) {
        return false;
    }

    if (sampling_rate != ac->ld_sample_rate || channels != ac->ld_channel_count) {
        if (current_time_monotonic(ac->mono_time) - ac->ldrts < 500) {
            return false;
        }

        int status;
        OpusDecoder *new_dec = opus_decoder_create(sampling_rate, channels, &status);

        if (status != OPUS_OK) {
            LOGGER_API_ERROR(ac->tox, "Error while starting audio decoder(%d %d): %s", sampling_rate, channels, opus_strerror(status));
            return false;
        }

        ac->ld_sample_rate = sampling_rate;
        ac->ld_channel_count = channels;
        ac->ldrts = current_time_monotonic(ac->mono_time);

        opus_decoder_destroy(ac->decoder);
        ac->decoder = new_dec;

        LOGGER_API_DEBUG(ac->tox, "Reconfigured audio decoder sr: %d cc: %d", sampling_rate, channels);
    }

    return true;
}
<|MERGE_RESOLUTION|>--- conflicted
+++ resolved
@@ -222,7 +222,6 @@
 
     if (removed_entries > 0) {
         LOGGER_API_DEBUG(ac->tox, "removed entries=%d", (int)removed_entries);
-<<<<<<< HEAD
     }
 
     if (res == true) {
@@ -278,63 +277,6 @@
         *success = AUDIO_LOST_FRAME_INDICATOR;
     }
 
-=======
-    }
-
-    if (res == true) {
-        *success = 1;
-
-
-        if (ac->audio_received_first_frame == 0) {
-            ac->audio_received_first_frame = 1;
-        }
-
-        struct RTPMessage *m = (struct RTPMessage *)ret;
-        LOGGER_API_DEBUG(ac->tox, "AudioFramesIN: header sequnum=%d", (int)m->header.sequnum);
-
-        if (ac->lp_seqnum_new == -1) {
-            ac->lp_seqnum_new = m->header.sequnum;
-        } else {
-            if (
-                (
-                    ((m->header.sequnum > 5) && (ac->lp_seqnum_new < (UINT16_MAX - 5)))
-                ) &&
-                (m->header.sequnum <= ac->lp_seqnum_new)
-            ) {
-                LOGGER_API_DEBUG(ac->tox, "AudioFramesIN: drop pkt num: %d", (int)m->header.sequnum);
-
-                free(ret);
-                ret = NULL;
-            } else {
-
-                LOGGER_API_DEBUG(ac->tox, "AudioFramesIN: using sequnum=%d", (int)m->header.sequnum);
-
-                if (
-                    ((m->header.sequnum > 8) && (ac->lp_seqnum_new < (UINT16_MAX - 7)))
-                ) {
-                    LOGGER_API_DEBUG(ac->tox, "AudioFramesIN:2: %d %d", (int)ac->lp_seqnum_new, (int)m->header.sequnum);
-                    int64_t diff = (m->header.sequnum - ac->lp_seqnum_new);
-
-                    if (diff > 1) {
-                        LOGGER_API_DEBUG(ac->tox, "AudioFramesIN: missing %d audio frames sequnum missing=%d",
-                                     (int)(diff - 1),
-                                     (ac->lp_seqnum_new + 1));
-                        lost_frame = 1;
-                    }
-                }
-
-                ac->lp_seqnum_new = m->header.sequnum;
-            }
-        }
-    }
-
-    LOGGER_API_DEBUG(ac->tox, "jbuf_read:lost_frame=%d", (int)lost_frame);
-
-    if (lost_frame == 1) {
-        *success = AUDIO_LOST_FRAME_INDICATOR;
-    }
-
->>>>>>> ee2b733e
     return (struct RTPMessage *)ret;
 }
 
@@ -399,17 +341,10 @@
             free(msg);
             msg = NULL;
         } else {
-<<<<<<< HEAD
 
             int use_fec = 0;
             /* TODO: check if we have the full data of this frame */
 
-=======
-
-            int use_fec = 0;
-            /* TODO: check if we have the full data of this frame */
-
->>>>>>> ee2b733e
             /* Get values from packet and decode. */
             /* NOTE: This didn't work very well */
 
@@ -445,17 +380,10 @@
             into the decoded_frame array
             decode_fec: Flag (0 or 1) to request that any in-band forward error correction data be
             decoded. If no such data is available, the frame is decoded as if it were lost.
-<<<<<<< HEAD
              */
             /* TODO: msg->data + 4, msg->len - 4
              * this should be defined, not hardcoded
              */
-=======
-             */
-            /* TODO: msg->data + 4, msg->len - 4
-             * this should be defined, not hardcoded
-             */
->>>>>>> ee2b733e
 
             rc = opus_decode(ac->decoder, msg->data + 4, msg->len - 4, ac->temp_audio_buffer, 5760, use_fec);
 

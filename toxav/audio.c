/* SPDX-License-Identifier: GPL-3.0-or-later
 * Copyright © 2016-2018 The TokTok team.
 * Copyright © 2013-2015 Tox project.
 */
#include "audio.h"

#include <stdlib.h>
#include <string.h>

#include "rtp.h"

#include "../toxcore/logger.h"
#include "../toxcore/mono_time.h"
#include "../toxcore/network.h"

static struct JitterBuffer *jbuf_new(uint32_t capacity);
static void jbuf_clear(struct JitterBuffer *q);
static void jbuf_free(struct JitterBuffer *q);
static int jbuf_write(Tox *tox, struct JitterBuffer *q, struct RTPMessage *m);
static struct RTPMessage *jbuf_read(struct JitterBuffer *q, int32_t *success);
static OpusEncoder *create_audio_encoder(Tox *tox, int32_t bit_rate, int32_t sampling_rate,
        int32_t channel_count);
static bool reconfigure_audio_encoder(Tox *tox, OpusEncoder **e, int32_t new_br, int32_t new_sr,
                                      uint8_t new_ch, int32_t *old_br, int32_t *old_sr, int32_t *old_ch);
static bool reconfigure_audio_decoder(ACSession *ac, Tox *tox, int32_t sampling_rate, int8_t channels);



ACSession *ac_new(Mono_Time *mono_time, Tox *tox, ToxAV *av, uint32_t friend_number,
                  toxav_audio_receive_frame_cb *cb, void *cb_data)
{
    ACSession *ac = (ACSession *)calloc(sizeof(ACSession), 1);

    if (!ac) {
        LOGGER_API_WARNING(tox, "Allocation failed! Application might misbehave!");
        return nullptr;
    }

    if (create_recursive_mutex(ac->queue_mutex) != 0) {
        LOGGER_API_WARNING(tox, "Failed to create recursive mutex!");
        free(ac);
        return nullptr;
    }

    int status;
    ac->decoder = opus_decoder_create(AUDIO_DECODER_START_SAMPLE_RATE, AUDIO_DECODER_START_CHANNEL_COUNT, &status);

    if (status != OPUS_OK) {
        LOGGER_API_ERROR(tox, "Error while starting audio decoder: %s", opus_strerror(status));
        goto BASE_CLEANUP;
    }

    ac->j_buf = jbuf_new(AUDIO_JITTERBUFFER_COUNT);

    if (ac->j_buf == nullptr) {
        LOGGER_API_WARNING(tox, "Jitter buffer creaton failed!");
        opus_decoder_destroy(ac->decoder);
        goto BASE_CLEANUP;
    }

    ac->mono_time = mono_time;

    /* Initialize encoders with default values */
    ac->encoder = create_audio_encoder(tox, AUDIO_START_BITRATE, AUDIO_START_SAMPLE_RATE, AUDIO_START_CHANNEL_COUNT);

    if (ac->encoder == nullptr) {
        goto DECODER_CLEANUP;
    }

    ac->le_bit_rate = AUDIO_START_BITRATE;
    ac->le_sample_rate = AUDIO_START_SAMPLE_RATE;
    ac->le_channel_count = AUDIO_START_CHANNEL_COUNT;

    ac->ld_channel_count = AUDIO_DECODER_START_CHANNEL_COUNT;
    ac->ld_sample_rate = AUDIO_DECODER_START_SAMPLE_RATE;
    ac->ldrts = 0; /* Make it possible to reconfigure straight away */

    /* These need to be set in order to properly
     * do error correction with opus */
    ac->lp_frame_duration = AUDIO_MAX_FRAME_DURATION_MS;
    ac->lp_sampling_rate = AUDIO_DECODER_START_SAMPLE_RATE;
    ac->lp_channel_count = AUDIO_DECODER_START_CHANNEL_COUNT;

    ac->av = av;
    ac->friend_number = friend_number;
    ac->acb = cb;
    ac->acb_user_data = cb_data;

    return ac;

DECODER_CLEANUP:
    opus_decoder_destroy(ac->decoder);
    jbuf_free((struct JitterBuffer *)ac->j_buf);
BASE_CLEANUP:
    pthread_mutex_destroy(ac->queue_mutex);
    free(ac);
    return nullptr;
}

void ac_kill(ACSession *ac)
{
    if (!ac) {
        return;
    }

    opus_encoder_destroy(ac->encoder);
    opus_decoder_destroy(ac->decoder);
    jbuf_free((struct JitterBuffer *)ac->j_buf);

    pthread_mutex_destroy(ac->queue_mutex);

    LOGGER_API_DEBUG(ac->tox, "Terminated audio handler: %p", (void *)ac);
    free(ac);
}

void ac_iterate(ACSession *ac)
{
    if (!ac) {
        return;
    }

    /* TODO: fix this and jitter buffering */

    /* Enough space for the maximum frame size (120 ms 48 KHz stereo audio) */
    int16_t *temp_audio_buffer = (int16_t *)malloc(AUDIO_MAX_BUFFER_SIZE_PCM16 * AUDIO_MAX_CHANNEL_COUNT * sizeof(int16_t));

    if (temp_audio_buffer == nullptr) {
        LOGGER_API_DEBUG(ac->tox, "Failed to allocate memory for audio buffer");
        return;
    }

    pthread_mutex_lock(ac->queue_mutex);
    struct JitterBuffer *const j_buf = (struct JitterBuffer *)ac->j_buf;

    int rc = 0;

    for (struct RTPMessage *msg = jbuf_read(j_buf, &rc); msg != nullptr || rc == 2; msg = jbuf_read(j_buf, &rc)) {
        pthread_mutex_unlock(ac->queue_mutex);

        if (rc == 2) {
            LOGGER_API_DEBUG(ac->tox, "OPUS correction");
            int fs = (ac->lp_sampling_rate * ac->lp_frame_duration) / 1000;
            rc = opus_decode(ac->decoder, nullptr, 0, temp_audio_buffer, fs, 1);
        } else {
            /* Get values from packet and decode. */
            /* NOTE: This didn't work very well */
#if 0
            rc = convert_bw_to_sampling_rate(opus_packet_get_bandwidth(msg->data));

            if (rc != -1) {
                cs->last_packet_sampling_rate = rc;
            } else {
                LOGGER_API_WARNING(ac->tox, "Failed to load packet values!");
                rtp_free_msg(msg);
                continue;
            }

#endif


            /* Pick up sampling rate from packet */
            memcpy(&ac->lp_sampling_rate, msg->data, 4);
            ac->lp_sampling_rate = net_ntohl(ac->lp_sampling_rate);

            ac->lp_channel_count = opus_packet_get_nb_channels(msg->data + 4);

<<<<<<< HEAD
            /** NOTE: even though OPUS supports decoding mono frames with stereo decoder and vice versa,
              * it didn't work quite well.
              */
            if (!reconfigure_audio_decoder(ac, ac->tox, ac->lp_sampling_rate, ac->lp_channel_count)) {
                LOGGER_API_WARNING(ac->tox, "Failed to reconfigure decoder!");
=======
            /* NOTE: even though OPUS supports decoding mono frames with stereo decoder and vice versa,
             * it didn't work quite well.
             */
            if (!reconfigure_audio_decoder(ac, ac->lp_sampling_rate, ac->lp_channel_count)) {
                LOGGER_WARNING(ac->log, "Failed to reconfigure decoder!");
>>>>>>> e8488539
                free(msg);
                continue;
            }

            /*
             * frame_size = opus_decode(dec, packet, len, decoded, max_size, 0);
             *   where
             * packet is the byte array containing the compressed data
             * len is the exact number of bytes contained in the packet
             * decoded is the decoded audio data in opus_int16 (or float for opus_decode_float())
             * max_size is the max duration of the frame in samples (per channel) that can fit
             * into the decoded_frame array
             */
            rc = opus_decode(ac->decoder, msg->data + 4, msg->len - 4, temp_audio_buffer, 5760, 0);
            free(msg);
        }

        if (rc < 0) {
            LOGGER_API_WARNING(ac->tox, "Decoding error: %s", opus_strerror(rc));
        } else if (ac->acb) {
            ac->lp_frame_duration = (rc * 1000) / ac->lp_sampling_rate;

            ac->acb(ac->av, ac->friend_number, temp_audio_buffer, rc, ac->lp_channel_count,
                    ac->lp_sampling_rate, ac->acb_user_data);
        }

        free(temp_audio_buffer);

        return;
    }

    pthread_mutex_unlock(ac->queue_mutex);

    free(temp_audio_buffer);
}

int ac_queue_message(Mono_Time *mono_time, void *acp, struct RTPMessage *msg)
{
    if (!acp || !msg) {
        if (msg) {
            free(msg);
        }

        return -1;
    }

    ACSession *ac = (ACSession *)acp;

    if ((msg->header.pt & 0x7f) == (RTP_TYPE_AUDIO + 2) % 128) {
        LOGGER_API_WARNING(ac->tox, "Got dummy!");
        free(msg);
        return 0;
    }

    if ((msg->header.pt & 0x7f) != RTP_TYPE_AUDIO % 128) {
        LOGGER_API_WARNING(ac->tox, "Invalid payload type!");
        free(msg);
        return -1;
    }

    pthread_mutex_lock(ac->queue_mutex);
    int rc = jbuf_write(ac->tox, (struct JitterBuffer *)ac->j_buf, msg);
    pthread_mutex_unlock(ac->queue_mutex);

    if (rc == -1) {
        LOGGER_API_WARNING(ac->tox, "Could not queue the message!");
        free(msg);
        return -1;
    }

    return 0;
}

int ac_reconfigure_encoder(ACSession *ac, int32_t bit_rate, int32_t sampling_rate, uint8_t channels)
{
    if (!ac || !reconfigure_audio_encoder(ac->tox, &ac->encoder, bit_rate,
                                          sampling_rate, channels,
                                          &ac->le_bit_rate,
                                          &ac->le_sample_rate,
                                          &ac->le_channel_count)) {
        return -1;
    }

    return 0;
}



struct JitterBuffer {
    struct RTPMessage **queue;
    uint32_t size;
    uint32_t capacity;
    uint16_t bottom;
    uint16_t top;
};

static struct JitterBuffer *jbuf_new(uint32_t capacity)
{
    unsigned int size = 1;

    while (size <= (capacity * 4)) {
        size *= 2;
    }

    struct JitterBuffer *q = (struct JitterBuffer *)calloc(sizeof(struct JitterBuffer), 1);

    if (!q) {
        return nullptr;
    }

    q->queue = (struct RTPMessage **)calloc(sizeof(struct RTPMessage *), size);

    if (!q->queue) {
        free(q);
        return nullptr;
    }

    q->size = size;
    q->capacity = capacity;
    return q;
}

static void jbuf_clear(struct JitterBuffer *q)
{
    while (q->bottom != q->top) {
        if (q->queue[q->bottom % q->size]) {
            free(q->queue[q->bottom % q->size]);
            q->queue[q->bottom % q->size] = nullptr;
        }

        ++q->bottom;
    }
}

static void jbuf_free(struct JitterBuffer *q)
{
    if (!q) {
        return;
    }

    jbuf_clear(q);
    free(q->queue);
    free(q);
}

/*
 * if -1 is returned the RTPMessage m needs to be free'd by the caller
 * if  0 is returned the RTPMessage m is stored in the ringbuffer and must NOT be freed by the caller
 */
static int jbuf_write(Tox *tox, struct JitterBuffer *q, struct RTPMessage *m)
{
    uint16_t sequnum = m->header.sequnum;

    unsigned int num = sequnum % q->size;

    if ((uint32_t)(sequnum - q->bottom) > q->size) {
        LOGGER_API_DEBUG(tox, "Clearing filled jitter buffer: %p", (void *)q);

        jbuf_clear(q);
        q->bottom = sequnum - q->capacity;
        q->queue[num] = m;
        q->top = sequnum + 1;
        return 0;
    }

    if (q->queue[num]) {
        return -1;
    }

    q->queue[num] = m;

    if ((sequnum - q->bottom) >= (q->top - q->bottom)) {
        q->top = sequnum + 1;
    }

    return 0;
}

static struct RTPMessage *jbuf_read(struct JitterBuffer *q, int32_t *success)
{
    if (q->top == q->bottom) {
        *success = 0;
        return nullptr;
    }

    unsigned int num = q->bottom % q->size;

    if (q->queue[num]) {
        struct RTPMessage *ret = q->queue[num];
        q->queue[num] = nullptr;
        ++q->bottom;
        *success = 1;
        return ret;
    }

    if ((uint32_t)(q->top - q->bottom) > q->capacity) {
        ++q->bottom;
        *success = 2;
        return nullptr;
    }

    *success = 0;
    return nullptr;
}

static OpusEncoder *create_audio_encoder(Tox *tox, int32_t bit_rate, int32_t sampling_rate,
        int32_t channel_count)
{
    int status = OPUS_OK;
    /*
     * OPUS_APPLICATION_VOIP Process signal for improved speech intelligibility
     * OPUS_APPLICATION_AUDIO Favor faithfulness to the original input
     * OPUS_APPLICATION_RESTRICTED_LOWDELAY Configure the minimum possible coding delay
     */
    OpusEncoder *rc = opus_encoder_create(sampling_rate, channel_count, OPUS_APPLICATION_VOIP, &status);

    if (status != OPUS_OK) {
        LOGGER_API_ERROR(tox, "Error while starting audio encoder: %s", opus_strerror(status));
        return nullptr;
    }


    /*
     * Rates from 500 to 512000 bits per second are meaningful as well as the special
     * values OPUS_BITRATE_AUTO and OPUS_BITRATE_MAX. The value OPUS_BITRATE_MAX can
     * be used to cause the codec to use as much rate as it can, which is useful for
     * controlling the rate by adjusting the output buffer size.
     *
     * Parameters:
     *   `[in]`    `x`   `opus_int32`: bitrate in bits per second.
     */
    status = opus_encoder_ctl(rc, OPUS_SET_BITRATE(bit_rate));

    if (status != OPUS_OK) {
        LOGGER_API_ERROR(tox, "Error while setting encoder ctl: %s", opus_strerror(status));
        goto FAILURE;
    }


    /*
     * Configures the encoder's use of inband forward error correction.
     * Note:
     *   This is only applicable to the LPC layer
     * Parameters:
     *   `[in]`    `x`   `int`: FEC flag, 0 (disabled) is default
     */
    /* Enable in-band forward error correction in codec */
    status = opus_encoder_ctl(rc, OPUS_SET_INBAND_FEC(1));

    if (status != OPUS_OK) {
        LOGGER_API_ERROR(tox, "Error while setting encoder ctl: %s", opus_strerror(status));
        goto FAILURE;
    }


    /*
     * Configures the encoder's expected packet loss percentage.
     * Higher values with trigger progressively more loss resistant behavior in
     * the encoder at the expense of quality at a given bitrate in the lossless case,
     * but greater quality under loss.
     * Parameters:
     *     `[in]`    `x`   `int`: Loss percentage in the range 0-100, inclusive.
     */
    /* Make codec resistant to up to 10% packet loss
     * NOTE This could also be adjusted on the fly, rather than hard-coded,
     *      with feedback from the receiving client.
     */
    status = opus_encoder_ctl(rc, OPUS_SET_PACKET_LOSS_PERC(AUDIO_OPUS_PACKET_LOSS_PERC));

    if (status != OPUS_OK) {
        LOGGER_API_ERROR(tox, "Error while setting encoder ctl: %s", opus_strerror(status));
        goto FAILURE;
    }


    /*
     * Configures the encoder's computational complexity.
     *
     * The supported range is 0-10 inclusive with 10 representing the highest complexity.
     * The default value is 10.
     *
     * Parameters:
     *   `[in]`    `x`   `int`: 0-10, inclusive
     */
    /* Set algorithm to the highest complexity, maximizing compression */
    status = opus_encoder_ctl(rc, OPUS_SET_COMPLEXITY(AUDIO_OPUS_COMPLEXITY));

    if (status != OPUS_OK) {
        LOGGER_API_ERROR(tox, "Error while setting encoder ctl: %s", opus_strerror(status));
        goto FAILURE;
    }

    return rc;

FAILURE:
    opus_encoder_destroy(rc);
    return nullptr;
}

static bool reconfigure_audio_encoder(Tox *tox, OpusEncoder **e, int32_t new_br, int32_t new_sr,
                                      uint8_t new_ch, int32_t *old_br, int32_t *old_sr, int32_t *old_ch)
{
    /* Values are checked in toxav.c */
    if (*old_sr != new_sr || *old_ch != new_ch) {
        OpusEncoder *new_encoder = create_audio_encoder(tox, new_br, new_sr, new_ch);

        if (new_encoder == nullptr) {
            return false;
        }

        opus_encoder_destroy(*e);
        *e = new_encoder;
    } else if (*old_br == new_br) {
        return true; /* Nothing changed */
    }

    int status = opus_encoder_ctl(*e, OPUS_SET_BITRATE(new_br));

    if (status != OPUS_OK) {
        LOGGER_API_ERROR(tox, "Error while setting encoder ctl: %s", opus_strerror(status));
        return false;
    }

    *old_br = new_br;
    *old_sr = new_sr;
    *old_ch = new_ch;

    LOGGER_API_DEBUG(tox, "Reconfigured audio encoder br: %d sr: %d cc:%d", new_br, new_sr, new_ch);
    return true;
}

static bool reconfigure_audio_decoder(ACSession *ac, Tox *tox, int32_t sampling_rate, int8_t channels)
{
    if (sampling_rate != ac->ld_sample_rate || channels != ac->ld_channel_count) {
        if (current_time_monotonic(ac->mono_time) - ac->ldrts < 500) {
            return false;
        }

        int status;
        OpusDecoder *new_dec = opus_decoder_create(sampling_rate, channels, &status);

        if (status != OPUS_OK) {
            LOGGER_API_ERROR(tox, "Error while starting audio decoder(%d %d): %s", sampling_rate, channels, opus_strerror(status));
            return false;
        }

        ac->ld_sample_rate = sampling_rate;
        ac->ld_channel_count = channels;
        ac->ldrts = current_time_monotonic(ac->mono_time);

        opus_decoder_destroy(ac->decoder);
        ac->decoder = new_dec;

        LOGGER_API_DEBUG(tox, "Reconfigured audio decoder sr: %d cc: %d", sampling_rate, channels);
    }

    return true;
}<|MERGE_RESOLUTION|>--- conflicted
+++ resolved
@@ -164,19 +164,11 @@
 
             ac->lp_channel_count = opus_packet_get_nb_channels(msg->data + 4);
 
-<<<<<<< HEAD
             /** NOTE: even though OPUS supports decoding mono frames with stereo decoder and vice versa,
               * it didn't work quite well.
               */
             if (!reconfigure_audio_decoder(ac, ac->tox, ac->lp_sampling_rate, ac->lp_channel_count)) {
                 LOGGER_API_WARNING(ac->tox, "Failed to reconfigure decoder!");
-=======
-            /* NOTE: even though OPUS supports decoding mono frames with stereo decoder and vice versa,
-             * it didn't work quite well.
-             */
-            if (!reconfigure_audio_decoder(ac, ac->lp_sampling_rate, ac->lp_channel_count)) {
-                LOGGER_WARNING(ac->log, "Failed to reconfigure decoder!");
->>>>>>> e8488539
                 free(msg);
                 continue;
             }

--- conflicted
+++ resolved
@@ -51,12 +51,8 @@
 
 
 
-<<<<<<< HEAD
-ACSession *ac_new(Logger *log, ToxAV *av, uint32_t friend_number, toxav_audio_receive_frame_cb *cb, void *cb_data)
-=======
 ACSession *ac_new(const Mono_Time *mono_time, const Logger *log, ToxAV *av, uint32_t friend_number,
                   toxav_audio_receive_frame_cb *cb, void *cb_data)
->>>>>>> 14484c68
 {
     ACSession *ac = (ACSession *)calloc(sizeof(ACSession), 1);
 
@@ -172,7 +168,7 @@
     void *ret = NULL;
     uint64_t lost_frame = 0;
     uint32_t timestamp_out_ = 0;
-    int64_t want_remote_video_ts = (current_time_monotonic() + timestamp_difference_to_sender_ +
+    int64_t want_remote_video_ts = (current_time_monotonic(ac->mono_time) + timestamp_difference_to_sender_ +
                                     timestamp_difference_adjustment_);
     *success = 0;
     uint16_t removed_entries;
@@ -369,12 +365,12 @@
                 // what is the audio to video latency?
                 const struct RTPHeader *header_v3 = (void *) & (msg->header);
 
-                // LOGGER_ERROR(ac->log, "AUDIO:TTx: %llu %lld now=%llu", header_v3->frame_record_timestamp, (long long)*a_r_timestamp, current_time_monotonic());
+                // LOGGER_ERROR(ac->log, "AUDIO:TTx: %llu %lld now=%llu", header_v3->frame_record_timestamp, (long long)*a_r_timestamp, current_time_monotonic(ac->mono_time));
                 if (header_v3->frame_record_timestamp > 0) {
                     if (*a_r_timestamp < header_v3->frame_record_timestamp) {
                         // LOGGER_ERROR(ac->log, "AUDIO:TTx:2: %llu", header_v3->frame_record_timestamp);
                         *a_r_timestamp = header_v3->frame_record_timestamp;
-                        *a_l_timestamp = current_time_monotonic();
+                        *a_l_timestamp = current_time_monotonic(ac->mono_time);
                     } else {
                         // TODO: this should not happen here!
                         LOGGER_DEBUG(ac->log, "AUDIO: remote timestamp older");
@@ -459,18 +455,18 @@
         LOGGER_DEBUG(ac->log, "AADEBUG:seqnum=%d dt=%d ts:%lu curts:%ld", (int)header_v3->sequnum,
                      (int)((uint64_t)header_v3->frame_record_timestamp - (uint64_t)ac->last_incoming_frame_ts),
                      header_v3->frame_record_timestamp,
-                     current_time_monotonic());
+                     current_time_monotonic(mono_time));
 
         ac->last_incoming_frame_ts = header_v3->frame_record_timestamp;
 
 #if 0
-        int64_t cur_diff_in_ms = (int64_t)(current_time_monotonic() - ac->last_incoming_frame_ts);
+        int64_t cur_diff_in_ms = (int64_t)(current_time_monotonic(mono_time) - ac->last_incoming_frame_ts);
         ac->timestamp_difference_to_sender = ac->timestamp_difference_to_sender
                                              + ((cur_diff_in_ms - ac->timestamp_difference_to_sender) / 2); // go half way in that direction
         LOGGER_DEBUG(ac->log, "AADEBUG:diff_ms:%lld", (int64_t)ac->timestamp_difference_to_sender);
         LOGGER_DEBUG(ac->log, "AADEBUG:ts_corr:%llu dt=%d",
-                     (uint64_t)(current_time_monotonic() - ac->timestamp_difference_to_sender),
-                     (int)((uint64_t)(current_time_monotonic() - ac->timestamp_difference_to_sender) -
+                     (uint64_t)(current_time_monotonic(mono_time) - ac->timestamp_difference_to_sender),
+                     (int)((uint64_t)(current_time_monotonic(mono_time) - ac->timestamp_difference_to_sender) -
                            (uint64_t)ac->last_incoming_frame_ts));
 #endif
     }

/* SPDX-License-Identifier: GPL-3.0-or-later
 * Copyright © 2016-2018 The TokTok team.
 * Copyright © 2013-2015 Tox project.
 */
#ifdef HAVE_CONFIG_H
#include "config.h"
#endif /* HAVE_CONFIG_H */

#include "toxav.h"
#include "../toxcore/tox.h"

#include "msi.h"
#include "rtp.h"

#include "../toxcore/logger.h"
#include "../toxcore/mono_time.h"
#include "../toxcore/util.h"

#include <assert.h>
#include <errno.h>
#include <limits.h>
#include <stdlib.h>
#include <string.h>

/*
 * Zoff: disable logging in ToxAV for now
 */

#include <stdio.h>

#undef LOGGER_DEBUG
#define LOGGER_DEBUG(log, ...) printf(__VA_ARGS__);printf("\n")
#undef LOGGER_ERROR
#define LOGGER_ERROR(log, ...) printf(__VA_ARGS__);printf("\n")
#undef LOGGER_WARNING
#define LOGGER_WARNING(log, ...) printf(__VA_ARGS__);printf("\n")
#undef LOGGER_INFO
#define LOGGER_INFO(log, ...) printf(__VA_ARGS__);printf("\n")

// TODO(zoff99): don't hardcode this, let the application choose it
// VPX Info: Time to spend encoding, in microseconds (it's a *soft* deadline)
#define WANTED_MAX_ENCODER_FPS (40)
#define MAX_ENCODE_TIME_US (1000000 / WANTED_MAX_ENCODER_FPS) // to allow x fps

#define VIDEO_SEND_X_KEYFRAMES_FIRST 7 // force the first n frames to be keyframes!

/*
VPX_DL_REALTIME       (1)       deadline parameter analogous to VPx REALTIME mode.
VPX_DL_GOOD_QUALITY   (1000000) deadline parameter analogous to VPx GOOD QUALITY mode.
VPX_DL_BEST_QUALITY   (0)       deadline parameter analogous to VPx BEST QUALITY mode.
*/

typedef struct ToxAVCall_s {
    ToxAV *av;

    pthread_mutex_t mutex_audio[1];
    RTPSession *audio_rtp;
    ACSession *audio;

    pthread_mutex_t mutex_video[1];
    RTPSession *video_rtp;
    VCSession *video;

    BWController *bwc;

    bool active;
    MSICall *msi_call;
    uint32_t friend_number;

    uint32_t audio_bit_rate; /* Sending audio bit rate */
    uint32_t video_bit_rate; /* Sending video bit rate */

    /** Required for monitoring changes in states */
    uint8_t previous_self_capabilities;

    pthread_mutex_t mutex[1];

    struct ToxAVCall_s *prev;
    struct ToxAVCall_s *next;
} ToxAVCall;

struct ToxAV {
    Tox *tox;
    MSISession *msi;

    /* Two-way storage: first is array of calls and second is list of calls with head and tail */
    ToxAVCall **calls;
    uint32_t calls_tail;
    uint32_t calls_head;
    pthread_mutex_t mutex[1];

    /* Call callback */
    toxav_call_cb *ccb;
    void *ccb_user_data;
    /* Call state callback */
    toxav_call_state_cb *scb;
    void *scb_user_data;
    /* Audio frame receive callback */
    toxav_audio_receive_frame_cb *acb;
    void *acb_user_data;
    /* Video frame receive callback */
    toxav_video_receive_frame_cb *vcb;
    void *vcb_user_data;
    /* Bit rate control callback */
    toxav_audio_bit_rate_cb *abcb;
    void *abcb_user_data;
    /* Bit rate control callback */
    toxav_video_bit_rate_cb *vbcb;
    void *vbcb_user_data;

    /** Decode time measures */
    int32_t dmssc; /** Measure count */
    int32_t dmsst; /** Last cycle total */
    int32_t dmssa; /** Average decoding time in ms */

    uint32_t interval; /** Calculated interval */

    Mono_Time *toxav_mono_time; // ToxAV's own mono_time instance
};

static void callback_bwc(BWController *bwc, uint32_t friend_number, float loss, void *user_data);

static int callback_invite(void *toxav_inst, MSICall *call);
static int callback_start(void *toxav_inst, MSICall *call);
static int callback_end(void *toxav_inst, MSICall *call);
static int callback_error(void *toxav_inst, MSICall *call);
static int callback_capabilites(void *toxav_inst, MSICall *call);

static bool audio_bit_rate_invalid(uint32_t bit_rate);
static bool video_bit_rate_invalid(uint32_t bit_rate);
static bool invoke_call_state_callback(ToxAV *av, uint32_t friend_number, uint32_t state);
static ToxAVCall *call_new(ToxAV *av, uint32_t friend_number, Toxav_Err_Call *error);
static ToxAVCall *call_get(ToxAV *av, uint32_t friend_number);
static ToxAVCall *call_remove(ToxAVCall *call);
static bool call_prepare_transmission(ToxAVCall *call);
static void call_kill_transmission(ToxAVCall *call);

MSISession *tox_av_msi_get(ToxAV *av);
int toxav_friend_exists(const Tox *tox, int32_t friendnumber);
Mono_Time *toxav_get_av_mono_time(ToxAV *toxav);

MSISession *tox_av_msi_get(ToxAV *av)
{
    if (!av) {
        return nullptr;
    }

    return av->msi;
}

ToxAV *toxav_new(Tox *tox, Toxav_Err_New *error)
{
    Toxav_Err_New rc = TOXAV_ERR_NEW_OK;
    ToxAV *av = nullptr;

    if (tox == nullptr) {
        rc = TOXAV_ERR_NEW_NULL;
        goto RETURN;
    }

    av = (ToxAV *)calloc(sizeof(ToxAV), 1);

    if (av == nullptr) {
        LOGGER_WARNING(m->log, "Allocation failed!");
        rc = TOXAV_ERR_NEW_MALLOC;
        goto RETURN;
    }

    if (create_recursive_mutex(av->mutex) != 0) {
        LOGGER_WARNING(m->log, "Mutex creation failed!");
        rc = TOXAV_ERR_NEW_MALLOC;
        goto RETURN;
    }

    av->tox = tox;
    av->msi = msi_new(av->tox);

    av->toxav_mono_time = mono_time_new();

    if (av->msi == nullptr) {
        pthread_mutex_destroy(av->mutex);
        rc = TOXAV_ERR_NEW_MALLOC;
        goto RETURN;
    }

    av->interval = 200;
    av->msi->av = av;

    // save Tox object into toxcore
    tox_set_av_object(av->tox, (void *)av);

    msi_register_callback(av->msi, callback_invite, MSI_ON_INVITE);
    msi_register_callback(av->msi, callback_start, MSI_ON_START);
    msi_register_callback(av->msi, callback_end, MSI_ON_END);
    msi_register_callback(av->msi, callback_error, MSI_ON_ERROR);
    msi_register_callback(av->msi, callback_error, MSI_ON_PEERTIMEOUT);
    msi_register_callback(av->msi, callback_capabilites, MSI_ON_CAPABILITIES);

RETURN:

    if (error) {
        *error = rc;
    }

    if (rc != TOXAV_ERR_NEW_OK) {
        free(av);
        av = nullptr;
    }

    return av;
}

void toxav_kill(ToxAV *av)
{
    if (av == nullptr) {
        return;
    }

    pthread_mutex_lock(av->mutex);

    // unregister callbacks
    for (uint8_t i = PACKET_ID_RANGE_LOSSY_AV_START; i <= PACKET_ID_RANGE_LOSSY_AV_END; ++i) {
        tox_callback_friend_lossy_packet_per_pktid(av->tox, nullptr, i);
    }

    /* To avoid possible deadlocks */
    while (av->msi && msi_kill(av->tox, av->msi, nullptr) != 0) {
        pthread_mutex_unlock(av->mutex);
        pthread_mutex_lock(av->mutex);
    }

    /* Msi kill will hang up all calls so just clean these calls */
    if (av->calls) {
        ToxAVCall *it = call_get(av, av->calls_head);

        while (it) {
            call_kill_transmission(it);
            it->msi_call = nullptr; /* msi_kill() frees the call's msi_call handle; which causes #278 */
            it = call_remove(it); /* This will eventually free av->calls */
        }
    }

    mono_time_free(av->toxav_mono_time);

    pthread_mutex_unlock(av->mutex);
    pthread_mutex_destroy(av->mutex);

    free(av);
}

Tox *toxav_get_tox(const ToxAV *av)
{
    return av->tox;
}

uint32_t toxav_iteration_interval(const ToxAV *av)
{
    /* If no call is active interval is 200 */
    return av->calls ? av->interval : 200;
}

void toxav_iterate(ToxAV *av)
{
    pthread_mutex_lock(av->mutex);

    if (av->calls == nullptr) {
        pthread_mutex_unlock(av->mutex);
        return;
    }

    uint64_t start = current_time_monotonic(av->toxav_mono_time);
    int32_t rc = 500;

    ToxAVCall *i = av->calls[av->calls_head];

    for (; i; i = i->next) {
        if (i->active) {
            pthread_mutex_lock(i->mutex);
            pthread_mutex_unlock(av->mutex);

            uint32_t fid = i->friend_number;

            ac_iterate(i->audio);
            vc_iterate(i->video);

            if (i->msi_call->self_capabilities & MSI_CAP_R_AUDIO &&
                    i->msi_call->peer_capabilities & MSI_CAP_S_AUDIO) {
                rc = min_s32(i->audio->lp_frame_duration, rc);
            }

            if (i->msi_call->self_capabilities & MSI_CAP_R_VIDEO &&
                    i->msi_call->peer_capabilities & MSI_CAP_S_VIDEO) {
                pthread_mutex_lock(i->video->queue_mutex);
                rc = min_u32(i->video->lcfd, rc);
                pthread_mutex_unlock(i->video->queue_mutex);
            }

            pthread_mutex_unlock(i->mutex);
            pthread_mutex_lock(av->mutex);

            /* In case this call is popped from container stop iteration */
            if (call_get(av, fid) != i) {
                break;
            }
        }
    }

    av->interval = rc < av->dmssa ? 0 : (rc - av->dmssa);
    av->dmsst += current_time_monotonic(av->toxav_mono_time) - start;

    if (++av->dmssc == 3) {
        av->dmssa = av->dmsst / 3 + 5; /* NOTE Magic Offset 5 for precision */
        av->dmssc = 0;
        av->dmsst = 0;
    }

    pthread_mutex_unlock(av->mutex);
}

bool toxav_call(ToxAV *av, uint32_t friend_number, uint32_t audio_bit_rate, uint32_t video_bit_rate,
                Toxav_Err_Call *error)
{
    Toxav_Err_Call rc = TOXAV_ERR_CALL_OK;
    ToxAVCall *call;

    pthread_mutex_lock(av->mutex);

    if ((audio_bit_rate && audio_bit_rate_invalid(audio_bit_rate))
            || (video_bit_rate && video_bit_rate_invalid(video_bit_rate))) {
        rc = TOXAV_ERR_CALL_INVALID_BIT_RATE;
        goto RETURN;
    }

    call = call_new(av, friend_number, &rc);

    if (call == nullptr) {
        goto RETURN;
    }

    call->audio_bit_rate = audio_bit_rate;
    call->video_bit_rate = video_bit_rate;

    call->previous_self_capabilities = MSI_CAP_R_AUDIO | MSI_CAP_R_VIDEO;

    call->previous_self_capabilities |= audio_bit_rate > 0 ? MSI_CAP_S_AUDIO : 0;
    call->previous_self_capabilities |= video_bit_rate > 0 ? MSI_CAP_S_VIDEO : 0;

    if (msi_invite(av->msi, &call->msi_call, friend_number, call->previous_self_capabilities) != 0) {
        call_remove(call);
        rc = TOXAV_ERR_CALL_SYNC;
        goto RETURN;
    }

    call->msi_call->av_call = call;

RETURN:
    pthread_mutex_unlock(av->mutex);

    if (error) {
        *error = rc;
    }

    return rc == TOXAV_ERR_CALL_OK;
}

void toxav_callback_call(ToxAV *av, toxav_call_cb *callback, void *user_data)
{
    pthread_mutex_lock(av->mutex);
    av->ccb = callback;
    av->ccb_user_data = user_data;
    pthread_mutex_unlock(av->mutex);
}

int toxav_friend_exists(const Tox *tox, int32_t friendnumber)
{
    if (tox) {
        bool res = tox_friend_exists(tox, friendnumber);

        if (res) {
            return 1;
        } else {
            return 0;
        }
    }

    return 0;
}

bool toxav_answer(ToxAV *av, uint32_t friend_number, uint32_t audio_bit_rate, uint32_t video_bit_rate,
                  Toxav_Err_Answer *error)
{
    pthread_mutex_lock(av->mutex);

    Toxav_Err_Answer rc = TOXAV_ERR_ANSWER_OK;
    ToxAVCall *call;

    if (toxav_friend_exists(av->tox, friend_number) == 0) {
        rc = TOXAV_ERR_ANSWER_FRIEND_NOT_FOUND;
        goto RETURN;
    }

    if ((audio_bit_rate && audio_bit_rate_invalid(audio_bit_rate))
            || (video_bit_rate && video_bit_rate_invalid(video_bit_rate))
       ) {
        rc = TOXAV_ERR_ANSWER_INVALID_BIT_RATE;
        goto RETURN;
    }

    call = call_get(av, friend_number);

    if (call == nullptr) {
        rc = TOXAV_ERR_ANSWER_FRIEND_NOT_CALLING;
        goto RETURN;
    }

    if (!call_prepare_transmission(call)) {
        rc = TOXAV_ERR_ANSWER_CODEC_INITIALIZATION;
        goto RETURN;
    }

    call->audio_bit_rate = audio_bit_rate;
    call->video_bit_rate = video_bit_rate;

    call->previous_self_capabilities = MSI_CAP_R_AUDIO | MSI_CAP_R_VIDEO;

    call->previous_self_capabilities |= audio_bit_rate > 0 ? MSI_CAP_S_AUDIO : 0;
    call->previous_self_capabilities |= video_bit_rate > 0 ? MSI_CAP_S_VIDEO : 0;

    if (msi_answer(call->msi_call, call->previous_self_capabilities) != 0) {
        rc = TOXAV_ERR_ANSWER_SYNC;
    }

RETURN:
    pthread_mutex_unlock(av->mutex);

    if (error) {
        *error = rc;
    }

    return rc == TOXAV_ERR_ANSWER_OK;
}

void toxav_callback_call_state(ToxAV *av, toxav_call_state_cb *callback, void *user_data)
{
    pthread_mutex_lock(av->mutex);
    av->scb = callback;
    av->scb_user_data = user_data;
    pthread_mutex_unlock(av->mutex);
}

bool toxav_call_control(ToxAV *av, uint32_t friend_number, Toxav_Call_Control control, Toxav_Err_Call_Control *error)
{
    pthread_mutex_lock(av->mutex);
    Toxav_Err_Call_Control rc = TOXAV_ERR_CALL_CONTROL_OK;
    ToxAVCall *call;

    if (toxav_friend_exists(av->tox, friend_number) == 0) {
        rc = TOXAV_ERR_CALL_CONTROL_FRIEND_NOT_FOUND;
        goto RETURN;
    }

    call = call_get(av, friend_number);

    if (call == nullptr || (!call->active && control != TOXAV_CALL_CONTROL_CANCEL)) {
        rc = TOXAV_ERR_CALL_CONTROL_FRIEND_NOT_IN_CALL;
        goto RETURN;
    }

    switch (control) {
        case TOXAV_CALL_CONTROL_RESUME: {
            /* Only act if paused and had media transfer active before */
            if (call->msi_call->self_capabilities == 0 &&
                    call->previous_self_capabilities) {

                if (msi_change_capabilities(call->msi_call,
                                            call->previous_self_capabilities) == -1) {
                    rc = TOXAV_ERR_CALL_CONTROL_SYNC;
                    goto RETURN;
                }

                rtp_allow_receiving(av->tox, call->audio_rtp);
                rtp_allow_receiving(av->tox, call->video_rtp);
            } else {
                rc = TOXAV_ERR_CALL_CONTROL_INVALID_TRANSITION;
                goto RETURN;
            }
        }
        break;

        case TOXAV_CALL_CONTROL_PAUSE: {
            /* Only act if not already paused */
            if (call->msi_call->self_capabilities) {
                call->previous_self_capabilities = call->msi_call->self_capabilities;

                if (msi_change_capabilities(call->msi_call, 0) == -1) {
                    rc = TOXAV_ERR_CALL_CONTROL_SYNC;
                    goto RETURN;
                }

                rtp_stop_receiving(av->tox, call->audio_rtp);
                rtp_stop_receiving(av->tox, call->video_rtp);
            } else {
                rc = TOXAV_ERR_CALL_CONTROL_INVALID_TRANSITION;
                goto RETURN;
            }
        }
        break;

        case TOXAV_CALL_CONTROL_CANCEL: {
            /* Hang up */
            pthread_mutex_lock(call->mutex);

            if (msi_hangup(call->msi_call) != 0) {
                rc = TOXAV_ERR_CALL_CONTROL_SYNC;
                pthread_mutex_unlock(call->mutex);
                goto RETURN;
            }

            call->msi_call = nullptr;
            pthread_mutex_unlock(call->mutex);

            /* No mather the case, terminate the call */
            call_kill_transmission(call);
            call_remove(call);
        }
        break;

        case TOXAV_CALL_CONTROL_MUTE_AUDIO: {
            if (call->msi_call->self_capabilities & MSI_CAP_R_AUDIO) {
                if (msi_change_capabilities(call->msi_call, call->
                                            msi_call->self_capabilities ^ MSI_CAP_R_AUDIO) == -1) {
                    rc = TOXAV_ERR_CALL_CONTROL_SYNC;
                    goto RETURN;
                }

                rtp_stop_receiving(av->tox, call->audio_rtp);
            } else {
                rc = TOXAV_ERR_CALL_CONTROL_INVALID_TRANSITION;
                goto RETURN;
            }
        }
        break;

        case TOXAV_CALL_CONTROL_UNMUTE_AUDIO: {
            if (call->msi_call->self_capabilities ^ MSI_CAP_R_AUDIO) {
                if (msi_change_capabilities(call->msi_call, call->
                                            msi_call->self_capabilities | MSI_CAP_R_AUDIO) == -1) {
                    rc = TOXAV_ERR_CALL_CONTROL_SYNC;
                    goto RETURN;
                }

                rtp_allow_receiving(av->tox, call->audio_rtp);
            } else {
                rc = TOXAV_ERR_CALL_CONTROL_INVALID_TRANSITION;
                goto RETURN;
            }
        }
        break;

        case TOXAV_CALL_CONTROL_HIDE_VIDEO: {
            if (call->msi_call->self_capabilities & MSI_CAP_R_VIDEO) {
                if (msi_change_capabilities(call->msi_call, call->
                                            msi_call->self_capabilities ^ MSI_CAP_R_VIDEO) == -1) {
                    rc = TOXAV_ERR_CALL_CONTROL_SYNC;
                    goto RETURN;
                }

                rtp_stop_receiving(av->tox, call->video_rtp);
            } else {
                rc = TOXAV_ERR_CALL_CONTROL_INVALID_TRANSITION;
                goto RETURN;
            }
        }
        break;

        case TOXAV_CALL_CONTROL_SHOW_VIDEO: {
            if (call->msi_call->self_capabilities ^ MSI_CAP_R_VIDEO) {
                if (msi_change_capabilities(call->msi_call, call->
                                            msi_call->self_capabilities | MSI_CAP_R_VIDEO) == -1) {
                    rc = TOXAV_ERR_CALL_CONTROL_SYNC;
                    goto RETURN;
                }

                rtp_allow_receiving(av->tox, call->video_rtp);
            } else {
                rc = TOXAV_ERR_CALL_CONTROL_INVALID_TRANSITION;
                goto RETURN;
            }
        }
        break;
    }

RETURN:
    pthread_mutex_unlock(av->mutex);

    if (error) {
        *error = rc;
    }

    return rc == TOXAV_ERR_CALL_CONTROL_OK;
}

bool toxav_audio_set_bit_rate(ToxAV *av, uint32_t friend_number, uint32_t audio_bit_rate,
                              Toxav_Err_Bit_Rate_Set *error)
{
    Toxav_Err_Bit_Rate_Set rc = TOXAV_ERR_BIT_RATE_SET_OK;
    ToxAVCall *call;

    if (toxav_friend_exists(av->tox, friend_number) == 0) {
        rc = TOXAV_ERR_BIT_RATE_SET_FRIEND_NOT_FOUND;
        goto RETURN;
    }

    if (audio_bit_rate > 0 && audio_bit_rate_invalid(audio_bit_rate)) {
        rc = TOXAV_ERR_BIT_RATE_SET_INVALID_BIT_RATE;
        goto RETURN;
    }

    pthread_mutex_lock(av->mutex);
    call = call_get(av, friend_number);

    if (call == nullptr || !call->active || call->msi_call->state != MSI_CALL_ACTIVE) {
        pthread_mutex_unlock(av->mutex);
        rc = TOXAV_ERR_BIT_RATE_SET_FRIEND_NOT_IN_CALL;
        goto RETURN;
    }

    LOGGER_DEBUG(av->m->log, "Setting new audio bitrate to: %d", audio_bit_rate);

    if (call->audio_bit_rate == audio_bit_rate) {
        LOGGER_DEBUG(av->m->log, "Audio bitrate already set to: %d", audio_bit_rate);
    } else if (audio_bit_rate == 0) {
        LOGGER_DEBUG(av->m->log, "Turned off audio sending");

        if (msi_change_capabilities(call->msi_call, call->msi_call->
                                    self_capabilities ^ MSI_CAP_S_AUDIO) != 0) {
            pthread_mutex_unlock(av->mutex);
            rc = TOXAV_ERR_BIT_RATE_SET_SYNC;
            goto RETURN;
        }

        /* Audio sending is turned off; notify peer */
        call->audio_bit_rate = 0;
    } else {
        pthread_mutex_lock(call->mutex);

        if (call->audio_bit_rate == 0) {
            LOGGER_DEBUG(av->m->log, "Turned on audio sending");

            /* The audio has been turned off before this */
            if (msi_change_capabilities(call->msi_call, call->
                                        msi_call->self_capabilities | MSI_CAP_S_AUDIO) != 0) {
                pthread_mutex_unlock(call->mutex);
                pthread_mutex_unlock(av->mutex);
                rc = TOXAV_ERR_BIT_RATE_SET_SYNC;
                goto RETURN;
            }
        } else {
            LOGGER_DEBUG(av->m->log, "Set new audio bit rate %d", audio_bit_rate);
        }

        call->audio_bit_rate = audio_bit_rate;
        pthread_mutex_unlock(call->mutex);
    }

    pthread_mutex_unlock(av->mutex);
RETURN:

    if (error) {
        *error = rc;
    }

    return rc == TOXAV_ERR_BIT_RATE_SET_OK;
}

bool toxav_video_set_bit_rate(ToxAV *av, uint32_t friend_number, uint32_t video_bit_rate,
                              Toxav_Err_Bit_Rate_Set *error)
{
    Toxav_Err_Bit_Rate_Set rc = TOXAV_ERR_BIT_RATE_SET_OK;
    ToxAVCall *call;

    if (toxav_friend_exists(av->tox, friend_number) == 0) {
        rc = TOXAV_ERR_BIT_RATE_SET_FRIEND_NOT_FOUND;
        goto RETURN;
    }

    if (video_bit_rate > 0 && video_bit_rate_invalid(video_bit_rate)) {
        rc = TOXAV_ERR_BIT_RATE_SET_INVALID_BIT_RATE;
        goto RETURN;
    }

    pthread_mutex_lock(av->mutex);
    call = call_get(av, friend_number);

    if (call == nullptr || !call->active || call->msi_call->state != MSI_CALL_ACTIVE) {
        pthread_mutex_unlock(av->mutex);
        rc = TOXAV_ERR_BIT_RATE_SET_FRIEND_NOT_IN_CALL;
        goto RETURN;
    }

    LOGGER_DEBUG(av->m->log, "Setting new video bitrate to: %d", video_bit_rate);

    if (call->video_bit_rate == video_bit_rate) {
        LOGGER_DEBUG(av->m->log, "Video bitrate already set to: %d", video_bit_rate);
    } else if (video_bit_rate == 0) {
        LOGGER_DEBUG(av->m->log, "Turned off video sending");

        /* Video sending is turned off; notify peer */
        if (msi_change_capabilities(call->msi_call, call->msi_call->
                                    self_capabilities ^ MSI_CAP_S_VIDEO) != 0) {
            pthread_mutex_unlock(av->mutex);
            rc = TOXAV_ERR_BIT_RATE_SET_SYNC;
            goto RETURN;
        }

        call->video_bit_rate = 0;
    } else {
        pthread_mutex_lock(call->mutex);

        if (call->video_bit_rate == 0) {
            LOGGER_DEBUG(av->m->log, "Turned on video sending");

            /* The video has been turned off before this */
            if (msi_change_capabilities(call->msi_call, call->
                                        msi_call->self_capabilities | MSI_CAP_S_VIDEO) != 0) {
                pthread_mutex_unlock(call->mutex);
                pthread_mutex_unlock(av->mutex);
                rc = TOXAV_ERR_BIT_RATE_SET_SYNC;
                goto RETURN;
            }
        } else {
            LOGGER_DEBUG(av->m->log, "Set new video bit rate %d", video_bit_rate);
        }

        call->video_bit_rate = video_bit_rate;
        pthread_mutex_unlock(call->mutex);
    }

    pthread_mutex_unlock(av->mutex);
RETURN:

    if (error) {
        *error = rc;
    }

    return rc == TOXAV_ERR_BIT_RATE_SET_OK;
}

void toxav_callback_audio_bit_rate(ToxAV *av, toxav_audio_bit_rate_cb *callback, void *user_data)
{
    pthread_mutex_lock(av->mutex);
    av->abcb = callback;
    av->abcb_user_data = user_data;
    pthread_mutex_unlock(av->mutex);
}

void toxav_callback_video_bit_rate(ToxAV *av, toxav_video_bit_rate_cb *callback, void *user_data)
{
    pthread_mutex_lock(av->mutex);
    av->vbcb = callback;
    av->vbcb_user_data = user_data;
    pthread_mutex_unlock(av->mutex);
}

bool toxav_audio_send_frame(ToxAV *av, uint32_t friend_number, const int16_t *pcm, size_t sample_count,
                            uint8_t channels, uint32_t sampling_rate, Toxav_Err_Send_Frame *error)
{
    Toxav_Err_Send_Frame rc = TOXAV_ERR_SEND_FRAME_OK;
    ToxAVCall *call;

    if (toxav_friend_exists(av->tox, friend_number) == 0) {
        rc = TOXAV_ERR_SEND_FRAME_FRIEND_NOT_FOUND;
        goto RETURN;
    }

    if (pthread_mutex_trylock(av->mutex) != 0) {
        rc = TOXAV_ERR_SEND_FRAME_SYNC;
        goto RETURN;
    }

    call = call_get(av, friend_number);

    if (call == nullptr || !call->active || call->msi_call->state != MSI_CALL_ACTIVE) {
        pthread_mutex_unlock(av->mutex);
        rc = TOXAV_ERR_SEND_FRAME_FRIEND_NOT_IN_CALL;
        goto RETURN;
    }

    if (call->audio_bit_rate == 0 ||
            !(call->msi_call->self_capabilities & MSI_CAP_S_AUDIO) ||
            !(call->msi_call->peer_capabilities & MSI_CAP_R_AUDIO)) {
        pthread_mutex_unlock(av->mutex);
        rc = TOXAV_ERR_SEND_FRAME_PAYLOAD_TYPE_DISABLED;
        goto RETURN;
    }

    pthread_mutex_lock(call->mutex_audio);
    pthread_mutex_unlock(av->mutex);

    if (pcm == nullptr) {
        pthread_mutex_unlock(call->mutex_audio);
        rc = TOXAV_ERR_SEND_FRAME_NULL;
        goto RETURN;
    }

    if (channels > 2) {
        pthread_mutex_unlock(call->mutex_audio);
        rc = TOXAV_ERR_SEND_FRAME_INVALID;
        goto RETURN;
    }

    { /* Encode and send */
        if (ac_reconfigure_encoder(call->audio, call->audio_bit_rate * 1000, sampling_rate, channels) != 0) {
            pthread_mutex_unlock(call->mutex_audio);
            rc = TOXAV_ERR_SEND_FRAME_INVALID;
            goto RETURN;
        }

        VLA(uint8_t, dest, sample_count + sizeof(sampling_rate)); /* This is more than enough always */

        sampling_rate = net_htonl(sampling_rate);
        memcpy(dest, &sampling_rate, sizeof(sampling_rate));
        int vrc = opus_encode(call->audio->encoder, pcm, sample_count,
                              dest + sizeof(sampling_rate), SIZEOF_VLA(dest) - sizeof(sampling_rate));

        if (vrc < 0) {
            LOGGER_WARNING(av->m->log, "Failed to encode frame %s", opus_strerror(vrc));
            pthread_mutex_unlock(call->mutex_audio);
            rc = TOXAV_ERR_SEND_FRAME_INVALID;
            goto RETURN;
        }

        if (rtp_send_data(call->audio_rtp, dest, vrc + sizeof(sampling_rate), false, nullptr) != 0) {
            LOGGER_WARNING(av->m->log, "Failed to send audio packet");
            rc = TOXAV_ERR_SEND_FRAME_RTP_FAILED;
        }
    }

    pthread_mutex_unlock(call->mutex_audio);

RETURN:

    if (error) {
        *error = rc;
    }

    return rc == TOXAV_ERR_SEND_FRAME_OK;
}

static Toxav_Err_Send_Frame send_frames(const Logger *log, ToxAVCall *call)
{
    vpx_codec_iter_t iter = nullptr;

    for (const vpx_codec_cx_pkt_t *pkt = vpx_codec_get_cx_data(call->video->encoder, &iter);
            pkt != nullptr;
            pkt = vpx_codec_get_cx_data(call->video->encoder, &iter)) {
        if (pkt->kind != VPX_CODEC_CX_FRAME_PKT) {
            continue;
        }

        const bool is_keyframe = (pkt->data.frame.flags & VPX_FRAME_IS_KEY) != 0;

        // https://www.webmproject.org/docs/webm-sdk/structvpx__codec__cx__pkt.html
        // pkt->data.frame.sz -> size_t
        const uint32_t frame_length_in_bytes = pkt->data.frame.sz;

        const int res = rtp_send_data(
                            call->video_rtp,
                            (const uint8_t *)pkt->data.frame.buf,
                            frame_length_in_bytes,
                            is_keyframe,
                            nullptr);

        if (res < 0) {
            LOGGER_WARNING(log, "Could not send video frame: %s", strerror(errno));
            return TOXAV_ERR_SEND_FRAME_RTP_FAILED;
        }
    }

    return TOXAV_ERR_SEND_FRAME_OK;
}

bool toxav_video_send_frame(ToxAV *av, uint32_t friend_number, uint16_t width, uint16_t height, const uint8_t *y,
                            const uint8_t *u, const uint8_t *v, Toxav_Err_Send_Frame *error)
{
    Toxav_Err_Send_Frame rc = TOXAV_ERR_SEND_FRAME_OK;
    ToxAVCall *call;

    int vpx_encode_flags = 0;

    if (toxav_friend_exists(av->tox, friend_number) == 0) {
        rc = TOXAV_ERR_SEND_FRAME_FRIEND_NOT_FOUND;
        goto RETURN;
    }

    if (pthread_mutex_trylock(av->mutex) != 0) {
        rc = TOXAV_ERR_SEND_FRAME_SYNC;
        goto RETURN;
    }

    call = call_get(av, friend_number);

    if (call == nullptr || !call->active || call->msi_call->state != MSI_CALL_ACTIVE) {
        pthread_mutex_unlock(av->mutex);
        rc = TOXAV_ERR_SEND_FRAME_FRIEND_NOT_IN_CALL;
        goto RETURN;
    }

    if (call->video_bit_rate == 0 ||
            !(call->msi_call->self_capabilities & MSI_CAP_S_VIDEO) ||
            !(call->msi_call->peer_capabilities & MSI_CAP_R_VIDEO)) {
        pthread_mutex_unlock(av->mutex);
        rc = TOXAV_ERR_SEND_FRAME_PAYLOAD_TYPE_DISABLED;
        goto RETURN;
    }

    pthread_mutex_lock(call->mutex_video);
    pthread_mutex_unlock(av->mutex);

    if (y == nullptr || u == nullptr || v == nullptr) {
        pthread_mutex_unlock(call->mutex_video);
        rc = TOXAV_ERR_SEND_FRAME_NULL;
        goto RETURN;
    }

    if (vc_reconfigure_encoder(call->video, call->video_bit_rate * 1000, width, height, -1) != 0) {
        pthread_mutex_unlock(call->mutex_video);
        rc = TOXAV_ERR_SEND_FRAME_INVALID;
        goto RETURN;
    }

    if (call->video_rtp->ssrc < VIDEO_SEND_X_KEYFRAMES_FIRST) {
        // Key frame flag for first frames
        vpx_encode_flags = VPX_EFLAG_FORCE_KF;
        LOGGER_INFO(av->m->log, "I_FRAME_FLAG:%d only-i-frame mode", call->video_rtp->ssrc);

        ++call->video_rtp->ssrc;
    } else if (call->video_rtp->ssrc == VIDEO_SEND_X_KEYFRAMES_FIRST) {
        // normal keyframe placement
        vpx_encode_flags = 0;
        LOGGER_INFO(av->m->log, "I_FRAME_FLAG:%d normal mode", call->video_rtp->ssrc);

        ++call->video_rtp->ssrc;
    }

    // we start with I-frames (full frames) and then switch to normal mode later

    { /* Encode */
        vpx_image_t img;
        img.w = 0;
        img.h = 0;
        img.d_w = 0;
        img.d_h = 0;
        vpx_img_alloc(&img, VPX_IMG_FMT_I420, width, height, 0);

        /* I420 "It comprises an NxM Y plane followed by (N/2)x(M/2) V and U planes."
         * http://fourcc.org/yuv.php#IYUV
         */
        memcpy(img.planes[VPX_PLANE_Y], y, width * height);
        memcpy(img.planes[VPX_PLANE_U], u, (width / 2) * (height / 2));
        memcpy(img.planes[VPX_PLANE_V], v, (width / 2) * (height / 2));

        vpx_codec_err_t vrc = vpx_codec_encode(call->video->encoder, &img,
                                               call->video->frame_counter, 1, vpx_encode_flags, MAX_ENCODE_TIME_US);

        vpx_img_free(&img);

        if (vrc != VPX_CODEC_OK) {
            pthread_mutex_unlock(call->mutex_video);
            LOGGER_ERROR(av->m->log, "Could not encode video frame: %s\n", vpx_codec_err_to_string(vrc));
            rc = TOXAV_ERR_SEND_FRAME_INVALID;
            goto RETURN;
        }
    }

    ++call->video->frame_counter;

    rc = send_frames(nullptr, call);

    pthread_mutex_unlock(call->mutex_video);

RETURN:

    if (error) {
        *error = rc;
    }

    return rc == TOXAV_ERR_SEND_FRAME_OK;
}

void toxav_callback_audio_receive_frame(ToxAV *av, toxav_audio_receive_frame_cb *callback, void *user_data)
{
    pthread_mutex_lock(av->mutex);
    av->acb = callback;
    av->acb_user_data = user_data;
    pthread_mutex_unlock(av->mutex);
}

void toxav_callback_video_receive_frame(ToxAV *av, toxav_video_receive_frame_cb *callback, void *user_data)
{
    pthread_mutex_lock(av->mutex);
    av->vcb = callback;
    av->vcb_user_data = user_data;
    pthread_mutex_unlock(av->mutex);
}

/*******************************************************************************
 *
 * :: Internal
 *
 ******************************************************************************/
static void callback_bwc(BWController *bwc, uint32_t friend_number, float loss, void *user_data)
{
    /* Callback which is called when the internal measure mechanism reported packet loss.
     * We report suggested lowered bitrate to an app. If app is sending both audio and video,
     * we will report lowered bitrate for video only because in that case video probably
     * takes more than 90% bandwidth. Otherwise, we report lowered bitrate on audio.
     * The application may choose to disable video totally if the stream is too bad.
     */

    ToxAVCall *call = (ToxAVCall *)user_data;
    assert(call);

    LOGGER_DEBUG(call->av->m->log, "Reported loss of %f%%", (double)loss * 100);

    /* if less than 10% data loss we do nothing! */
    if (loss < 0.1f) {
        return;
    }

    pthread_mutex_lock(call->av->mutex);

    if (call->video_bit_rate) {
        if (!call->av->vbcb) {
            pthread_mutex_unlock(call->av->mutex);
            LOGGER_WARNING(call->av->m->log, "No callback to report loss on");
            return;
        }

        call->av->vbcb(call->av, friend_number,
                       call->video_bit_rate - (call->video_bit_rate * loss),
                       call->av->vbcb_user_data);
    } else if (call->audio_bit_rate) {
        if (!call->av->abcb) {
            pthread_mutex_unlock(call->av->mutex);
            LOGGER_WARNING(call->av->m->log, "No callback to report loss on");
            return;
        }

        call->av->abcb(call->av, friend_number,
                       call->audio_bit_rate - (call->audio_bit_rate * loss),
                       call->av->abcb_user_data);
    }

    pthread_mutex_unlock(call->av->mutex);
}
<<<<<<< HEAD

int callback_invite(void *toxav_inst, MSICall *call)
=======
static int callback_invite(void *toxav_inst, MSICall *call)
>>>>>>> 94c2a518
{
    ToxAV *toxav = (ToxAV *)toxav_inst;
    pthread_mutex_lock(toxav->mutex);

    ToxAVCall *av_call = call_new(toxav, call->friend_number, nullptr);

    if (av_call == nullptr) {
        LOGGER_WARNING(toxav->m->log, "Failed to initialize call...");
        pthread_mutex_unlock(toxav->mutex);
        return -1;
    }

    call->av_call = av_call;
    av_call->msi_call = call;

    if (toxav->ccb) {
        toxav->ccb(toxav, call->friend_number, call->peer_capabilities & MSI_CAP_S_AUDIO,
                   call->peer_capabilities & MSI_CAP_S_VIDEO, toxav->ccb_user_data);
    } else {
        /* No handler to capture the call request, send failure */
        pthread_mutex_unlock(toxav->mutex);
        return -1;
    }

    pthread_mutex_unlock(toxav->mutex);
    return 0;
}
<<<<<<< HEAD

int callback_start(void *toxav_inst, MSICall *call)
=======
static int callback_start(void *toxav_inst, MSICall *call)
>>>>>>> 94c2a518
{
    ToxAV *toxav = (ToxAV *)toxav_inst;
    pthread_mutex_lock(toxav->mutex);

    ToxAVCall *av_call = call_get(toxav, call->friend_number);

    if (av_call == nullptr) {
        /* Should this ever happen? */
        pthread_mutex_unlock(toxav->mutex);
        return -1;
    }

    if (!call_prepare_transmission(av_call)) {
        callback_error(toxav_inst, call);
        pthread_mutex_unlock(toxav->mutex);
        return -1;
    }

    if (!invoke_call_state_callback(toxav, call->friend_number, call->peer_capabilities)) {
        callback_error(toxav_inst, call);
        pthread_mutex_unlock(toxav->mutex);
        return -1;
    }

    pthread_mutex_unlock(toxav->mutex);
    return 0;
}
<<<<<<< HEAD

int callback_end(void *toxav_inst, MSICall *call)
=======
static int callback_end(void *toxav_inst, MSICall *call)
>>>>>>> 94c2a518
{
    ToxAV *toxav = (ToxAV *)toxav_inst;
    pthread_mutex_lock(toxav->mutex);

    invoke_call_state_callback(toxav, call->friend_number, TOXAV_FRIEND_CALL_STATE_FINISHED);

    if (call->av_call) {
        call_kill_transmission(call->av_call);
        call_remove(call->av_call);
    }

    pthread_mutex_unlock(toxav->mutex);
    return 0;
}
<<<<<<< HEAD

int callback_error(void *toxav_inst, MSICall *call)
=======
static int callback_error(void *toxav_inst, MSICall *call)
>>>>>>> 94c2a518
{
    ToxAV *toxav = (ToxAV *)toxav_inst;
    pthread_mutex_lock(toxav->mutex);

    invoke_call_state_callback(toxav, call->friend_number, TOXAV_FRIEND_CALL_STATE_ERROR);

    if (call->av_call) {
        call_kill_transmission(call->av_call);
        call_remove(call->av_call);
    }

    pthread_mutex_unlock(toxav->mutex);
    return 0;
}
<<<<<<< HEAD

int callback_capabilites(void *toxav_inst, MSICall *call)
=======
static int callback_capabilites(void *toxav_inst, MSICall *call)
>>>>>>> 94c2a518
{
    ToxAV *toxav = (ToxAV *)toxav_inst;
    pthread_mutex_lock(toxav->mutex);

    if (call->peer_capabilities & MSI_CAP_S_AUDIO) {
        rtp_allow_receiving(toxav->tox, call->av_call->audio_rtp);
    } else {
        rtp_stop_receiving(toxav->tox, call->av_call->audio_rtp);
    }

    if (call->peer_capabilities & MSI_CAP_S_VIDEO) {
        rtp_allow_receiving(toxav->tox, call->av_call->video_rtp);
    } else {
        rtp_stop_receiving(toxav->tox, call->av_call->video_rtp);
    }

    invoke_call_state_callback(toxav, call->friend_number, call->peer_capabilities);

    pthread_mutex_unlock(toxav->mutex);
    return 0;
}
<<<<<<< HEAD

bool audio_bit_rate_invalid(uint32_t bit_rate)
=======
static bool audio_bit_rate_invalid(uint32_t bit_rate)
>>>>>>> 94c2a518
{
    /* Opus RFC 6716 section-2.1.1 dictates the following:
     * Opus supports all bit rates from 6 kbit/s to 510 kbit/s.
     */
    return bit_rate < 6 || bit_rate > 510;
}
<<<<<<< HEAD

bool video_bit_rate_invalid(uint32_t bit_rate)
=======
static bool video_bit_rate_invalid(uint32_t bit_rate)
>>>>>>> 94c2a518
{
    /* https://www.webmproject.org/docs/webm-sdk/structvpx__codec__enc__cfg.html shows the following:
     * unsigned int rc_target_bitrate
     * the range of uint varies from platform to platform
     * though, uint32_t should be large enough to store bitrates,
     * we may want to prevent from passing overflowed bitrates to libvpx
     * more in detail, it's the case where bit_rate is larger than uint, but smaller than uint32_t
     */
    return bit_rate > UINT_MAX;
}
<<<<<<< HEAD

bool invoke_call_state_callback(ToxAV *av, uint32_t friend_number, uint32_t state)
=======
static bool invoke_call_state_callback(ToxAV *av, uint32_t friend_number, uint32_t state)
>>>>>>> 94c2a518
{
    if (av->scb) {
        av->scb(av, friend_number, state, av->scb_user_data);
    } else {
        return false;
    }

    return true;
}

static ToxAVCall *call_new(ToxAV *av, uint32_t friend_number, Toxav_Err_Call *error)
{
    /* Assumes mutex locked */
    Toxav_Err_Call rc = TOXAV_ERR_CALL_OK;
    ToxAVCall *call = nullptr;

    if (toxav_friend_exists(av->tox, friend_number) == 0) {
        rc = TOXAV_ERR_CALL_FRIEND_NOT_FOUND;
        goto RETURN;
    }

    TOX_ERR_FRIEND_QUERY f_con_query_error;
    TOX_CONNECTION f_conn_status = tox_friend_get_connection_status(av->tox, friend_number, &f_con_query_error);

    if (f_conn_status == TOX_CONNECTION_NONE) {
        rc = TOXAV_ERR_CALL_FRIEND_NOT_CONNECTED;
        goto RETURN;
    }

    if (call_get(av, friend_number) != nullptr) {
        rc = TOXAV_ERR_CALL_FRIEND_ALREADY_IN_CALL;
        goto RETURN;
    }

    call = (ToxAVCall *)calloc(sizeof(ToxAVCall), 1);

    if (call == nullptr) {
        rc = TOXAV_ERR_CALL_MALLOC;
        goto RETURN;
    }

    call->av = av;
    call->friend_number = friend_number;

    if (create_recursive_mutex(call->mutex)) {
        free(call);
        call = nullptr;
        rc = TOXAV_ERR_CALL_MALLOC;
        goto RETURN;
    }

    if (av->calls == nullptr) { /* Creating */
        av->calls = (ToxAVCall **)calloc(sizeof(ToxAVCall *), friend_number + 1);

        if (av->calls == nullptr) {
            pthread_mutex_destroy(call->mutex);
            free(call);
            call = nullptr;
            rc = TOXAV_ERR_CALL_MALLOC;
            goto RETURN;
        }

        av->calls_tail = friend_number;
        av->calls_head = friend_number;
    } else if (av->calls_tail < friend_number) { /* Appending */
        ToxAVCall **tmp = (ToxAVCall **)realloc(av->calls, sizeof(ToxAVCall *) * (friend_number + 1));

        if (tmp == nullptr) {
            pthread_mutex_destroy(call->mutex);
            free(call);
            call = nullptr;
            rc = TOXAV_ERR_CALL_MALLOC;
            goto RETURN;
        }

        av->calls = tmp;

        /* Set fields in between to null */
        for (uint32_t i = av->calls_tail + 1; i < friend_number; ++i) {
            av->calls[i] = nullptr;
        }

        call->prev = av->calls[av->calls_tail];
        av->calls[av->calls_tail]->next = call;

        av->calls_tail = friend_number;
    } else if (av->calls_head > friend_number) { /* Inserting at front */
        call->next = av->calls[av->calls_head];
        av->calls[av->calls_head]->prev = call;
        av->calls_head = friend_number;
    }

    av->calls[friend_number] = call;

RETURN:

    if (error) {
        *error = rc;
    }

    return call;
}

static ToxAVCall *call_get(ToxAV *av, uint32_t friend_number)
{
    /* Assumes mutex locked */
    if (av->calls == nullptr || av->calls_tail < friend_number) {
        return nullptr;
    }

    return av->calls[friend_number];
}

static ToxAVCall *call_remove(ToxAVCall *call)
{
    if (call == nullptr) {
        return nullptr;
    }

    uint32_t friend_number = call->friend_number;
    ToxAV *av = call->av;

    ToxAVCall *prev = call->prev;
    ToxAVCall *next = call->next;

    /* Set av call in msi to NULL in order to know if call if ToxAVCall is
     * removed from the msi call.
     */
    if (call->msi_call) {
        call->msi_call->av_call = nullptr;
    }

    pthread_mutex_destroy(call->mutex);
    free(call);

    if (prev) {
        prev->next = next;
    } else if (next) {
        av->calls_head = next->friend_number;
    } else {
        goto CLEAR;
    }

    if (next) {
        next->prev = prev;
    } else if (prev) {
        av->calls_tail = prev->friend_number;
    } else {
        goto CLEAR;
    }

    av->calls[friend_number] = nullptr;
    return next;

CLEAR:
    av->calls_head = 0;
    av->calls_tail = 0;
    free(av->calls);
    av->calls = nullptr;

    return nullptr;
}

static bool call_prepare_transmission(ToxAVCall *call)
{
    /* Assumes mutex locked */

    if (call == nullptr) {
        return false;
    }

    ToxAV *av = call->av;

    if (!av->acb && !av->vcb) {
        /* It makes no sense to have CSession without callbacks */
        return false;
    }

    if (call->active) {
        LOGGER_WARNING(av->m->log, "Call already active!\n");
        return true;
    }

    if (create_recursive_mutex(call->mutex_audio) != 0) {
        return false;
    }

    if (create_recursive_mutex(call->mutex_video) != 0) {
        goto FAILURE_2;
    }

    /* Prepare bwc */
    call->bwc = bwc_new(av->tox, call->friend_number, callback_bwc, call, av->toxav_mono_time);

    { /* Prepare audio */
        call->audio = ac_new(av->toxav_mono_time, nullptr, av, call->friend_number, av->acb, av->acb_user_data);

        if (!call->audio) {
            LOGGER_ERROR(av->m->log, "Failed to create audio codec session");
            goto FAILURE;
        }

        call->audio_rtp = rtp_new(RTP_TYPE_AUDIO, av->tox, av, call->friend_number, call->bwc,
                                  call->audio, ac_queue_message);

        if (!call->audio_rtp) {
            LOGGER_ERROR(av->m->log, "Failed to create audio rtp session");
            goto FAILURE;
        }
    }
    { /* Prepare video */
        call->video = vc_new(av->toxav_mono_time, nullptr, av, call->friend_number, av->vcb, av->vcb_user_data);

        if (!call->video) {
            LOGGER_ERROR(av->m->log, "Failed to create video codec session");
            goto FAILURE;
        }

        call->video_rtp = rtp_new(RTP_TYPE_VIDEO, av->tox, av, call->friend_number, call->bwc,
                                  call->video, vc_queue_message);

        if (!call->video_rtp) {
            LOGGER_ERROR(av->m->log, "Failed to create video rtp session");
            goto FAILURE;
        }
    }

    call->active = 1;
    return true;

FAILURE:
    bwc_kill(call->bwc);
    rtp_kill(av->tox, call->audio_rtp);
    ac_kill(call->audio);
    call->audio_rtp = nullptr;
    call->audio = nullptr;
    rtp_kill(av->tox, call->video_rtp);
    vc_kill(call->video);
    call->video_rtp = nullptr;
    call->video = nullptr;
    pthread_mutex_destroy(call->mutex_video);
FAILURE_2:
    pthread_mutex_destroy(call->mutex_audio);
    return false;
}

static void call_kill_transmission(ToxAVCall *call)
{
    if (call == nullptr || call->active == 0) {
        return;
    }

    call->active = 0;

    pthread_mutex_lock(call->mutex_audio);
    pthread_mutex_unlock(call->mutex_audio);
    pthread_mutex_lock(call->mutex_video);
    pthread_mutex_unlock(call->mutex_video);
    pthread_mutex_lock(call->mutex);
    pthread_mutex_unlock(call->mutex);

    bwc_kill(call->bwc);

    ToxAV *av = call->av;

    rtp_kill(av->tox, call->audio_rtp);
    ac_kill(call->audio);
    call->audio_rtp = nullptr;
    call->audio = nullptr;

    rtp_kill(av->tox, call->video_rtp);
    vc_kill(call->video);
    call->video_rtp = nullptr;
    call->video = nullptr;

    pthread_mutex_destroy(call->mutex_audio);
    pthread_mutex_destroy(call->mutex_video);
}

Mono_Time *toxav_get_av_mono_time(ToxAV *toxav)
{
    if (!toxav) {
        return nullptr;
    }

    return toxav->toxav_mono_time;
}<|MERGE_RESOLUTION|>--- conflicted
+++ resolved
@@ -1054,12 +1054,8 @@
 
     pthread_mutex_unlock(call->av->mutex);
 }
-<<<<<<< HEAD
-
-int callback_invite(void *toxav_inst, MSICall *call)
-=======
+
 static int callback_invite(void *toxav_inst, MSICall *call)
->>>>>>> 94c2a518
 {
     ToxAV *toxav = (ToxAV *)toxav_inst;
     pthread_mutex_lock(toxav->mutex);
@@ -1087,12 +1083,8 @@
     pthread_mutex_unlock(toxav->mutex);
     return 0;
 }
-<<<<<<< HEAD
-
-int callback_start(void *toxav_inst, MSICall *call)
-=======
+
 static int callback_start(void *toxav_inst, MSICall *call)
->>>>>>> 94c2a518
 {
     ToxAV *toxav = (ToxAV *)toxav_inst;
     pthread_mutex_lock(toxav->mutex);
@@ -1120,12 +1112,8 @@
     pthread_mutex_unlock(toxav->mutex);
     return 0;
 }
-<<<<<<< HEAD
-
-int callback_end(void *toxav_inst, MSICall *call)
-=======
+
 static int callback_end(void *toxav_inst, MSICall *call)
->>>>>>> 94c2a518
 {
     ToxAV *toxav = (ToxAV *)toxav_inst;
     pthread_mutex_lock(toxav->mutex);
@@ -1140,12 +1128,8 @@
     pthread_mutex_unlock(toxav->mutex);
     return 0;
 }
-<<<<<<< HEAD
-
-int callback_error(void *toxav_inst, MSICall *call)
-=======
+
 static int callback_error(void *toxav_inst, MSICall *call)
->>>>>>> 94c2a518
 {
     ToxAV *toxav = (ToxAV *)toxav_inst;
     pthread_mutex_lock(toxav->mutex);
@@ -1160,12 +1144,8 @@
     pthread_mutex_unlock(toxav->mutex);
     return 0;
 }
-<<<<<<< HEAD
-
-int callback_capabilites(void *toxav_inst, MSICall *call)
-=======
+
 static int callback_capabilites(void *toxav_inst, MSICall *call)
->>>>>>> 94c2a518
 {
     ToxAV *toxav = (ToxAV *)toxav_inst;
     pthread_mutex_lock(toxav->mutex);
@@ -1187,24 +1167,16 @@
     pthread_mutex_unlock(toxav->mutex);
     return 0;
 }
-<<<<<<< HEAD
-
-bool audio_bit_rate_invalid(uint32_t bit_rate)
-=======
+
 static bool audio_bit_rate_invalid(uint32_t bit_rate)
->>>>>>> 94c2a518
 {
     /* Opus RFC 6716 section-2.1.1 dictates the following:
      * Opus supports all bit rates from 6 kbit/s to 510 kbit/s.
      */
     return bit_rate < 6 || bit_rate > 510;
 }
-<<<<<<< HEAD
-
-bool video_bit_rate_invalid(uint32_t bit_rate)
-=======
+
 static bool video_bit_rate_invalid(uint32_t bit_rate)
->>>>>>> 94c2a518
 {
     /* https://www.webmproject.org/docs/webm-sdk/structvpx__codec__enc__cfg.html shows the following:
      * unsigned int rc_target_bitrate
@@ -1215,12 +1187,8 @@
      */
     return bit_rate > UINT_MAX;
 }
-<<<<<<< HEAD
-
-bool invoke_call_state_callback(ToxAV *av, uint32_t friend_number, uint32_t state)
-=======
+
 static bool invoke_call_state_callback(ToxAV *av, uint32_t friend_number, uint32_t state)
->>>>>>> 94c2a518
 {
     if (av->scb) {
         av->scb(av, friend_number, state, av->scb_user_data);

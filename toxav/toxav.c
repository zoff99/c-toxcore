/* SPDX-License-Identifier: GPL-3.0-or-later
 * Copyright © 2016-2018 The TokTok team.
 * Copyright © 2013-2015 Tox project.
 */
#ifdef HAVE_CONFIG_H
#include "config.h"
#endif /* HAVE_CONFIG_H */

#include "toxav.h"
#include "../toxcore/tox.h"

#include "msi.h"
#include "rtp.h"
#include "video.h"
<<<<<<< HEAD


#include "../toxcore/logger.h"
#include "../toxcore/util.h"
#include "../toxcore/mono_time.h"
=======


#include "../toxcore/ccompat.h"
#include "../toxcore/logger.h"
#include "../toxcore/util.h"
#include "../toxcore/mono_time.h"
#include "../toxcore/tox_private.h"
#include "../toxcore/tox_struct.h"
>>>>>>> ee2b733e


#include "tox_generic.h"

#include "codecs/toxav_codecs.h"

#include <assert.h>
#include <errno.h>
#include <limits.h>
#include <stdlib.h>
#include <string.h>
#include <pthread.h>
#include <unistd.h>


#if defined(AUDIO_DEBUGGING_SKIP_FRAMES)
uint32_t _debug_count_sent_audio_frames = 0;
uint32_t _debug_skip_every_x_audio_frame = 10;
#endif

#define AUDIO_ITERATATIONS_WHILE_VIDEO (5)
#define VIDEO_MIN_SEND_KEYFRAME_INTERVAL 6000

void callback_bwc(BWController *bwc, uint32_t friend_number, float loss, void *user_data);

static int callback_invite(void *toxav_inst, MSICall *call);
static int callback_start(void *toxav_inst, MSICall *call);
static int callback_end(void *toxav_inst, MSICall *call);
static int callback_error(void *toxav_inst, MSICall *call);
static int callback_capabilites(void *toxav_inst, MSICall *call);

static bool audio_bit_rate_invalid(uint32_t bit_rate);
static bool video_bit_rate_invalid(uint32_t bit_rate);
static bool invoke_call_state_callback(ToxAV *av, uint32_t friend_number, uint32_t state);
static ToxAVCall *call_new(ToxAV *av, uint32_t friend_number, TOXAV_ERR_CALL *error);
static ToxAVCall *call_remove(ToxAVCall *call);
static bool call_prepare_transmission(ToxAVCall *call);
static void call_kill_transmission(ToxAVCall *call);

MSISession *tox_av_msi_get(ToxAV *av);
int toxav_friend_exists(const Tox *tox, int32_t friendnumber);
Mono_Time *toxav_get_av_mono_time(ToxAV *toxav);
ToxAVCall *call_get(ToxAV *av, uint32_t friend_number);
RTPSession *rtp_session_get(void *call, int payload_type);
pthread_mutex_t *call_mutex_get(void *call);
BWController *bwc_controller_get(void *call);


MSISession *tox_av_msi_get(ToxAV *av)
{
<<<<<<< HEAD
    if (!av) {
=======
    if (av == nullptr) {
>>>>>>> ee2b733e
        return nullptr;
    }

    return av->msi;
}

ToxAVCall *call_get(ToxAV *av, uint32_t friend_number)
{
    if (av == nullptr) {
        return nullptr;
    }

    /* Assumes mutex locked */
    if (av->calls == nullptr || av->calls_tail < friend_number) {
        return nullptr;
    }

    return av->calls[friend_number];
}

RTPSession *rtp_session_get(void *call, int payload_type)
{
    if (((ToxAVCall *)call) == nullptr) {
        return nullptr;
    }

    if (payload_type == RTP_TYPE_VIDEO) {
        return ((ToxAVCall *)call)->video_rtp;
    } else if (payload_type == RTP_TYPE_AUDIO) {
        return ((ToxAVCall *)call)->audio_rtp;
    }

    return nullptr;
}

pthread_mutex_t *call_mutex_get(void *call)
{
    if (((ToxAVCall *)call) == nullptr) {
        return nullptr;
    }

    return ((ToxAVCall *)call)->toxav_call_mutex;
}

BWController *bwc_controller_get(void *call)
{
    if (((ToxAVCall *)call) == nullptr) {
        return nullptr;
    }

    return ((ToxAVCall *)call)->bwc;
}

ToxAV *toxav_new(Tox *tox, Toxav_Err_New *error)
{
    Toxav_Err_New rc = TOXAV_ERR_NEW_OK;
    ToxAV *av = nullptr;

    if (tox == nullptr) {
        rc = TOXAV_ERR_NEW_NULL;
        goto RETURN;
    }

    av = (ToxAV *)calloc(sizeof(ToxAV), 1);

    if (av == nullptr) {
        rc = TOXAV_ERR_NEW_MALLOC;
        goto RETURN;
    }

    if (create_recursive_mutex(av->mutex) != 0) {
        LOGGER_API_WARNING(tox, "Mutex creation failed!");
        rc = TOXAV_ERR_NEW_MALLOC;
        goto RETURN;
    }

<<<<<<< HEAD
    av->toxav_mono_time = mono_time_new();
=======
    av->toxav_mono_time = mono_time_new(nullptr, nullptr);
>>>>>>> ee2b733e
    av->tox = tox;
    av->msi = msi_new(av->tox);

    if (av->msi == nullptr) {
        pthread_mutex_destroy(av->mutex);
        rc = TOXAV_ERR_NEW_MALLOC;
        goto RETURN;
    }

    av->interval = 200;
    av->msi->av = av;

    // save Tox object into toxcore
    tox_set_av_object(av->tox, (void *)av);

    rtp_allow_receiving(av->tox);
    bwc_allow_receiving(av->tox);

    msi_register_callback(av->msi, callback_invite, MSI_ON_INVITE);
    msi_register_callback(av->msi, callback_start, MSI_ON_START);
    msi_register_callback(av->msi, callback_end, MSI_ON_END);
    msi_register_callback(av->msi, callback_error, MSI_ON_ERROR);
    msi_register_callback(av->msi, callback_error, MSI_ON_PEERTIMEOUT);
    msi_register_callback(av->msi, callback_capabilites, MSI_ON_CAPABILITIES);

RETURN:

    if (error) {
        *error = rc;
    }

    if (rc != TOXAV_ERR_NEW_OK) {
        free(av);
        av = nullptr;
    }

    return av;
}

void toxav_kill(ToxAV *av)
{
    if (av == nullptr) {
        return;
    }

    pthread_mutex_lock(av->mutex);

    // unregister callbacks
    for (uint8_t i = PACKET_ID_RANGE_LOSSY_AV_START; i <= PACKET_ID_RANGE_LOSSY_AV_END; ++i) {
        tox_callback_friend_lossy_packet_per_pktid(av->tox, nullptr, i);
    }

    rtp_stop_receiving(av->tox);
    bwc_stop_receiving(av->tox);

    /* To avoid possible deadlocks */
    while (av->msi && msi_kill(av->tox, av->msi, nullptr) != 0) {
        pthread_mutex_unlock(av->mutex);
        pthread_mutex_lock(av->mutex);
    }

    /* Msi kill will hang up all calls so just clean these calls */
    if (av->calls) {
        ToxAVCall *it = call_get(av, av->calls_head);

        while (it) {
            call_kill_transmission(it);
            it->msi_call = nullptr; /* msi_kill() frees the call's msi_call handle; which causes #278 */
            it = call_remove(it); /* This will eventually free av->calls */
        }
    }

    mono_time_free(av->toxav_mono_time);

    pthread_mutex_unlock(av->mutex);
    pthread_mutex_destroy(av->mutex);

    // set ToxAV object to NULL in toxcore, to signal ToxAV has been shutdown
    tox_set_av_object(av->tox, nullptr);

    free(av);
    av = nullptr;
}

Tox *toxav_get_tox(const ToxAV *av)
{
    return av->tox;
}

uint32_t toxav_iteration_interval(const ToxAV *av)
{
    /* If no call is active interval is 200 */
    return av->calls ? av->interval : 200;
}

void toxav_audio_iterate_seperation(ToxAV *av, bool active)
{
    if (av) {
        pthread_mutex_lock(av->mutex);
        av->toxav_audio_iterate_seperation_active = active;
        pthread_mutex_unlock(av->mutex);
    }
}

void toxav_audio_iterate(ToxAV *av)
{
    pthread_mutex_lock(av->mutex);

    if (av->calls == nullptr) {
        pthread_mutex_unlock(av->mutex);
        return;
    }

    // TODO: this works, but is not future proof
    uint32_t num_friends = (uint32_t)tox_self_get_friend_list_size(av->tox);

    for (uint32_t fid = 0; fid < num_friends; ++fid) {

        ToxAVCall *i = call_get(av,  fid);

        if (i) {
            if (i->active) {

                pthread_mutex_unlock(av->mutex);
                pthread_mutex_lock(i->toxav_call_mutex);
                if ((!i->msi_call) || (i->active == 0))
                {
                    // this call has ended
                }
                else
                {
                    int64_t copy_of_value = i->call_timestamp_difference_to_sender;
                    int video_cap_copy = (int)(i->msi_call->self_capabilities & MSI_CAP_S_VIDEO);

                    uint8_t res_ac = ac_iterate(i->audio,
                                                &(i->last_incoming_audio_frame_rtimestamp),
                                                &(i->last_incoming_audio_frame_ltimestamp),
                                                &(i->last_incoming_video_frame_rtimestamp),
                                                &(i->last_incoming_video_frame_ltimestamp),
                                                &(i->call_timestamp_difference_adjustment),
                                                &(copy_of_value),
                                                video_cap_copy,
                                                &(i->call_video_has_rountrip_time_ms)
                                               );
                }
                pthread_mutex_unlock(i->toxav_call_mutex);
                pthread_mutex_lock(av->mutex);
            }
        }
    }

    pthread_mutex_unlock(av->mutex);
}

void toxav_iterate(ToxAV *av)
{
    pthread_mutex_lock(av->mutex);

    if (av->calls == nullptr) {
        pthread_mutex_unlock(av->mutex);
        return;
    }

    uint64_t start = current_time_monotonic(av->toxav_mono_time);
    int32_t rc = 500;
    uint32_t audio_iterations = 0;

    ToxAVCall *i = av->calls[av->calls_head];

    LOGGER_API_DEBUG(av->tox, "iterate:000:START:h=%d t=%d i=%p", av->calls_head, av->calls_tail, (void *)i);
    uint32_t dummy_counter = 0;
    for (; i; i = i->next) {
        dummy_counter++;

        audio_iterations = 0;

        LOGGER_API_DEBUG(av->tox, "iterate:001:%d:i->active=%d i=%p", dummy_counter, (int)i->active, (void *)i);

        if (i->active) {

            bool audio_iterate_seperation_active = av->toxav_audio_iterate_seperation_active;

            pthread_mutex_lock(i->toxav_call_mutex);
            pthread_mutex_unlock(av->mutex);

            uint32_t fid = i->friend_number;
            LOGGER_API_DEBUG(av->tox, "iterate:002:%d:fnum=%d i=%p", dummy_counter, fid, (void *)i);

            if ((!i->msi_call) || (i->active == 0))
            {
                // call has ended
                LOGGER_API_DEBUG(av->tox, "iterate:003:%d:fnum=%d:call has ended", dummy_counter, fid);
                pthread_mutex_unlock(i->toxav_call_mutex);
                pthread_mutex_lock(av->mutex);
                break;
            }

            bool is_offline = check_peer_offline_status(av->tox, i->msi_call->session, fid);

            if (is_offline) {
                LOGGER_API_DEBUG(av->tox, "iterate:004:%d:fnum=%d:is_offline=%d", dummy_counter, fid, is_offline);
                pthread_mutex_unlock(i->toxav_call_mutex);
                pthread_mutex_lock(av->mutex);
                break;
            }

            // ------- ac_iterate for audio -------
            if (!audio_iterate_seperation_active) {
                uint8_t res_ac = ac_iterate(i->audio,
                                            &(i->last_incoming_audio_frame_rtimestamp),
                                            &(i->last_incoming_audio_frame_ltimestamp),
                                            &(i->last_incoming_video_frame_rtimestamp),
                                            &(i->last_incoming_video_frame_ltimestamp),
                                            &(i->call_timestamp_difference_adjustment),
                                            &(i->call_timestamp_difference_to_sender),
                                            (int)(i->msi_call->self_capabilities & MSI_CAP_S_VIDEO),
                                            &(i->call_video_has_rountrip_time_ms)
                                           );

                i->skip_video_flag = 0;
            }

            // ------- ac_iterate for audio -------

            // ------- av_iterate for VIDEO -------

            LOGGER_API_DEBUG(av->tox, "iterate:005:%d:fnum=%d:call->vc_iterate", dummy_counter, fid);
            uint8_t got_video_frame = vc_iterate(i->video, i->av->tox, i->skip_video_flag,
                                                 &(i->last_incoming_audio_frame_rtimestamp),
                                                 &(i->last_incoming_audio_frame_ltimestamp),
                                                 &(i->last_incoming_video_frame_rtimestamp),
                                                 &(i->last_incoming_video_frame_ltimestamp),
                                                 i->bwc,
                                                 &(i->call_timestamp_difference_adjustment),
                                                 &(i->call_timestamp_difference_to_sender),
                                                 &(i->call_video_has_rountrip_time_ms)
                                                );
            // ------- av_iterate for VIDEO -------

#define MIN(a,b) (((a)<(b))?(a):(b))

            if (i->msi_call->self_capabilities & MSI_CAP_R_AUDIO &&
                    i->msi_call->peer_capabilities & MSI_CAP_S_AUDIO) {
                rc = MIN((i->audio->lp_frame_duration - 4), rc);
            }

            if (i->msi_call->self_capabilities & MSI_CAP_R_VIDEO &&
                    i->msi_call->peer_capabilities & MSI_CAP_S_VIDEO) {

                pthread_mutex_lock(i->video->queue_mutex);
                rc = MIN(i->video->lcfd, (uint32_t) rc);
                pthread_mutex_unlock(i->video->queue_mutex);

            }

            pthread_mutex_unlock(i->toxav_call_mutex);
            pthread_mutex_lock(av->mutex);

            /* In case this call is popped from container stop iteration */
            if (call_get(av, fid) != i) {
                LOGGER_API_DEBUG(av->tox, "iterate:077:pop:fnum=%d:h=%d t=%d", fid, av->calls_head, av->calls_tail);
                break;
            }

        }
    }

    av->interval = rc < av->dmssa ? 0 : (rc - av->dmssa);
    av->dmsst += current_time_monotonic(av->toxav_mono_time) - start;

    if (++av->dmssc == 3) {
        av->dmssa = av->dmsst / 3 + 5; /* NOTE Magic Offset 5 for precision */
        av->dmssc = 0;
        av->dmsst = 0;
    }

    LOGGER_API_DEBUG(av->tox, "iterate:099:END:h=%d t=%d", av->calls_head, av->calls_tail);

    pthread_mutex_unlock(av->mutex);
}

bool toxav_call(ToxAV *av, uint32_t friend_number, uint32_t audio_bit_rate, uint32_t video_bit_rate,
                Toxav_Err_Call *error)
{
    Toxav_Err_Call rc = TOXAV_ERR_CALL_OK;
    ToxAVCall *call;

    pthread_mutex_lock(av->mutex);

    if ((audio_bit_rate && audio_bit_rate_invalid(audio_bit_rate))
            || (video_bit_rate && video_bit_rate_invalid(video_bit_rate))) {
        rc = TOXAV_ERR_CALL_INVALID_BIT_RATE;
        goto RETURN;
    }

    call = call_new(av, friend_number, &rc);

    if (call == nullptr) {
        goto RETURN;
    }

    call->audio_bit_rate = audio_bit_rate;
    call->video_bit_rate = video_bit_rate;

    call->video_bit_rate_not_yet_set = call->video_bit_rate;

    call->previous_self_capabilities = MSI_CAP_R_AUDIO | MSI_CAP_R_VIDEO;
    call->previous_self_capabilities |= audio_bit_rate > 0 ? MSI_CAP_S_AUDIO : 0;
    call->previous_self_capabilities |= video_bit_rate > 0 ? MSI_CAP_S_VIDEO : 0;

    if (msi_invite(av->msi, &call->msi_call, friend_number, call->previous_self_capabilities) != 0) {
        call_remove(call);
        rc = TOXAV_ERR_CALL_SYNC;
        goto RETURN;
    }

    call->msi_call->av_call = call;

RETURN:
    pthread_mutex_unlock(av->mutex);

    if (error) {
        *error = rc;
    }

    return rc == TOXAV_ERR_CALL_OK;
}

void toxav_callback_call(ToxAV *av, toxav_call_cb *callback, void *user_data)
{
    pthread_mutex_lock(av->mutex);
    av->ccb = callback;
    av->ccb_user_data = user_data;
    pthread_mutex_unlock(av->mutex);
}

int toxav_friend_exists(const Tox *tox, int32_t friendnumber)
{
    if (tox) {
        bool res = tox_friend_exists(tox, friendnumber);

        if (res) {
            return 1;
        } else {
            return 0;
        }
    }

    return 0;
}

void toxav_callback_call_comm(ToxAV *av, toxav_call_comm_cb *callback, void *user_data)
{
    pthread_mutex_lock(av->mutex);
    av->call_comm_cb = callback;
    av->call_comm_cb_user_data = user_data;
    pthread_mutex_unlock(av->mutex);
}

bool toxav_answer(ToxAV *av, uint32_t friend_number, uint32_t audio_bit_rate, uint32_t video_bit_rate,
                  Toxav_Err_Answer *error)
{
    pthread_mutex_lock(av->mutex);

    Toxav_Err_Answer rc = TOXAV_ERR_ANSWER_OK;
    ToxAVCall *call;

    LOGGER_API_DEBUG(av->tox, "answer:fnum=%d", friend_number);

    if (toxav_friend_exists(av->tox, friend_number) == 0) {
        LOGGER_API_WARNING(av->tox, "answer:fnum=%d:TOXAV_ERR_ANSWER_FRIEND_NOT_FOUND", friend_number);
        rc = TOXAV_ERR_ANSWER_FRIEND_NOT_FOUND;
        goto RETURN;
    }

    if ((audio_bit_rate && audio_bit_rate_invalid(audio_bit_rate))
            || (video_bit_rate && video_bit_rate_invalid(video_bit_rate))
       ) {
        LOGGER_API_WARNING(av->tox, "answer:fnum=%d:TOXAV_ERR_ANSWER_INVALID_BIT_RATE", friend_number);
        rc = TOXAV_ERR_ANSWER_INVALID_BIT_RATE;
        goto RETURN;
    }

    call = call_get(av, friend_number);

    if (call == nullptr) {
        LOGGER_API_WARNING(av->tox, "answer:fnum=%d:TOXAV_ERR_ANSWER_FRIEND_NOT_CALLING", friend_number);
        rc = TOXAV_ERR_ANSWER_FRIEND_NOT_CALLING;
        goto RETURN;
    }

    if (!call_prepare_transmission(call)) {
        LOGGER_API_WARNING(av->tox, "answer:fnum=%d:TOXAV_ERR_ANSWER_CODEC_INITIALIZATION", friend_number);
        rc = TOXAV_ERR_ANSWER_CODEC_INITIALIZATION;
        goto RETURN;
    }

    call->audio_bit_rate = audio_bit_rate;
    call->video_bit_rate = video_bit_rate;
    call->video_bit_rate_not_yet_set = call->video_bit_rate;

    call->previous_self_capabilities = MSI_CAP_R_AUDIO | MSI_CAP_R_VIDEO;

    call->previous_self_capabilities |= audio_bit_rate > 0 ? MSI_CAP_S_AUDIO : 0;
    call->previous_self_capabilities |= video_bit_rate > 0 ? MSI_CAP_S_VIDEO : 0;

    if (msi_answer(call->msi_call, call->previous_self_capabilities) != 0) {
        LOGGER_API_WARNING(av->tox, "answer:fnum=%d:TOXAV_ERR_ANSWER_SYNC", friend_number);
        rc = TOXAV_ERR_ANSWER_SYNC;
    }

RETURN:
    pthread_mutex_unlock(av->mutex);

    if (error) {
        *error = rc;
    }

    return rc == TOXAV_ERR_ANSWER_OK;
}

void toxav_callback_call_state(ToxAV *av, toxav_call_state_cb *callback, void *user_data)
{
    pthread_mutex_lock(av->mutex);
    av->scb = callback;
    av->scb_user_data = user_data;
    pthread_mutex_unlock(av->mutex);
}

bool toxav_call_control(ToxAV *av, uint32_t friend_number, Toxav_Call_Control control, Toxav_Err_Call_Control *error)
{
    // HINT: avoid a crash
    if (!av)
    {
        Toxav_Err_Call_Control rc2 = TOXAV_ERR_CALL_CONTROL_FRIEND_NOT_IN_CALL;
        if (error) {
            *error = rc2;
        }

        return rc2 == TOXAV_ERR_CALL_CONTROL_OK;
    }
    // HINT: avoid a crash

    pthread_mutex_lock(av->mutex);
    Toxav_Err_Call_Control rc = TOXAV_ERR_CALL_CONTROL_OK;
    ToxAVCall *call;

    if (toxav_friend_exists(av->tox, friend_number) == 0) {
        rc = TOXAV_ERR_CALL_CONTROL_FRIEND_NOT_FOUND;
        goto RETURN;
    }

    call = call_get(av, friend_number);

    if (call == nullptr || (!call->active && control != TOXAV_CALL_CONTROL_CANCEL)) {
        rc = TOXAV_ERR_CALL_CONTROL_FRIEND_NOT_IN_CALL;
        goto RETURN;
    }

    switch (control) {
        case TOXAV_CALL_CONTROL_RESUME: {
            /* Only act if paused and had media transfer active before */
            if (call->msi_call->self_capabilities == 0 &&
                    call->previous_self_capabilities) {

                if (msi_change_capabilities(call->msi_call,
                                            call->previous_self_capabilities) == -1) {
                    rc = TOXAV_ERR_CALL_CONTROL_SYNC;
                    goto RETURN;
                }

                rtp_allow_receiving_mark(av->tox, call->audio_rtp);
                rtp_allow_receiving_mark(av->tox, call->video_rtp);
            } else {
                rc = TOXAV_ERR_CALL_CONTROL_INVALID_TRANSITION;
                goto RETURN;
            }
        }
        break;

        case TOXAV_CALL_CONTROL_PAUSE: {
            /* Only act if not already paused */
            if (call->msi_call->self_capabilities) {
                call->previous_self_capabilities = call->msi_call->self_capabilities;

                if (msi_change_capabilities(call->msi_call, 0) == -1) {
                    rc = TOXAV_ERR_CALL_CONTROL_SYNC;
                    goto RETURN;
                }

                rtp_stop_receiving_mark(av->tox, call->audio_rtp);
                rtp_stop_receiving_mark(av->tox, call->video_rtp);
            } else {
                rc = TOXAV_ERR_CALL_CONTROL_INVALID_TRANSITION;
                goto RETURN;
            }
        }
        break;

        case TOXAV_CALL_CONTROL_CANCEL: {
            /* Hang up */
            pthread_mutex_lock(call->toxav_call_mutex);

            if (msi_hangup(call->msi_call) != 0) {
                rc = TOXAV_ERR_CALL_CONTROL_SYNC;
                pthread_mutex_unlock(call->toxav_call_mutex);
                goto RETURN;
            }

            call->msi_call = nullptr;
            pthread_mutex_unlock(call->toxav_call_mutex);

            /* No mather the case, terminate the call */
            call_kill_transmission(call);
            call_remove(call);
        }
        break;

        case TOXAV_CALL_CONTROL_MUTE_AUDIO: {
            if (call->msi_call->self_capabilities & MSI_CAP_R_AUDIO) {
                if (msi_change_capabilities(call->msi_call, call->
                                            msi_call->self_capabilities ^ MSI_CAP_R_AUDIO) == -1) {
                    rc = TOXAV_ERR_CALL_CONTROL_SYNC;
                    goto RETURN;
                }

                rtp_stop_receiving_mark(av->tox, call->audio_rtp);
            } else {
                rc = TOXAV_ERR_CALL_CONTROL_INVALID_TRANSITION;
                goto RETURN;
            }
        }
        break;

        case TOXAV_CALL_CONTROL_UNMUTE_AUDIO: {
            if (call->msi_call->self_capabilities ^ MSI_CAP_R_AUDIO) {
                if (msi_change_capabilities(call->msi_call, call->
                                            msi_call->self_capabilities | MSI_CAP_R_AUDIO) == -1) {
                    rc = TOXAV_ERR_CALL_CONTROL_SYNC;
                    goto RETURN;
                }

                rtp_allow_receiving_mark(av->tox, call->audio_rtp);
            } else {
                rc = TOXAV_ERR_CALL_CONTROL_INVALID_TRANSITION;
                goto RETURN;
            }
        }
        break;

        case TOXAV_CALL_CONTROL_HIDE_VIDEO: {
            if (call->msi_call->self_capabilities & MSI_CAP_R_VIDEO) {
                if (msi_change_capabilities(call->msi_call, call->
                                            msi_call->self_capabilities ^ MSI_CAP_R_VIDEO) == -1) {
                    rc = TOXAV_ERR_CALL_CONTROL_SYNC;
                    goto RETURN;
                }

                rtp_stop_receiving_mark(av->tox, call->video_rtp);
            } else {
                rc = TOXAV_ERR_CALL_CONTROL_INVALID_TRANSITION;
                goto RETURN;
            }
        }
        break;

        case TOXAV_CALL_CONTROL_SHOW_VIDEO: {
            if (call->msi_call->self_capabilities ^ MSI_CAP_R_VIDEO) {
                if (msi_change_capabilities(call->msi_call, call->
                                            msi_call->self_capabilities | MSI_CAP_R_VIDEO) == -1) {
                    rc = TOXAV_ERR_CALL_CONTROL_SYNC;
                    goto RETURN;
                }

                rtp_allow_receiving_mark(av->tox, call->video_rtp);
            } else {
                rc = TOXAV_ERR_CALL_CONTROL_INVALID_TRANSITION;
                goto RETURN;
            }
        }
        break;
    }

RETURN:
    pthread_mutex_unlock(av->mutex);

    if (error) {
        *error = rc;
    }

    return rc == TOXAV_ERR_CALL_CONTROL_OK;
}

bool toxav_option_set(ToxAV *av, uint32_t friend_number, TOXAV_OPTIONS_OPTION option, int32_t value,
                      TOXAV_ERR_OPTION_SET *error)
{
    TOXAV_ERR_OPTION_SET rc = TOXAV_ERR_OPTION_SET_OK;

    ToxAVCall *call;

    LOGGER_API_DEBUG(av->tox, "toxav_option_set:1 %d %d", (int)option, (int)value);

    if (toxav_friend_exists(av->tox, friend_number) == 0) {
        rc = TOXAV_ERR_OPTION_SET_OTHER_ERROR;
        goto END;
    }

    pthread_mutex_lock(av->mutex);
    call = call_get(av, friend_number);

    if (call == NULL || !call->active || call->msi_call->state != MSI_CALL_ACTIVE) {
        pthread_mutex_unlock(av->mutex);
        rc = TOXAV_ERR_OPTION_SET_OTHER_ERROR;
        goto END;
    }

    pthread_mutex_lock(call->toxav_call_mutex);

    LOGGER_API_DEBUG(av->tox, "toxav_option_set:2 %d %d", (int)option, (int)value);

    if (option == TOXAV_ENCODER_CPU_USED) {
        VCSession *vc = (VCSession *)call->video;

        if (vc->video_encoder_cpu_used == (int32_t)value) {
            LOGGER_API_WARNING(av->tox, "video encoder cpu_used already set to: %d", (int)value);
        } else {
            vc->video_encoder_cpu_used_prev = vc->video_encoder_cpu_used;
            vc->video_encoder_cpu_used = (int32_t)value;
            LOGGER_API_WARNING(av->tox, "video encoder setting cpu_used to: %d", (int)value);
        }
    } else if (option == TOXAV_CLIENT_VIDEO_CAPTURE_DELAY_MS) {
        VCSession *vc = (VCSession *)call->video;

        if (((int32_t)value >= 0)
                && ((int32_t)value <= 10000)) {
            vc->client_video_capture_delay_ms = (int32_t)value;
        }
    } else if (option == TOXAV_ENCODER_CODEC_USED) {
        VCSession *vc = (VCSession *)call->video;

        if (((int32_t)value >= TOXAV_ENCODER_CODEC_USED_VP8)
                && ((int32_t)value <= TOXAV_ENCODER_CODEC_USED_H264)) {

            if (vc->video_encoder_coded_used == (int32_t)value) {
                LOGGER_API_WARNING(av->tox, "video video_encoder_coded_used already set to: %d", (int)value);
            } else {
                vc->video_encoder_coded_used_prev = vc->video_encoder_coded_used;
                vc->video_encoder_coded_used = (int32_t)value;
                LOGGER_API_WARNING(av->tox, "video video_encoder_coded_used to: %d", (int)value);
            }
        }
    } else if (option == TOXAV_CLIENT_INPUT_VIDEO_ORIENTATION) {
        VCSession *vc = (VCSession *)call->video;

        if (((int32_t)value >= TOXAV_CLIENT_INPUT_VIDEO_ORIENTATION_0)
                && ((int32_t)value <= TOXAV_CLIENT_INPUT_VIDEO_ORIENTATION_270)) {

            if (vc->video_encoder_frame_orientation_angle == (int32_t)value) {
                LOGGER_API_WARNING(av->tox, "video video_encoder_frame_orientation_angle already set to: %d", (int)value);
            } else {
                vc->video_encoder_frame_orientation_angle = (int32_t)value;
                LOGGER_API_WARNING(av->tox, "video video_encoder_frame_orientation_angle to: %d", (int)value);
            }
        }
    } else if (option == TOXAV_ENCODER_VP8_QUALITY) {
        VCSession *vc = (VCSession *)call->video;

        if (vc->video_encoder_vp8_quality == (int32_t)value) {
            LOGGER_API_WARNING(av->tox, "video encoder vp8_quality already set to: %d", (int)value);
        } else {
            vc->video_encoder_vp8_quality_prev = vc->video_encoder_vp8_quality;
            vc->video_encoder_vp8_quality = (int32_t)value;

            if (vc->video_encoder_vp8_quality == TOXAV_ENCODER_VP8_QUALITY_HIGH) {
                vc->video_rc_max_quantizer_prev = vc->video_rc_max_quantizer;
                vc->video_rc_min_quantizer_prev = vc->video_rc_min_quantizer;
                vc->video_rc_max_quantizer = TOXAV_ENCODER_VP8_RC_MAX_QUANTIZER_HIGH;
                vc->video_rc_min_quantizer = TOXAV_ENCODER_VP8_RC_MIN_QUANTIZER_HIGH;
            } else {
                vc->video_rc_max_quantizer_prev = vc->video_rc_max_quantizer;
                vc->video_rc_min_quantizer_prev = vc->video_rc_min_quantizer;
                vc->video_rc_max_quantizer = TOXAV_ENCODER_VP8_RC_MAX_QUANTIZER_NORMAL;
                vc->video_rc_min_quantizer = TOXAV_ENCODER_VP8_RC_MIN_QUANTIZER_NORMAL;
            }

            LOGGER_API_WARNING(av->tox, "video encoder setting vp8_quality to: %d", (int)value);
        }
    } else if (option == TOXAV_ENCODER_RC_MAX_QUANTIZER) {
        VCSession *vc = (VCSession *)call->video;

        if (vc->video_rc_max_quantizer == (int32_t)value) {
            LOGGER_API_WARNING(av->tox, "video encoder rc_max_quantizer already set to: %d", (int)value);
        } else {
            if ((value >= AV_BUFFERING_MS_MIN) && (value <= AV_BUFFERING_MS_MAX)) {
                vc->video_rc_max_quantizer_prev = vc->video_rc_max_quantizer;
                vc->video_rc_max_quantizer = (int32_t)value;
                LOGGER_API_WARNING(av->tox, "video encoder setting rc_max_quantizer to: %d", (int)value);
            }
        }
    } else if (option == TOXAV_DECODER_VIDEO_ADD_DELAY_MS) {
        VCSession *vc = (VCSession *)call->video;

        if (vc->video_decoder_add_delay_ms == (int32_t)value) {
            LOGGER_API_DEBUG(av->tox, "video decoder video_decoder_add_delay_ms already set to: %d", (int)value);
        } else {

            if (((int32_t)value < -650) || ((int32_t)value > 350)) {
                LOGGER_API_DEBUG(av->tox, "video decoder video_decoder_add_delay_ms value outside of valid range: %d", (int)value);
            } else {
                vc->video_decoder_add_delay_ms = (int32_t)value;
            }
        }
    } else if (option == TOXAV_DECODER_VIDEO_BUFFER_MS) {
        VCSession *vc = (VCSession *)call->video;

        if (vc->video_decoder_buffer_ms == (int32_t)value) {
            LOGGER_API_DEBUG(av->tox, "video decoder video_decoder_buffer_ms already set to: %d", (int)value);
        } else {
            if (((int32_t)value < 0) || ((int32_t)value > 2000)) {
                LOGGER_API_DEBUG(av->tox, "video decoder video_decoder_buffer_ms value outside of valid range: %d", (int)value);
            } else {
                vc->video_decoder_buffer_ms = (int32_t)value;
            }

            LOGGER_API_WARNING(av->tox, "video decoder setting video_decoder_buffer_ms to: %d", (int)value);
        }
    } else if (option == TOXAV_ENCODER_VIDEO_MAX_BITRATE) {
        VCSession *vc = (VCSession *)call->video;

        if (vc->video_max_bitrate == (int32_t)value) {
            LOGGER_API_WARNING(av->tox, "video encoder video_max_bitrate already set to: %d", (int)value);
        } else {
            vc->video_max_bitrate = (int32_t)value;

            if (call->video_bit_rate > (uint32_t)vc->video_max_bitrate) {
                call->video_bit_rate = (uint32_t)vc->video_max_bitrate;
                call->video_bit_rate_not_yet_set = call->video_bit_rate;
            }

            LOGGER_API_WARNING(av->tox, "video encoder setting video_max_bitrate to: %d", (int)value);
        }
    } else if (option == TOXAV_ENCODER_VIDEO_MIN_BITRATE) {
        VCSession *vc = (VCSession *)call->video;

        if (vc->video_min_bitrate == (int32_t)value) {
                    LOGGER_API_WARNING(av->tox, "video encoder video_min_bitrate already set to: %d", (int)value);
        } else {
            vc->video_min_bitrate = (int32_t)value;

            if (call->video_bit_rate < (uint32_t)vc->video_min_bitrate) {
                call->video_bit_rate = (uint32_t)vc->video_min_bitrate;
                call->video_bit_rate_not_yet_set = call->video_bit_rate;
            }

            LOGGER_API_WARNING(av->tox, "video encoder setting video_min_bitrate to: %d", (int)value);
        }
    } else if (option == TOXAV_ENCODER_VIDEO_BITRATE_AUTOSET) {
        VCSession *vc = (VCSession *)call->video;

        if (vc->video_bitrate_autoset == (uint8_t)value) {
            LOGGER_API_WARNING(av->tox, "video encoder video_bitrate_autoset already set to: %d", (int)value);
        } else {
            vc->video_bitrate_autoset = (uint8_t)value;
            LOGGER_API_WARNING(av->tox, "video encoder setting video_bitrate_autoset to: %d", (int)value);
        }
    } else if (option == TOXAV_ENCODER_KF_METHOD) {
        VCSession *vc = (VCSession *)call->video;

        if (vc->video_keyframe_method == (int32_t)value) {
            LOGGER_API_WARNING(av->tox, "video encoder keyframe_method already set to: %d", (int)value);
        } else {
            vc->video_keyframe_method_prev = vc->video_keyframe_method;
            vc->video_keyframe_method = (int32_t)value;
            LOGGER_API_WARNING(av->tox, "video encoder setting keyframe_method to: %d", (int)value);
        }
    } else if (option == TOXAV_ENCODER_RC_MIN_QUANTIZER) {
        VCSession *vc = (VCSession *)call->video;

        if (vc->video_rc_min_quantizer == (int32_t)value) {
            LOGGER_API_WARNING(av->tox, "video encoder video_rc_min_quantizer already set to: %d", (int)value);
        } else {
            vc->video_rc_min_quantizer_prev = vc->video_rc_min_quantizer;
            vc->video_rc_min_quantizer = (int32_t)value;
            LOGGER_API_WARNING(av->tox, "video encoder setting video_rc_min_quantizer to: %d", (int)value);
        }
    } else if (option == TOXAV_DECODER_ERROR_CONCEALMENT) {
        VCSession *vc = (VCSession *)call->video;

        if (vc->video_decoder_error_concealment == (int32_t)value) {
            LOGGER_API_WARNING(av->tox, "video encoder video_decoder_error_concealment already set to: %d", (int)value);
        } else {
            vc->video_decoder_error_concealment_prev = vc->video_decoder_error_concealment;
            vc->video_decoder_error_concealment = (int32_t)value;
            LOGGER_API_WARNING(av->tox, "video encoder setting video_decoder_error_concealment to: %d", (int)value);
        }
    }

    pthread_mutex_unlock(call->toxav_call_mutex);
    pthread_mutex_unlock(av->mutex);
END:

    if (error) {
        *error = rc;
    }

    return rc == TOXAV_ERR_OPTION_SET_OK;
}

bool toxav_video_set_bit_rate(ToxAV *av, uint32_t friend_number, uint32_t video_bit_rate,
                              Toxav_Err_Bit_Rate_Set *error)
{
    Toxav_Err_Bit_Rate_Set rc = TOXAV_ERR_BIT_RATE_SET_OK;
    ToxAVCall *call;

    if (toxav_friend_exists(av->tox, friend_number) == 0) {
        rc = TOXAV_ERR_BIT_RATE_SET_FRIEND_NOT_FOUND;
        goto RETURN;
    }

    if (video_bit_rate > 0 && video_bit_rate_invalid(video_bit_rate)) {
        rc = TOXAV_ERR_BIT_RATE_SET_INVALID_BIT_RATE;
        goto RETURN;
    }

    pthread_mutex_lock(av->mutex);
    call = call_get(av, friend_number);

    if (call == nullptr || !call->active || call->msi_call->state != MSI_CALL_ACTIVE) {
        pthread_mutex_unlock(av->mutex);
        rc = TOXAV_ERR_BIT_RATE_SET_FRIEND_NOT_IN_CALL;
        goto RETURN;
    }

    LOGGER_API_DEBUG(av->tox, "Setting new video bitrate to: %d", video_bit_rate);

    if (call->video_bit_rate == video_bit_rate) {
        LOGGER_API_DEBUG(av->tox, "Video bitrate already set to: %d", video_bit_rate);
    } else if (video_bit_rate == 0) {
        LOGGER_API_DEBUG(av->tox, "Turned off video sending");

        /* Video sending is turned off; notify peer */
        if (msi_change_capabilities(call->msi_call, call->msi_call->
                                    self_capabilities ^ MSI_CAP_S_VIDEO) != 0) {
            pthread_mutex_unlock(av->mutex);
            rc = TOXAV_ERR_BIT_RATE_SET_SYNC;
            goto RETURN;
        }

        call->video_bit_rate = 0;
        call->video_bit_rate_not_yet_set = call->video_bit_rate;
    } else {
        pthread_mutex_lock(call->toxav_call_mutex);

        if (call->video_bit_rate == 0) {
            LOGGER_API_DEBUG(av->tox, "Turned on video sending");

            /* The video has been turned off before this */
            if (msi_change_capabilities(call->msi_call, call->
                                        msi_call->self_capabilities | MSI_CAP_S_VIDEO) != 0) {
                pthread_mutex_unlock(call->toxav_call_mutex);
                pthread_mutex_unlock(av->mutex);
                rc = TOXAV_ERR_BIT_RATE_SET_SYNC;
                goto RETURN;
            }
        } else {
            LOGGER_API_DEBUG(av->tox, "Set new video bit rate %d", video_bit_rate);
        }

        call->video_bit_rate = video_bit_rate;
        call->video_bit_rate_not_yet_set = call->video_bit_rate;
        pthread_mutex_unlock(call->toxav_call_mutex);
    }

    pthread_mutex_unlock(av->mutex);
RETURN:

    if (error) {
        *error = rc;
    }

    return rc == TOXAV_ERR_BIT_RATE_SET_OK;
}

bool toxav_audio_set_bit_rate(ToxAV *av, uint32_t friend_number, uint32_t audio_bit_rate,
                              Toxav_Err_Bit_Rate_Set *error)
{
    Toxav_Err_Bit_Rate_Set rc = TOXAV_ERR_BIT_RATE_SET_OK;
    ToxAVCall *call;

    if (toxav_friend_exists(av->tox, friend_number) == 0) {
        rc = TOXAV_ERR_BIT_RATE_SET_FRIEND_NOT_FOUND;
        goto RETURN;
    }

    if (audio_bit_rate > 0 && audio_bit_rate_invalid(audio_bit_rate)) {
        rc = TOXAV_ERR_BIT_RATE_SET_INVALID_BIT_RATE;
        goto RETURN;
    }

    pthread_mutex_lock(av->mutex);
    call = call_get(av, friend_number);

    if (call == nullptr || !call->active || call->msi_call->state != MSI_CALL_ACTIVE) {
        pthread_mutex_unlock(av->mutex);
        rc = TOXAV_ERR_BIT_RATE_SET_FRIEND_NOT_IN_CALL;
        goto RETURN;
    }

    LOGGER_API_DEBUG(av->tox, "Setting new audio bitrate to: %d", audio_bit_rate);

    if (call->audio_bit_rate == audio_bit_rate) {
        LOGGER_API_DEBUG(av->tox, "Audio bitrate already set to: %d", audio_bit_rate);
    } else if (audio_bit_rate == 0) {
        LOGGER_API_DEBUG(av->tox, "Turned off audio sending");

        if (msi_change_capabilities(call->msi_call, call->msi_call->
                                    self_capabilities ^ MSI_CAP_S_AUDIO) != 0) {
            pthread_mutex_unlock(av->mutex);
            rc = TOXAV_ERR_BIT_RATE_SET_SYNC;
            goto RETURN;
        }

        /* Audio sending is turned off; notify peer */
        call->audio_bit_rate = 0;
    } else {
        pthread_mutex_lock(call->toxav_call_mutex);

        if (call->audio_bit_rate == 0) {
            LOGGER_API_DEBUG(av->tox, "Turned on audio sending");

            /* The audio has been turned off before this */
            if (msi_change_capabilities(call->msi_call, call->
                                        msi_call->self_capabilities | MSI_CAP_S_AUDIO) != 0) {
                pthread_mutex_unlock(call->toxav_call_mutex);
                pthread_mutex_unlock(av->mutex);
                rc = TOXAV_ERR_BIT_RATE_SET_SYNC;
                goto RETURN;
            }
        } else {
            LOGGER_API_DEBUG(av->tox, "Set new audio bit rate %d", audio_bit_rate);
        }

        call->audio_bit_rate = audio_bit_rate;
        pthread_mutex_unlock(call->toxav_call_mutex);
    }

    pthread_mutex_unlock(av->mutex);
RETURN:

    if (error) {
        *error = rc;
    }

    return rc == TOXAV_ERR_BIT_RATE_SET_OK;
}

bool toxav_bit_rate_set(ToxAV *av, uint32_t friend_number, int32_t audio_bit_rate,
                        int32_t video_bit_rate, TOXAV_ERR_BIT_RATE_SET *error)
{
    TOXAV_ERR_BIT_RATE_SET rc = TOXAV_ERR_BIT_RATE_SET_OK;
    ToxAVCall *call;

    if (toxav_friend_exists(av->tox, friend_number) == 0) {
        rc = TOXAV_ERR_BIT_RATE_SET_FRIEND_NOT_FOUND;
        goto END;
    }

    if (audio_bit_rate > 0 && audio_bit_rate_invalid(audio_bit_rate)) {
        rc = TOXAV_ERR_BIT_RATE_SET_INVALID_BIT_RATE;
        goto END;
    }

    if (video_bit_rate > 0 && video_bit_rate_invalid(video_bit_rate)) {
        rc = TOXAV_ERR_BIT_RATE_SET_INVALID_BIT_RATE;
        goto END;
    }

    pthread_mutex_lock(av->mutex);
    call = call_get(av, friend_number);

    if (call == NULL || !call->active || call->msi_call->state != MSI_CALL_ACTIVE) {
        pthread_mutex_unlock(av->mutex);
        rc = TOXAV_ERR_BIT_RATE_SET_FRIEND_NOT_IN_CALL;
        goto END;
    }

    if (audio_bit_rate >= 0) {
        LOGGER_API_DEBUG(av->tox, "Setting new audio bitrate to: %d", audio_bit_rate);

        if (call->audio_bit_rate == (uint32_t)audio_bit_rate) {
            LOGGER_API_DEBUG(av->tox, "Audio bitrate already set to: %d", audio_bit_rate);
        } else if (audio_bit_rate == 0) {
            LOGGER_API_DEBUG(av->tox, "Turned off audio sending");

            if (msi_change_capabilities(call->msi_call, call->msi_call->
                                        self_capabilities ^ MSI_CAP_S_AUDIO) != 0) {
                pthread_mutex_unlock(av->mutex);
                rc = TOXAV_ERR_BIT_RATE_SET_SYNC;
                goto END;
            }

            /* Audio sending is turned off; notify peer */
            call->audio_bit_rate = 0;
        } else {
            pthread_mutex_lock(call->toxav_call_mutex);

            if (call->audio_bit_rate == 0) {
                LOGGER_API_DEBUG(av->tox, "Turned on audio sending");

                /* The audio has been turned off before this */
                if (msi_change_capabilities(call->msi_call, call->
                                            msi_call->self_capabilities | MSI_CAP_S_AUDIO) != 0) {
                    pthread_mutex_unlock(call->toxav_call_mutex);
                    pthread_mutex_unlock(av->mutex);
                    rc = TOXAV_ERR_BIT_RATE_SET_SYNC;
                    goto END;
                }
            } else {
                LOGGER_API_DEBUG(av->tox, "Set new audio bit rate %d", audio_bit_rate);
            }

            call->audio_bit_rate = audio_bit_rate;
            pthread_mutex_unlock(call->toxav_call_mutex);
        }
    }

    if (video_bit_rate >= 0) {
        LOGGER_API_DEBUG(av->tox, "Setting new video bitrate to: %d", video_bit_rate);

        if (call->video_bit_rate == (uint32_t)video_bit_rate) {
            LOGGER_API_DEBUG(av->tox, "Video bitrate already set to: %d", video_bit_rate);
        } else if (video_bit_rate == 0) {
            LOGGER_API_DEBUG(av->tox, "Turned off video sending");

            /* Video sending is turned off; notify peer */
            if (msi_change_capabilities(call->msi_call, call->msi_call->
                                        self_capabilities ^ MSI_CAP_S_VIDEO) != 0) {
                pthread_mutex_unlock(av->mutex);
                rc = TOXAV_ERR_BIT_RATE_SET_SYNC;
                goto END;
            }

            call->video_bit_rate = 0;
            call->video_bit_rate_not_yet_set = call->video_bit_rate;
        } else {
            pthread_mutex_lock(call->toxav_call_mutex);

            if (call->video_bit_rate == 0) {
                LOGGER_API_DEBUG(av->tox, "Turned on video sending");

                /* The video has been turned off before this */
                if (msi_change_capabilities(call->msi_call, call->
                                            msi_call->self_capabilities | MSI_CAP_S_VIDEO) != 0) {
                    pthread_mutex_unlock(call->toxav_call_mutex);
                    pthread_mutex_unlock(av->mutex);
                    rc = TOXAV_ERR_BIT_RATE_SET_SYNC;
                    goto END;
                }
            } else {
                LOGGER_API_DEBUG(av->tox, "Set new video bit rate %d", video_bit_rate);
            }

            call->video_bit_rate = video_bit_rate;
            call->video_bit_rate_not_yet_set = call->video_bit_rate;

            LOGGER_API_ERROR(av->tox, "toxav_bit_rate_set:vb=%d", (int)video_bit_rate);

            pthread_mutex_unlock(call->toxav_call_mutex);
        }
    }

    pthread_mutex_unlock(av->mutex);
END:

    if (error) {
        *error = rc;
    }

    return rc == TOXAV_ERR_BIT_RATE_SET_OK;
}

void toxav_callback_bit_rate_status(ToxAV *av, toxav_bit_rate_status_cb *callback, void *user_data)
{
    pthread_mutex_lock(av->mutex);
    av->bcb = callback;
    av->bcb_user_data = user_data;
    pthread_mutex_unlock(av->mutex);
}


void toxav_callback_audio_bit_rate(ToxAV *av, toxav_audio_bit_rate_cb *callback, void *user_data)
{
    pthread_mutex_lock(av->mutex);
    av->abcb = callback;
    av->abcb_user_data = user_data;
    pthread_mutex_unlock(av->mutex);
}

void toxav_callback_video_bit_rate(ToxAV *av, toxav_video_bit_rate_cb *callback, void *user_data)
{
    pthread_mutex_lock(av->mutex);
    av->vbcb = callback;
    av->vbcb_user_data = user_data;
    pthread_mutex_unlock(av->mutex);
}

bool toxav_audio_send_frame(ToxAV *av, uint32_t friend_number, const int16_t *pcm, size_t sample_count,
                            uint8_t channels, uint32_t sampling_rate, Toxav_Err_Send_Frame *error)
{
    Toxav_Err_Send_Frame rc = TOXAV_ERR_SEND_FRAME_OK;
    ToxAVCall *call;

    uint64_t audio_frame_record_timestamp = current_time_monotonic(av->toxav_mono_time);

    if (toxav_friend_exists(av->tox, friend_number) == 0) {
        rc = TOXAV_ERR_SEND_FRAME_FRIEND_NOT_FOUND;
        goto RETURN;
    }

    if (pthread_mutex_trylock(av->mutex) != 0) {
        rc = TOXAV_ERR_SEND_FRAME_SYNC;
        goto RETURN;
    }

    call = call_get(av, friend_number);

    if (call == nullptr || !call->active || call->msi_call->state != MSI_CALL_ACTIVE) {
        pthread_mutex_unlock(av->mutex);
        rc = TOXAV_ERR_SEND_FRAME_FRIEND_NOT_IN_CALL;
        goto RETURN;
    }

    if (call->audio_bit_rate == 0 ||
            !(call->msi_call->self_capabilities & MSI_CAP_S_AUDIO) ||
            !(call->msi_call->peer_capabilities & MSI_CAP_R_AUDIO)) {
        pthread_mutex_unlock(av->mutex);
        rc = TOXAV_ERR_SEND_FRAME_PAYLOAD_TYPE_DISABLED;
        goto RETURN;
    }

    pthread_mutex_lock(call->mutex_audio);
    pthread_mutex_unlock(av->mutex);

    if (pcm == nullptr) {
        pthread_mutex_unlock(call->mutex_audio);
        rc = TOXAV_ERR_SEND_FRAME_NULL;
        goto RETURN;
    }

    if (channels > 2) {
        pthread_mutex_unlock(call->mutex_audio);
        rc = TOXAV_ERR_SEND_FRAME_INVALID;
        goto RETURN;
    }

    { /* Encode and send */
        if (ac_reconfigure_encoder(call->audio, call->audio_bit_rate * 1000, sampling_rate, channels) != 0) {
            pthread_mutex_unlock(call->mutex_audio);
            LOGGER_API_WARNING(av->tox, "Failed reconfigure audio encoder");
            rc = TOXAV_ERR_SEND_FRAME_INVALID;
            goto RETURN;
        }

        VLA(uint8_t, dest, sample_count + sizeof(sampling_rate)); /* This is more than enough always */

        sampling_rate = net_htonl(sampling_rate);

        memcpy(dest, &sampling_rate, sizeof(sampling_rate));
        int vrc = opus_encode(call->audio->encoder, pcm, sample_count,
                              dest + sizeof(sampling_rate), SIZEOF_VLA(dest) - sizeof(sampling_rate));

        if (vrc < 0) {
            LOGGER_API_DEBUG(av->tox, "Failed to encode frame %s", opus_strerror(vrc));
            pthread_mutex_unlock(call->mutex_audio);
            rc = TOXAV_ERR_SEND_FRAME_INVALID;
            goto RETURN;
        }

#if defined(AUDIO_DEBUGGING_SIMULATE_SOME_DATA_LOSS)
        // set last part of audio frame to all zeros
        size_t ten_percent_size = ((size_t)vrc / 10);
        size_t start_offset = ((size_t)vrc - ten_percent_size - 1);
        memset((dest + 4 + start_offset), (int)0, ten_percent_size);
        LOGGER_API_WARNING(av->tox, "* audio packet set some ZERO data at the end *");
#endif

#if defined(AUDIO_DEBUGGING_SKIP_FRAMES)
        // skip sending some audio frames
        _debug_count_sent_audio_frames++;

        if (_debug_count_sent_audio_frames > _debug_skip_every_x_audio_frame) {
            call->audio_rtp->sequnum++;
            LOGGER_API_WARNING(av->tox, "* audio packet sending SKIPPED * %d", (int)call->audio_rtp->sequnum);
            _debug_count_sent_audio_frames = 0;
        } else {
#endif
            LOGGER_API_DEBUG(av->tox, "audio packet record time: seqnum=%d %d", (int)call->audio_rtp->sequnum,
                         (int)audio_frame_record_timestamp);

            uint16_t seq_num_save = call->audio_rtp->sequnum;

            if (rtp_send_data(call->audio_rtp, dest,
                              vrc + sizeof(sampling_rate),
                              false,
                              audio_frame_record_timestamp,
                              VIDEO_FRAGMENT_NUM_NO_FRAG,
                              0,
                              call->audio_bit_rate,
                              0,
                              0,
                              nullptr) != 0) {
                LOGGER_API_DEBUG(av->tox, "Failed to send audio packet");
                rc = TOXAV_ERR_SEND_FRAME_RTP_FAILED;
            }

#if defined(AUDIO_DEBUGGING_SKIP_FRAMES)
        }
#endif

    }

    pthread_mutex_unlock(call->mutex_audio);

RETURN:

    if (error) {
        *error = rc;
    }

    return rc == TOXAV_ERR_SEND_FRAME_OK;
}


/* --- VIDEO EN-CODING happens here --- */
/* --- VIDEO EN-CODING happens here --- */
/* --- VIDEO EN-CODING happens here --- */
bool toxav_video_send_frame(ToxAV *av, uint32_t friend_number, uint16_t width, uint16_t height, const uint8_t *y,
                            const uint8_t *u, const uint8_t *v, TOXAV_ERR_SEND_FRAME *error)
{
    return toxav_video_send_frame_age(av, friend_number, width, height, y, u, v, error, 0);
}

bool toxav_video_send_frame_age(ToxAV *av, uint32_t friend_number, uint16_t width, uint16_t height, const uint8_t *y,
                                const uint8_t *u, const uint8_t *v, TOXAV_ERR_SEND_FRAME *error, uint32_t age_ms)
{
    TOXAV_ERR_SEND_FRAME rc = TOXAV_ERR_SEND_FRAME_OK;
    ToxAVCall *call;

    // add the time the data has already aged (in the client)
    uint64_t video_frame_record_timestamp = 0;
    if (current_time_monotonic(av->toxav_mono_time) <= (uint64_t)age_ms)
    {
        video_frame_record_timestamp = current_time_monotonic(av->toxav_mono_time);
    }
    else
    {
        video_frame_record_timestamp = current_time_monotonic(av->toxav_mono_time) - age_ms;
    }

    if (toxav_friend_exists(av->tox, friend_number) == 0) {
        rc = TOXAV_ERR_SEND_FRAME_FRIEND_NOT_FOUND;
        goto END;
    }

    if (pthread_mutex_trylock(av->mutex) != 0) {
        rc = TOXAV_ERR_SEND_FRAME_SYNC;
        goto END;
    }

    call = call_get(av, friend_number);

    if (call == NULL || !call->active || call->msi_call->state != MSI_CALL_ACTIVE) {
        pthread_mutex_unlock(av->mutex);
        rc = TOXAV_ERR_SEND_FRAME_FRIEND_NOT_IN_CALL;
        goto END;
    }

    if (call->video_bit_rate == 0 ||
            !(call->msi_call->self_capabilities & MSI_CAP_S_VIDEO) ||
            !(call->msi_call->peer_capabilities & MSI_CAP_R_VIDEO)) {
        pthread_mutex_unlock(av->mutex);
        rc = TOXAV_ERR_SEND_FRAME_PAYLOAD_TYPE_DISABLED;
        goto END;
    }

    pthread_mutex_lock(call->mutex_video);
    pthread_mutex_unlock(av->mutex);

    if (y == NULL || u == NULL || v == NULL) {
        pthread_mutex_unlock(call->mutex_video);
        rc = TOXAV_ERR_SEND_FRAME_NULL;
        goto END;
    }

    uint64_t ms_to_last_frame = 1;

    if (call->video) {
        ms_to_last_frame = current_time_monotonic(av->toxav_mono_time) - call->video->last_encoded_frame_ts;

        if (call->video->last_encoded_frame_ts == 0) {
            ms_to_last_frame = 1;
        }
    }

    int16_t force_reinit_encoder = -1;

    pthread_mutex_lock(call->toxav_call_mutex);
    // HINT: auto switch encoder, if we got capabilities packet from friend ------
    if ((call->video->h264_video_capabilities_received == 1)
            &&
            (call->video->video_encoder_coded_used != TOXAV_ENCODER_CODEC_USED_H264)) {
        // when switching to H264 set default video bitrate

        if (call->video_bit_rate > 0) {
            call->video_bit_rate = VIDEO_BITRATE_INITIAL_VALUE_H264;
            call->video_bit_rate_not_yet_set = call->video_bit_rate;
        }

        call->video->video_encoder_coded_used = TOXAV_ENCODER_CODEC_USED_H264;
        force_reinit_encoder = -2;

        if (av->call_comm_cb) {

            TOXAV_CALL_COMM_INFO cmi;
            cmi = TOXAV_CALL_COMM_ENCODER_IN_USE_H264;

            if (call->video->video_encoder_coded_used_hw_accel == TOXAV_ENCODER_CODEC_HW_ACCEL_OMX_PI) {
                cmi = TOXAV_CALL_COMM_ENCODER_IN_USE_H264_OMX_PI;
            }

            av->call_comm_cb(av, friend_number, cmi,
                             0, av->call_comm_cb_user_data);
        }

        // reset flag again
        call->video->h264_video_capabilities_received = 0;

    }
    pthread_mutex_unlock(call->toxav_call_mutex);


    pthread_mutex_lock(call->toxav_call_mutex);
    if (call->video->video_encoder_coded_used != TOXAV_ENCODER_CODEC_USED_VP8)
    {
        // HINT: x264 encoder needs even width and height
        if ((width % 2) != 0)
        {
            pthread_mutex_unlock(call->toxav_call_mutex);
            pthread_mutex_unlock(call->mutex_video);
            rc = TOXAV_ERR_SEND_FRAME_INVALID;
            goto END;
        }

        if ((height % 2) != 0)
        {
            pthread_mutex_unlock(call->toxav_call_mutex);
            pthread_mutex_unlock(call->mutex_video);
            rc = TOXAV_ERR_SEND_FRAME_INVALID;
            goto END;
        }
    }
    pthread_mutex_unlock(call->toxav_call_mutex);

    pthread_mutex_lock(call->toxav_call_mutex);
    // HINT: auto switch encoder, if we got capabilities packet from friend ------
    if ((call->video->video_encoder_coded_used == TOXAV_ENCODER_CODEC_USED_VP8)
            || (call->video->video_encoder_coded_used == TOXAV_ENCODER_CODEC_USED_VP9)) {

        if (vc_reconfigure_encoder(nullptr, call->video, call->video_bit_rate * 1000,
                                   width, height, -1) != 0) {
            pthread_mutex_unlock(call->toxav_call_mutex);
            pthread_mutex_unlock(call->mutex_video);
            rc = TOXAV_ERR_SEND_FRAME_INVALID;
            goto END;
        }
    } else {
        // HINT: H264
        if (vc_reconfigure_encoder(nullptr, call->video, call->video_bit_rate * 1000,
                                   width, height, force_reinit_encoder) != 0) {
            pthread_mutex_unlock(call->toxav_call_mutex);
            pthread_mutex_unlock(call->mutex_video);
            rc = TOXAV_ERR_SEND_FRAME_INVALID;
            goto END;
        }
    }

    if ((call->video_bit_rate_last_last_changed_cb_ts + 500) < current_time_monotonic(av->toxav_mono_time)) {
        if (call->video_bit_rate_last_last_changed != call->video_bit_rate) {
            if (av->call_comm_cb) {
                av->call_comm_cb(av, friend_number,
                                 TOXAV_CALL_COMM_ENCODER_CURRENT_BITRATE,
                                 (int64_t)call->video_bit_rate,
                                 av->call_comm_cb_user_data);
            }

            call->video_bit_rate_last_last_changed = call->video_bit_rate;
        }

        call->video_bit_rate_last_last_changed_cb_ts = current_time_monotonic(av->toxav_mono_time);
    }
    pthread_mutex_unlock(call->toxav_call_mutex);

    int vpx_encode_flags = 0;
    unsigned long max_encode_time_in_us = MAX_ENCODE_TIME_US;

    int h264_iframe_factor = 1;

    if (call->video->video_encoder_coded_used == TOXAV_ENCODER_CODEC_USED_H264) {
        h264_iframe_factor = 1;
    }

    if (call->video->video_keyframe_method == TOXAV_ENCODER_KF_METHOD_NORMAL) {
        if (call->video_rtp->ssrc < (uint32_t)(VIDEO_SEND_X_KEYFRAMES_FIRST * h264_iframe_factor)) {

            if (call->video->video_encoder_coded_used != TOXAV_ENCODER_CODEC_USED_VP9) {
                // Key frame flag for first frames
                vpx_encode_flags = VPX_EFLAG_FORCE_KF;
                vpx_encode_flags |= VP8_EFLAG_FORCE_GF;
                max_encode_time_in_us = VPX_DL_REALTIME;
            }

            call->video_rtp->ssrc++;
        } else if (call->video_rtp->ssrc == (uint32_t)(VIDEO_SEND_X_KEYFRAMES_FIRST * h264_iframe_factor)) {
            if (call->video->video_encoder_coded_used != TOXAV_ENCODER_CODEC_USED_VP9) {
                // normal keyframe placement
                vpx_encode_flags = 0;
                max_encode_time_in_us = MAX_ENCODE_TIME_US;
                LOGGER_API_INFO(av->tox, "I_FRAME_FLAG:%d normal mode", call->video_rtp->ssrc);
            }

            call->video_rtp->ssrc++;
        }
    }


    // we start with I-frames (full frames) and then switch to normal mode later
    call->video->last_encoded_frame_ts = current_time_monotonic(av->toxav_mono_time);

    if (call->video->send_keyframe_request_received == 1) {
        vpx_encode_flags = VPX_EFLAG_FORCE_KF;
        vpx_encode_flags |= VP8_EFLAG_FORCE_GF;
        call->video->send_keyframe_request_received = 0;
    } else {
        if ((call->video->last_sent_keyframe_ts + VIDEO_MIN_SEND_KEYFRAME_INTERVAL)
                < current_time_monotonic(av->toxav_mono_time)) {
            // it's been x seconds without a keyframe, send one now
            vpx_encode_flags = VPX_EFLAG_FORCE_KF;
            vpx_encode_flags |= VP8_EFLAG_FORCE_GF;
        }
    }

    // for the H264 encoder -------
    x264_nal_t *nal = NULL;
    int i_frame_size = 0;
    // for the H264 encoder -------

    { /* Encode */
        if ((call->video->video_encoder_coded_used == TOXAV_ENCODER_CODEC_USED_VP8)
                || (call->video->video_encoder_coded_used == TOXAV_ENCODER_CODEC_USED_VP9)) {

            LOGGER_API_DEBUG(av->tox, "++++++ encoding VP8 frame ++++++");
            uint32_t result = encode_frame_vpx(av, friend_number, width, height,
                                               y, u, v, call,
                                               &video_frame_record_timestamp,
                                               vpx_encode_flags,
                                               &nal,
                                               &i_frame_size);

            if (result != 0) {
                pthread_mutex_unlock(call->mutex_video);
                rc = TOXAV_ERR_SEND_FRAME_INVALID;
                goto END;
            }
        } else {

            LOGGER_API_DEBUG(av->tox, "**##** encoding H264 frame **##**");
            uint32_t result = encode_frame_h264(av, friend_number, width, height,
                                                y, u, v, call,
                                                &video_frame_record_timestamp,
                                                vpx_encode_flags,
                                                &nal,
                                                &i_frame_size);

            if (result != 0) {
                pthread_mutex_unlock(call->mutex_video);
                rc = TOXAV_ERR_SEND_FRAME_INVALID;
                goto END;
            }
        }
    }

    ++call->video->frame_counter;

    LOGGER_API_DEBUG(av->tox, "VPXENC:======================\n");
    LOGGER_API_DEBUG(av->tox, "VPXENC:frame num=%ld\n", (long)call->video->frame_counter);

    { /* Send frames */
        if ((call->video->video_encoder_coded_used == TOXAV_ENCODER_CODEC_USED_VP8)
                || (call->video->video_encoder_coded_used == TOXAV_ENCODER_CODEC_USED_VP9)) {

            uint32_t result = send_frames_vpx(av, friend_number, width, height,
                                              y, u, v, call,
                                              &video_frame_record_timestamp,
                                              vpx_encode_flags,
                                              &nal,
                                              &i_frame_size,
                                              &rc);

            if (result != 0) {
                pthread_mutex_unlock(call->mutex_video);
                goto END;
            }

        } else {
            uint32_t result = send_frames_h264(av, friend_number, width, height,
                                               y, u, v, call,
                                               &video_frame_record_timestamp,
                                               vpx_encode_flags,
                                               &nal,
                                               &i_frame_size,
                                               &rc);

            if (result != 0) {
                pthread_mutex_unlock(call->mutex_video);
                goto END;
            }
        }
    }

    pthread_mutex_unlock(call->mutex_video);

END:

    if (error) {
        *error = rc;
    }

    return rc == TOXAV_ERR_SEND_FRAME_OK;
}
/* --- VIDEO EN-CODING happens here --- */
/* --- VIDEO EN-CODING happens here --- */
/* --- VIDEO EN-CODING happens here --- */

bool toxav_video_send_frame_h264(ToxAV *av, uint32_t friend_number, uint16_t width, uint16_t height, const uint8_t *buf,
                                 uint32_t data_len, TOXAV_ERR_SEND_FRAME *error)
{
    return toxav_video_send_frame_h264_age(av, friend_number, width, height, buf, data_len, error, 0);
}

bool toxav_video_send_frame_h264_age(ToxAV *av, uint32_t friend_number, uint16_t width, uint16_t height,
                                     const uint8_t *buf,
                                     uint32_t data_len, TOXAV_ERR_SEND_FRAME *error, uint32_t age_ms)
{
    TOXAV_ERR_SEND_FRAME rc = TOXAV_ERR_SEND_FRAME_OK;
    ToxAVCall *call;

    // add the time the data has already aged (in the client)
    uint64_t video_frame_record_timestamp;
    if (current_time_monotonic(av->toxav_mono_time) <= (uint64_t)age_ms)
    {
        video_frame_record_timestamp = current_time_monotonic(av->toxav_mono_time);
    }
    else
    {
        video_frame_record_timestamp = current_time_monotonic(av->toxav_mono_time) - age_ms;
        LOGGER_API_DEBUG(av->tox, "toxav_video_send_frame_h264_age:age_ms=%d", age_ms);
    }


    if (toxav_friend_exists(av->tox, friend_number) == 0) {
        rc = TOXAV_ERR_SEND_FRAME_FRIEND_NOT_FOUND;
        goto RETURN;
    }

    if (pthread_mutex_trylock(av->mutex) != 0) {
        rc = TOXAV_ERR_SEND_FRAME_SYNC;
        goto RETURN;
    }

    call = call_get(av, friend_number);

    if (call == nullptr || !call->active || call->msi_call->state != MSI_CALL_ACTIVE) {
        pthread_mutex_unlock(av->mutex);
        rc = TOXAV_ERR_SEND_FRAME_FRIEND_NOT_IN_CALL;
        goto RETURN;
    }

    uint64_t ms_to_last_frame = 1;

    if (call->video) {
        ms_to_last_frame = current_time_monotonic(av->toxav_mono_time) - call->video->last_encoded_frame_ts;

        if (call->video->last_encoded_frame_ts == 0) {
            ms_to_last_frame = 1;
        }
    }

    if (call->video_bit_rate == 0 ||
            !(call->msi_call->self_capabilities & MSI_CAP_S_VIDEO) ||
            !(call->msi_call->peer_capabilities & MSI_CAP_R_VIDEO)) {
        pthread_mutex_unlock(av->mutex);
        rc = TOXAV_ERR_SEND_FRAME_PAYLOAD_TYPE_DISABLED;
        goto RETURN;
    }

    pthread_mutex_lock(call->mutex_video);
    pthread_mutex_unlock(av->mutex);

    if (buf == NULL) {
        pthread_mutex_unlock(call->mutex_video);
        rc = TOXAV_ERR_SEND_FRAME_NULL;
        goto RETURN;
    }

    int16_t force_reinit_encoder = -1;

    // HINT: auto switch encoder, if we got capabilities packet from friend ------
    if ((call->video->h264_video_capabilities_received == 1)
            &&
            (call->video->video_encoder_coded_used != TOXAV_ENCODER_CODEC_USED_H264)) {
        // when switching to H264 set default video bitrate

        if (call->video_bit_rate > 0) {
            call->video_bit_rate = VIDEO_BITRATE_INITIAL_VALUE_H264;
            call->video_bit_rate_not_yet_set = call->video_bit_rate;
        }

        call->video->video_encoder_coded_used = TOXAV_ENCODER_CODEC_USED_H264;
        // LOGGER_API_ERROR(av->tox, "TOXAV_ENCODER_CODEC_USED_H264");
        force_reinit_encoder = -2;

        if (av->call_comm_cb) {

            TOXAV_CALL_COMM_INFO cmi;
            cmi = TOXAV_CALL_COMM_ENCODER_IN_USE_H264;

            if (call->video->video_encoder_coded_used_hw_accel == TOXAV_ENCODER_CODEC_HW_ACCEL_OMX_PI) {
                cmi = TOXAV_CALL_COMM_ENCODER_IN_USE_H264_OMX_PI;
            }

            av->call_comm_cb(av, friend_number, cmi,
                             0, av->call_comm_cb_user_data);
        }

        // reset flag again
        call->video->h264_video_capabilities_received = 0;
    }

    // HINT: auto switch encoder, if we got capabilities packet from friend ------


    if ((call->video_bit_rate_last_last_changed_cb_ts + 500) < current_time_monotonic(av->toxav_mono_time)) {
        if (call->video_bit_rate_last_last_changed != call->video_bit_rate) {
            if (av->call_comm_cb) {
                av->call_comm_cb(av, friend_number,
                                 TOXAV_CALL_COMM_ENCODER_CURRENT_BITRATE,
                                 (int64_t)call->video_bit_rate,
                                 av->call_comm_cb_user_data);
            }

            call->video_bit_rate_last_last_changed = call->video_bit_rate;
        }

        call->video_bit_rate_last_last_changed_cb_ts = current_time_monotonic(av->toxav_mono_time);
    }

    call->video->last_encoded_frame_ts = current_time_monotonic(av->toxav_mono_time);

    ++call->video->frame_counter;

    LOGGER_API_DEBUG(av->tox, "VPXENC:======================\n");
    LOGGER_API_DEBUG(av->tox, "VPXENC:frame num=%ld\n", (long)call->video->frame_counter);


    { /* Send frames */
        uint32_t result = 0;
        const uint32_t frame_length_in_bytes = data_len;
        const int keyframe = (int)0; // TODO: use the actual value!

        LOGGER_API_DEBUG(av->tox, "video packet record time: %d", (int)(video_frame_record_timestamp));
        int res = rtp_send_data
                  (
                      call->video_rtp,
                      (const uint8_t *)buf,
                      frame_length_in_bytes,
                      keyframe,
                      video_frame_record_timestamp,
                      (int32_t)0,
                      TOXAV_ENCODER_CODEC_USED_H264,
                      call->video_bit_rate,
                      call->video->client_video_capture_delay_ms,
                      call->video->video_encoder_frame_orientation_angle,
                      nullptr
                  );

        video_frame_record_timestamp++;

        if (res < 0) {
            LOGGER_API_WARNING(av->tox, "Could not send video frame: %s", strerror(errno));
            rc = TOXAV_ERR_SEND_FRAME_RTP_FAILED;
            result = 1;
        } else {
            result = 0;
        }

        if (result != 0) {
            pthread_mutex_unlock(call->mutex_video);
            goto RETURN;
        }
    }

    pthread_mutex_unlock(call->mutex_video);

RETURN:

    if (error) {
        *error = rc;
    }

    return rc == TOXAV_ERR_SEND_FRAME_OK;
}

void toxav_callback_audio_receive_frame(ToxAV *av, toxav_audio_receive_frame_cb *callback, void *user_data)
{
    pthread_mutex_lock(av->mutex);
    av->acb = callback;
    av->acb_user_data = user_data;
    pthread_mutex_unlock(av->mutex);
}

void toxav_callback_audio_receive_frame_pts(ToxAV *av, toxav_audio_receive_frame_pts_cb *callback, void *user_data)
{
    pthread_mutex_lock(av->mutex);
    av->acb_pts = callback;
    av->acb_pts_user_data = user_data;
    pthread_mutex_unlock(av->mutex);
}

void toxav_callback_video_receive_frame(ToxAV *av, toxav_video_receive_frame_cb *callback, void *user_data)
{
    pthread_mutex_lock(av->mutex);
    av->vcb = callback;
    av->vcb_user_data = user_data;
    pthread_mutex_unlock(av->mutex);
}

void toxav_callback_video_receive_frame_pts(ToxAV *av, toxav_video_receive_frame_pts_cb *callback, void *user_data)
{
    pthread_mutex_lock(av->mutex);
    av->vcb_pts = callback;
    av->vcb_pts_user_data = user_data;
    pthread_mutex_unlock(av->mutex);
}

void toxav_callback_video_receive_frame_h264(ToxAV *av, toxav_video_receive_frame_h264_cb *callback, void *user_data)
{
    pthread_mutex_lock(av->mutex);
    av->vcb_h264 = callback;
    av->vcb_h264_user_data = user_data;
    pthread_mutex_unlock(av->mutex);
}


/*******************************************************************************
 *
 * :: Internal
 *
 ******************************************************************************/
void callback_bwc(BWController *bwc, uint32_t friend_number, float loss, void *user_data)
{
    if (!user_data)
    {
        return;
    }

    ToxAVCall *call = (ToxAVCall *)user_data;

    if (!call) {
        return;
    }

    if (call->active == 0) {
        return;
    }

    if (!call->av) {
        return;
    }

    pthread_mutex_lock(call->av->mutex);
    pthread_mutex_lock(call->toxav_call_mutex);

    if (call->video_bit_rate == 0) {
        // HINT: video is turned off -> just do nothing
        pthread_mutex_unlock(call->toxav_call_mutex);
        pthread_mutex_unlock(call->av->mutex);
        return;
    }

    if (!call->video) {
        pthread_mutex_unlock(call->toxav_call_mutex);
        pthread_mutex_unlock(call->av->mutex);
        return;
    }

    if (call->video->video_bitrate_autoset == 0) {
        // HINT: client does not want bitrate autoset
        pthread_mutex_unlock(call->toxav_call_mutex);
        pthread_mutex_unlock(call->av->mutex);
        return;
    }

    if ((loss * 100) < VIDEO_BITRATE_AUTO_INC_THRESHOLD) {
        if (call->video_bit_rate < VIDEO_BITRATE_MAX_AUTO_VALUE_H264) {

            int64_t tmp = (uint32_t)call->video_bit_rate_not_yet_set;

            if (tmp < VIDEO_BITRATE_SCALAR_AUTO_VALUE_H264) {
                tmp = tmp + VIDEO_BITRATE_SCALAR_INC_BY_AUTO_VALUE_H264;
            } else if (tmp > VIDEO_BITRATE_SCALAR2_AUTO_VALUE_H264) {
                tmp = tmp + VIDEO_BITRATE_SCALAR2_INC_BY_AUTO_VALUE_H264;
            } else {
                tmp = (uint32_t)((float)tmp * (float)VIDEO_BITRATE_AUTO_INC_TO);
            }

            // HINT: sanity check --------------
            if ((uint32_t)tmp < VIDEO_BITRATE_MIN_AUTO_VALUE_H264) {
                tmp = VIDEO_BITRATE_MIN_AUTO_VALUE_H264;
            } else if ((uint32_t)tmp > VIDEO_BITRATE_MAX_AUTO_VALUE_H264) {
                tmp = VIDEO_BITRATE_MAX_AUTO_VALUE_H264;
            }

            if ((uint32_t)tmp > (uint32_t)call->video->video_max_bitrate) {
                tmp = (uint32_t)call->video->video_max_bitrate;
            }

            call->video_bit_rate_not_yet_set = (uint32_t)tmp;
            // HINT: sanity check --------------

            LOGGER_API_DEBUG(call->av->tox, "callback_bwc:INC:vb=%d loss=%d", (int)call->video_bit_rate_not_yet_set,
                         (int)(loss * 100));
            call->video_bit_rate = (uint32_t)call->video_bit_rate_not_yet_set;
        }
    } else if ((loss * 100) > VIDEO_BITRATE_AUTO_DEC_THRESHOLD) {
        if (call->video_bit_rate > VIDEO_BITRATE_MIN_AUTO_VALUE_H264) {

            int64_t tmp = (int64_t)call->video_bit_rate - (VIDEO_BITRATE_SCALAR_DEC_BY_AUTO_VALUE_H264 * (int)(loss * 100));

            // HINT: sanity check --------------
            if (tmp < VIDEO_BITRATE_MIN_AUTO_VALUE_H264) {
                tmp = VIDEO_BITRATE_MIN_AUTO_VALUE_H264;
            } else if (tmp > VIDEO_BITRATE_MAX_AUTO_VALUE_H264) {
                tmp = VIDEO_BITRATE_MAX_AUTO_VALUE_H264;
            }

            if (tmp > (uint32_t)call->video->video_max_bitrate) {
                tmp = (uint32_t)call->video->video_max_bitrate;
            }
            // HINT: sanity check --------------

            call->video_bit_rate = (uint32_t)tmp;
            call->video_bit_rate_not_yet_set = call->video_bit_rate;
        }
    }

    // HINT: sanity check --------------
    if (call->video->video_encoder_coded_used == TOXAV_ENCODER_CODEC_USED_H264) {
        if (call->video_bit_rate < VIDEO_BITRATE_MIN_AUTO_VALUE_H264) {
            call->video_bit_rate = VIDEO_BITRATE_MIN_AUTO_VALUE_H264;
        } else if (call->video_bit_rate > VIDEO_BITRATE_MAX_AUTO_VALUE_H264) {
            call->video_bit_rate = VIDEO_BITRATE_MAX_AUTO_VALUE_H264;
        }
    } else {
        if (call->video_bit_rate < VIDEO_BITRATE_MIN_AUTO_VALUE_VP8) {
            call->video_bit_rate = VIDEO_BITRATE_MIN_AUTO_VALUE_VP8;
        } else if (call->video_bit_rate > VIDEO_BITRATE_MAX_AUTO_VALUE_VP8) {
            call->video_bit_rate = VIDEO_BITRATE_MAX_AUTO_VALUE_VP8;
        }
        call->video_bit_rate = (uint32_t)((float)call->video_bit_rate * VIDEO_BITRATE_CORRECTION_FACTOR_VP8);
        if (call->video_bit_rate < VIDEO_BITRATE_MIN_AUTO_VALUE_VP8) {
            call->video_bit_rate = VIDEO_BITRATE_MIN_AUTO_VALUE_VP8;
        }
    }

    if (call->video_bit_rate > (uint32_t)call->video->video_max_bitrate) {
        call->video_bit_rate = (uint32_t)call->video->video_max_bitrate;
    }

    if (call->video_bit_rate < (uint32_t)call->video->video_min_bitrate) {
        call->video_bit_rate = (uint32_t)call->video->video_min_bitrate;
    }
    // HINT: sanity check --------------

    pthread_mutex_unlock(call->toxav_call_mutex);
    pthread_mutex_unlock(call->av->mutex);
}

// ------------ MSI callback function ------------
// ------------ MSI callback function ------------
// ------------ MSI callback function ------------
static int callback_invite(void *toxav_inst, MSICall *call)
{
    ToxAV *toxav = (ToxAV *)toxav_inst;
    pthread_mutex_lock(toxav->mutex);

    ToxAVCall *av_call = call_new(toxav, call->friend_number, nullptr);

    if (av_call == nullptr) {
        LOGGER_API_WARNING(toxav->tox, "Failed to initialize call...");
        pthread_mutex_unlock(toxav->mutex);
        return -1;
    }

    call->av_call = av_call;
    av_call->msi_call = call;

    if (toxav->ccb) {
        toxav->ccb(toxav, call->friend_number, call->peer_capabilities & MSI_CAP_S_AUDIO,
                   call->peer_capabilities & MSI_CAP_S_VIDEO, toxav->ccb_user_data);
    } else {
        /* No handler to capture the call request, send failure */
        pthread_mutex_unlock(toxav->mutex);
        return -1;
    }

    pthread_mutex_unlock(toxav->mutex);
    return 0;
}

static int callback_start(void *toxav_inst, MSICall *call)
{
    ToxAV *toxav = (ToxAV *)toxav_inst;
    pthread_mutex_lock(toxav->mutex);

    ToxAVCall *av_call = call_get(toxav, call->friend_number);

    if (av_call == nullptr) {
        /* Should this ever happen? */
        pthread_mutex_unlock(toxav->mutex);
        return -1;
    }

    if (!call_prepare_transmission(av_call)) {
        callback_error(toxav_inst, call);
        pthread_mutex_unlock(toxav->mutex);
        return -1;
    }

    if (!invoke_call_state_callback(toxav, call->friend_number, call->peer_capabilities)) {
        callback_error(toxav_inst, call);
        pthread_mutex_unlock(toxav->mutex);
        return -1;
    }

    pthread_mutex_unlock(toxav->mutex);
    return 0;
}

static int callback_end(void *toxav_inst, MSICall *call)
{
    ToxAV *toxav = (ToxAV *)toxav_inst;
    pthread_mutex_lock(toxav->mutex);

    invoke_call_state_callback(toxav, call->friend_number, TOXAV_FRIEND_CALL_STATE_FINISHED);

    if (call->av_call) {
        call_kill_transmission(call->av_call);
        call_remove(call->av_call);
    }

    pthread_mutex_unlock(toxav->mutex);
    return 0;
}

static int callback_error(void *toxav_inst, MSICall *call)
{
    ToxAV *toxav = (ToxAV *)toxav_inst;
    pthread_mutex_lock(toxav->mutex);

    invoke_call_state_callback(toxav, call->friend_number, TOXAV_FRIEND_CALL_STATE_ERROR);

    if (call->av_call) {
        call_kill_transmission(call->av_call);
        call_remove(call->av_call);
    }

    pthread_mutex_unlock(toxav->mutex);
    return 0;
}

static int callback_capabilites(void *toxav_inst, MSICall *call)
{
    ToxAV *toxav = (ToxAV *)toxav_inst;
    pthread_mutex_lock(toxav->mutex);

    if (call->peer_capabilities & MSI_CAP_S_AUDIO) {
        rtp_allow_receiving_mark(toxav->tox, call->av_call->audio_rtp);
    } else {
        rtp_stop_receiving_mark(toxav->tox, call->av_call->audio_rtp);
    }

    if (call->peer_capabilities & MSI_CAP_S_VIDEO) {
        rtp_allow_receiving_mark(toxav->tox, call->av_call->video_rtp);
    } else {
        rtp_stop_receiving_mark(toxav->tox, call->av_call->video_rtp);
    }

    invoke_call_state_callback(toxav, call->friend_number, call->peer_capabilities);

    pthread_mutex_unlock(toxav->mutex);
    return 0;
}
// ------------ MSI callback function ------------
// ------------ MSI callback function ------------
// ------------ MSI callback function ------------

static bool audio_bit_rate_invalid(uint32_t bit_rate)
{
    /* Opus RFC 6716 section-2.1.1 dictates the following:
     * Opus supports all bit rates from 6 kbit/s to 510 kbit/s.
     */
    return bit_rate < 6 || bit_rate > 510;
}

static bool video_bit_rate_invalid(uint32_t bit_rate)
{
    (void) bit_rate;
    // TODO: remove this, its useless
    return false;
}

static bool invoke_call_state_callback(ToxAV *av, uint32_t friend_number, uint32_t state)
{
    if (av->scb) {
        av->scb(av, friend_number, state, av->scb_user_data);
    } else {
        return false;
    }

    return true;
}

static ToxAVCall *call_new(ToxAV *av, uint32_t friend_number, Toxav_Err_Call *error)
{
    /* Assumes mutex locked */
    Toxav_Err_Call rc = TOXAV_ERR_CALL_OK;
    ToxAVCall *call = nullptr;

    LOGGER_API_INFO(av->tox, "enter ...:fnum=%d", friend_number);

    if (toxav_friend_exists(av->tox, friend_number) == 0) {
        rc = TOXAV_ERR_CALL_FRIEND_NOT_FOUND;
        LOGGER_API_WARNING(av->tox, "TOXAV_ERR_CALL_FRIEND_NOT_FOUND:fnum=%d", friend_number);
        goto RETURN;
    }

    TOX_ERR_FRIEND_QUERY f_con_query_error;
    TOX_CONNECTION f_conn_status = tox_friend_get_connection_status(av->tox, friend_number, &f_con_query_error);

    if (f_conn_status == TOX_CONNECTION_NONE) {
        rc = TOXAV_ERR_CALL_FRIEND_NOT_CONNECTED;
        LOGGER_API_WARNING(av->tox, "TOXAV_ERR_CALL_FRIEND_NOT_CONNECTED:fnum=%d", friend_number);
        goto RETURN;
    }

    if (call_get(av, friend_number) != nullptr) {
        LOGGER_API_WARNING(av->tox, "TOXAV_ERR_CALL_FRIEND_ALREADY_IN_CALL:fnum=%d", friend_number);
        rc = TOXAV_ERR_CALL_FRIEND_ALREADY_IN_CALL;
        goto RETURN;
    }

    call = (ToxAVCall *)calloc(sizeof(ToxAVCall), 1);

    if (call == nullptr) {
        LOGGER_API_WARNING(av->tox, "TOXAV_ERR_CALL_MALLOC:fnum=%d", friend_number);
        rc = TOXAV_ERR_CALL_MALLOC;
        goto RETURN;
    }

    call->last_incoming_video_frame_rtimestamp = 0;
    call->last_incoming_video_frame_ltimestamp = 0;

    call->last_incoming_audio_frame_rtimestamp = 0;
    call->last_incoming_audio_frame_ltimestamp = 0;

    call->reference_rtimestamp = 0;
    call->reference_ltimestamp = 0;
    call->reference_diff_timestamp = 0;
    call->reference_diff_timestamp_set = 0;
    call->call_video_has_rountrip_time_ms = 0;

    call->av = av;
    call->friend_number = friend_number;

    if (create_recursive_mutex(call->toxav_call_mutex)) {
        free(call);
        call = nullptr;
        LOGGER_API_WARNING(av->tox, "TOXAV_ERR_CALL_MALLOC:2:fnum=%d", friend_number);
        rc = TOXAV_ERR_CALL_MALLOC;
        goto RETURN;
    }

    if (av->calls == nullptr) { /* Creating */
        av->calls = (ToxAVCall **)calloc((friend_number + 1), sizeof(ToxAVCall *));

        LOGGER_API_INFO(av->tox, "Creating:fnum=%d bytes=%d", friend_number, (int)((friend_number + 1) * sizeof(ToxAVCall *)));

        if (av->calls == nullptr) {
            pthread_mutex_destroy(call->toxav_call_mutex);
            free(call);
            call = nullptr;
            LOGGER_API_WARNING(av->tox, "TOXAV_ERR_CALL_MALLOC:3:fnum=%d", friend_number);
            rc = TOXAV_ERR_CALL_MALLOC;
            goto RETURN;
        }

        av->calls_tail = friend_number;
        av->calls_head = friend_number;

        LOGGER_API_INFO(av->tox, "Creating:fnum=%d h=%d t=%d", friend_number, av->calls_head, av->calls_tail);

    } else if (friend_number > av->calls_tail) { /* Appending */
        ToxAVCall **tmp = (ToxAVCall **)realloc(av->calls, (friend_number + 1) * sizeof(ToxAVCall *));

        LOGGER_API_INFO(av->tox, "Appending:fnum=%d bytes=%d", friend_number, (int)((friend_number + 1) * sizeof(ToxAVCall *)));

        if (tmp == nullptr) {
            pthread_mutex_destroy(call->toxav_call_mutex);
            free(call);
            call = nullptr;
            LOGGER_API_WARNING(av->tox, "TOXAV_ERR_CALL_MALLOC:4:fnum=%d", friend_number);
            rc = TOXAV_ERR_CALL_MALLOC;
            goto RETURN;
        }

        av->calls = tmp;

        /* Set fields in between to null */
        for (uint32_t i = av->calls_tail + 1; i < friend_number; ++i) {
            av->calls[i] = nullptr;
        }

        call->prev = av->calls[av->calls_tail];
        av->calls[av->calls_tail]->next = call;

        av->calls_tail = friend_number;

        LOGGER_API_INFO(av->tox, "Appending:fnum=%d h=%d t=%d", friend_number, av->calls_head, av->calls_tail);

    } else if (av->calls_head > friend_number) { /* Inserting at front */

        LOGGER_API_INFO(av->tox, "Inserting at front:fnum=%d", friend_number);

        call->next = av->calls[av->calls_head];
        av->calls[av->calls_head]->prev = call;
        av->calls_head = friend_number;

        LOGGER_API_INFO(av->tox, "Inserting at front:fnum=%d h=%d t=%d", friend_number, av->calls_head, av->calls_tail);
    } else { /* right in the middle somewhere */
        // find the previous entry
        ToxAVCall *found_prev_entry = nullptr;
        for (uint32_t i=av->calls_head;i<=av->calls_tail;i++)
        {
            if (av->calls[i])
            {
                if (i < friend_number)
                {
                    found_prev_entry = av->calls[i];
                }
                else
                {
                    break;
                }
            }
        }

        // find the next entry
        ToxAVCall *found_next_entry = nullptr;
        for (uint32_t i=av->calls_head;i<=av->calls_tail;i++)
        {
            if (av->calls[i])
            {
                if (i > friend_number)
                {
                    found_next_entry = av->calls[i];
                    break;
                }
            }
        }

        // set chain-links correctly
        call->prev = found_prev_entry;
        if (found_prev_entry)
        {
            found_prev_entry->next = call;
        }
        //
        call->next = found_next_entry;
        if (found_next_entry)
        {
            found_next_entry->prev = call;
        }
    }


    av->calls[friend_number] = call;

RETURN:

    if (error) {
        *error = rc;
    }

    return call;
}

static ToxAVCall *call_remove(ToxAVCall *call)
{
    if (call == nullptr) {
        return nullptr;
    }

    uint32_t friend_number = call->friend_number;
    ToxAV *av = call->av;

    LOGGER_API_INFO(av->tox, "call:remove:fnum=%d", friend_number);
    LOGGER_API_INFO(av->tox, "call:remove:fnum=%d before:h=%d t=%d", friend_number, av->calls_head, av->calls_tail);

    ToxAVCall *prev = call->prev;
    ToxAVCall *next = call->next;

    /* Set av call in msi to NULL in order to know if call in ToxAVCall is
     * removed from the msi call.
     */
    if (call->msi_call) {
        call->msi_call->av_call = nullptr;
    }

    LOGGER_API_WARNING(av->tox, "call:freeing ...");
    pthread_mutex_destroy(call->toxav_call_mutex);
    free(call);
    call = nullptr;
    LOGGER_API_WARNING(av->tox, "call:freed");

    if (prev) {
        prev->next = next;
    } else if (next) {
        av->calls_head = next->friend_number;
    } else {
        goto CLEAR;
    }

    if (next) {
        next->prev = prev;
    } else if (prev) {
        av->calls_tail = prev->friend_number;
    } else {
        goto CLEAR;
    }

    av->calls[friend_number] = nullptr;

    LOGGER_API_INFO(av->tox, "call:remove:fnum=%d after_01:h=%d t=%d", friend_number, av->calls_head, av->calls_tail);

    return next;

CLEAR:
    av->calls_head = 0;
    av->calls_tail = 0;
    free(av->calls);
    av->calls = nullptr;

    LOGGER_API_INFO(av->tox, "call:remove:fnum=%d after_02:h=%d t=%d", friend_number, av->calls_head, av->calls_tail);

    return nullptr;
}

static bool call_prepare_transmission(ToxAVCall *call)
{
    /* Assumes mutex locked */

    if (call == nullptr) {
        return false;
    }

    ToxAV *av = call->av;

    LOGGER_API_INFO(av->tox, "prepare_transmissio:fnum=%d", call->friend_number);

    if (!av->acb && !av->vcb) {
        /* It makes no sense to have CSession without callbacks */
        return false;
    }

    if (call->active) {
        LOGGER_API_WARNING(av->tox, "Call already active!");
        return true;
    }

    if (create_recursive_mutex(call->mutex_audio) != 0) {
        return false;
    }

    if (create_recursive_mutex(call->mutex_video) != 0) {
        goto FAILURE_2;
    }

    /* Prepare bwc */
    call->bwc = bwc_new(av->tox, av->toxav_mono_time, call->friend_number, callback_bwc, call);

    { /* Prepare audio */
        call->audio = ac_new(av->toxav_mono_time, nullptr, av, av->tox, call->friend_number,
                                av->acb, av->acb_user_data,
                                av->acb_pts, av->acb_pts_user_data);

        if (!call->audio) {
            LOGGER_API_ERROR(av->tox, "Failed to create audio codec session");
            goto FAILURE;
        }

        call->audio_rtp = rtp_new(RTP_TYPE_AUDIO, av->tox, av, call->friend_number, call->bwc,
                                  call->audio, ac_queue_message);

        if (!call->audio_rtp) {
            LOGGER_API_ERROR(av->tox, "Failed to create audio rtp session");
            goto FAILURE;
        }
    }

    { /* Prepare video */
        call->video = vc_new(av->toxav_mono_time, nullptr, av, call->friend_number, av->vcb, av->vcb_user_data);

        if (!call->video) {
            LOGGER_API_ERROR(av->tox, "Failed to create video codec session");
            goto FAILURE;
        }

        call->video_rtp = rtp_new(RTP_TYPE_VIDEO, av->tox, av, call->friend_number, call->bwc,
                                  call->video, vc_queue_message);

        if (!call->video_rtp) {
            LOGGER_API_ERROR(av->tox, "Failed to create video rtp session");
            goto FAILURE;
        }
    }

    call->active = 1;
    return true;

FAILURE:
    bwc_kill(call->bwc);
    rtp_kill(av->tox, call->audio_rtp);
    ac_kill(call->audio);
    call->audio_rtp = nullptr;
    call->audio = nullptr;
    rtp_kill(av->tox, call->video_rtp);
    vc_kill(call->video);
    call->video_rtp = nullptr;
    call->video = nullptr;
    pthread_mutex_destroy(call->mutex_video);
FAILURE_2:
    pthread_mutex_destroy(call->mutex_audio);
    return false;
}

static void call_kill_transmission(ToxAVCall *call)
{
    if (call == nullptr) {
        return;
    }

    if (call->active == 0) {
        return;
    }

    call->active = 0;

    pthread_mutex_lock(call->mutex_audio);
    pthread_mutex_unlock(call->mutex_audio);
    pthread_mutex_lock(call->mutex_video);
    pthread_mutex_unlock(call->mutex_video);

    pthread_mutex_lock(call->toxav_call_mutex);
    bwc_kill(call->bwc);
    pthread_mutex_unlock(call->toxav_call_mutex);

    ToxAV *av = call->av;

    rtp_kill(av->tox, call->audio_rtp);
    ac_kill(call->audio);
    call->audio_rtp = nullptr;
    call->audio = nullptr;

    rtp_kill(av->tox, call->video_rtp);
    vc_kill(call->video);
    call->video_rtp = nullptr;
    call->video = nullptr;

    pthread_mutex_destroy(call->mutex_audio);
    pthread_mutex_destroy(call->mutex_video);
}

Mono_Time *toxav_get_av_mono_time(ToxAV *toxav)
{
    if (!toxav) {
        return nullptr;
    }

    return toxav->toxav_mono_time;
}<|MERGE_RESOLUTION|>--- conflicted
+++ resolved
@@ -12,13 +12,6 @@
 #include "msi.h"
 #include "rtp.h"
 #include "video.h"
-<<<<<<< HEAD
-
-
-#include "../toxcore/logger.h"
-#include "../toxcore/util.h"
-#include "../toxcore/mono_time.h"
-=======
 
 
 #include "../toxcore/ccompat.h"
@@ -27,7 +20,6 @@
 #include "../toxcore/mono_time.h"
 #include "../toxcore/tox_private.h"
 #include "../toxcore/tox_struct.h"
->>>>>>> ee2b733e
 
 
 #include "tox_generic.h"
@@ -78,11 +70,7 @@
 
 MSISession *tox_av_msi_get(ToxAV *av)
 {
-<<<<<<< HEAD
-    if (!av) {
-=======
     if (av == nullptr) {
->>>>>>> ee2b733e
         return nullptr;
     }
 
@@ -159,11 +147,7 @@
         goto RETURN;
     }
 
-<<<<<<< HEAD
-    av->toxav_mono_time = mono_time_new();
-=======
     av->toxav_mono_time = mono_time_new(nullptr, nullptr);
->>>>>>> ee2b733e
     av->tox = tox;
     av->msi = msi_new(av->tox);
 

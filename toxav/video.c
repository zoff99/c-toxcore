/*
 * Copyright © 2016-2017 The TokTok team.
 * Copyright © 2013-2015 Tox project.
 *
 * This file is part of Tox, the free peer to peer instant messenger.
 *
 * Tox is free software: you can redistribute it and/or modify
 * it under the terms of the GNU General Public License as published by
 * the Free Software Foundation, either version 3 of the License, or
 * (at your option) any later version.
 *
 * Tox is distributed in the hope that it will be useful,
 * but WITHOUT ANY WARRANTY; without even the implied warranty of
 * MERCHANTABILITY or FITNESS FOR A PARTICULAR PURPOSE.  See the
 * GNU General Public License for more details.
 *
 * You should have received a copy of the GNU General Public License
 * along with Tox.  If not, see <http://www.gnu.org/licenses/>.
 */
#ifdef HAVE_CONFIG_H
#include "config.h"
#endif /* HAVE_CONFIG_H */

#include "video.h"

#include "msi.h"
#include "ring_buffer.h"
#include "ts_buffer.h"
#include "rtp.h"

#include "../toxcore/logger.h"
#include "../toxcore/network.h"
#include "../toxcore/Messenger.h"
#include "../toxcore/mono_time.h"


#include "tox_generic.h"

#include "codecs/toxav_codecs.h"

#include <assert.h>
#include <stdlib.h>

/* activate only for debugging!! */
// #define DEBUG_SHOW_H264_DECODING_TIME 1
/* activate only for debugging!! */

VCSession *vc_new(Logger *log, ToxAV *av, uint32_t friend_number, toxav_video_receive_frame_cb *cb, void *cb_data)
{
    VCSession *vc = (VCSession *)calloc(sizeof(VCSession), 1);

    if (!vc) {
        LOGGER_WARNING(log, "Allocation failed! Application might misbehave!");
        return NULL;
    }

    if (create_recursive_mutex(vc->queue_mutex) != 0) {
        LOGGER_WARNING(log, "Failed to create recursive mutex!");
        free(vc);
        return NULL;
    }

    LOGGER_WARNING(log, "vc_new ...");

    // options ---
    vc->video_encoder_cpu_used = VP8E_SET_CPUUSED_VALUE;
    vc->video_encoder_cpu_used_prev = vc->video_encoder_cpu_used;
    vc->video_encoder_vp8_quality = TOXAV_ENCODER_VP8_QUALITY_NORMAL;
    vc->video_encoder_vp8_quality_prev = vc->video_encoder_vp8_quality;
    vc->video_rc_max_quantizer = TOXAV_ENCODER_VP8_RC_MAX_QUANTIZER_NORMAL;
    vc->video_rc_max_quantizer_prev = vc->video_rc_max_quantizer;
    vc->video_rc_min_quantizer = TOXAV_ENCODER_VP8_RC_MIN_QUANTIZER_NORMAL;
    vc->video_rc_min_quantizer_prev = vc->video_rc_min_quantizer;
    vc->video_encoder_coded_used = TOXAV_ENCODER_CODEC_USED_VP8; // DEFAULT: VP8 !!
    vc->video_encoder_coded_used_prev = vc->video_encoder_coded_used;
#ifdef RASPBERRY_PI_OMX
    vc->video_encoder_coded_used_hw_accel = TOXAV_ENCODER_CODEC_HW_ACCEL_OMX_PI;
#else
    vc->video_encoder_coded_used_hw_accel = TOXAV_ENCODER_CODEC_HW_ACCEL_NONE;
#endif
    vc->video_keyframe_method = TOXAV_ENCODER_KF_METHOD_NORMAL;
    vc->video_keyframe_method_prev = vc->video_keyframe_method;
    vc->video_decoder_error_concealment = VIDEO__VP8_DECODER_ERROR_CONCEALMENT;
    vc->video_decoder_error_concealment_prev = vc->video_decoder_error_concealment;
    vc->video_decoder_codec_used = TOXAV_ENCODER_CODEC_USED_VP8; // DEFAULT: VP8 !!
    vc->send_keyframe_request_received = 0;
    vc->h264_video_capabilities_received = 0; // WARNING: always set to zero (0) !!
    vc->show_own_video = 0; // WARNING: always set to zero (0) !!
    vc->skip_fps = 0;
    vc->skip_fps_counter = 0;
    vc->skip_fps_release_counter = 0;
    vc->video_bitrate_autoset = 1;

    vc->dummy_ntp_local_start = 0;
    vc->dummy_ntp_local_end = 0;
    vc->dummy_ntp_remote_start = 0;
    vc->dummy_ntp_remote_end = 0;
    vc->rountrip_time_ms = 0;
    vc->video_play_delay = 0;
    vc->video_play_delay_real = 0;
    vc->video_frame_buffer_entries = 0;
    vc->last_sent_keyframe_ts = 0;

    vc->last_incoming_frame_ts = 0;
    vc->timestamp_difference_to_sender = 0;
    vc->timestamp_difference_adjustment = -450;
    vc->tsb_range_ms = 60;
    vc->startup_video_timespan = 8000;
    vc->incoming_video_bitrate_last_changed = 0;
    vc->network_round_trip_time_last_cb_ts = 0;
    vc->incoming_video_bitrate_last_cb_ts = 0;
    vc->last_requested_lower_fps_ts = 0;
    vc->encoder_frame_has_record_timestamp = 1;
    vc->video_max_bitrate = VIDEO_BITRATE_MAX_AUTO_VALUE_H264; // HINT: should probably be set to a higher value
    // options ---

    vc->incoming_video_frames_gap_ms_index = 0;
    vc->incoming_video_frames_gap_last_ts = 0;
    vc->incoming_video_frames_gap_ms_mean_value = 0;

    for (int i = 0; i < VIDEO_INCOMING_FRAMES_GAP_MS_ENTRIES; i++) {
        vc->incoming_video_frames_gap_ms[i] = 0;
    }

#ifdef USE_TS_BUFFER_FOR_VIDEO

    if (!(vc->vbuf_raw = tsb_new(VIDEO_RINGBUFFER_BUFFER_ELEMENTS))) {
        LOGGER_WARNING(log, "vc_new:rb_new FAILED");
        vc->vbuf_raw = NULL;
        goto BASE_CLEANUP;
    }

#else

    if (!(vc->vbuf_raw = rb_new(VIDEO_RINGBUFFER_BUFFER_ELEMENTS))) {
        LOGGER_WARNING(log, "vc_new:rb_new FAILED");
        vc->vbuf_raw = NULL;
        goto BASE_CLEANUP;
    }

#endif

    LOGGER_WARNING(log, "vc_new:rb_new OK");

    // HINT: tell client what encoder and decoder are in use now -----------
    if (av->call_comm_cb.first) {

        TOXAV_CALL_COMM_INFO cmi;
        cmi = TOXAV_CALL_COMM_DECODER_IN_USE_VP8;

        if (vc->video_decoder_codec_used == TOXAV_ENCODER_CODEC_USED_H264) {
            // don't the the friend if we have HW accel, since it would reveal HW and platform info
            cmi = TOXAV_CALL_COMM_DECODER_IN_USE_H264;
        }

        av->call_comm_cb.first(av, friend_number, cmi, 0, av->call_comm_cb.second);


        cmi = TOXAV_CALL_COMM_ENCODER_IN_USE_VP8;

        if (vc->video_encoder_coded_used == TOXAV_ENCODER_CODEC_USED_H264) {
            if (vc->video_encoder_coded_used_hw_accel == TOXAV_ENCODER_CODEC_HW_ACCEL_OMX_PI) {
                cmi = TOXAV_CALL_COMM_ENCODER_IN_USE_H264_OMX_PI;
            } else {
                cmi = TOXAV_CALL_COMM_ENCODER_IN_USE_H264;
            }
        }

        av->call_comm_cb.first(av, friend_number, cmi, 0, av->call_comm_cb.second);
    }

    // HINT: tell client what encoder and decoder are in use now -----------

    // HINT: initialize the H264 encoder


#ifdef RASPBERRY_PI_OMX
    LOGGER_WARNING(log, "OMX:002");
    vc = vc_new_h264_omx_raspi(log, av, friend_number, cb, cb_data, vc);
    LOGGER_WARNING(log, "OMX:003");
#else
    vc = vc_new_h264(log, av, friend_number, cb, cb_data, vc);
#endif

    // HINT: initialize VP8 encoder
    return vc_new_vpx(log, av, friend_number, cb, cb_data, vc);

<<<<<<< HEAD
=======
    /*
    VPX_CTRL_USE_TYPE(VP8E_SET_NOISE_SENSITIVITY,  unsigned int)
    control function to set noise sensitivity
      0: off, 1: OnYOnly, 2: OnYUV, 3: OnYUVAggressive, 4: Adaptive
    */
    /*
      rc = vpx_codec_control(vc->encoder, VP8E_SET_NOISE_SENSITIVITY, 2);

      if (rc != VPX_CODEC_OK) {
          LOGGER_ERROR(log, "Failed to set encoder control setting: %s", vpx_codec_err_to_string(rc));
          vpx_codec_destroy(vc->encoder);
          goto BASE_CLEANUP_1;
      }
     */
    vc->linfts = current_time_monotonic();
    vc->lcfd = 60;
    vc->vcb = cb;
    vc->vcb_user_data = cb_data;
    vc->friend_number = friend_number;
    vc->av = av;
    vc->log = log;
    return vc;
BASE_CLEANUP_1:
    vpx_codec_destroy(vc->decoder);
>>>>>>> 1de8b020
BASE_CLEANUP:
    pthread_mutex_destroy(vc->queue_mutex);

#ifdef USE_TS_BUFFER_FOR_VIDEO
    tsb_kill((TSBuffer *)vc->vbuf_raw);
#else
    rb_kill((RingBuffer *)vc->vbuf_raw);
#endif
    vc->vbuf_raw = NULL;
    free(vc);
    return NULL;
}



void vc_kill(VCSession *vc)
{
    if (!vc) {
        return;
    }

#ifdef RASPBERRY_PI_OMX
    vc_kill_h264_omx_raspi(vc);
#else
    vc_kill_h264(vc);
#endif
    vc_kill_vpx(vc);

    void *p;
    uint64_t dummy;

#ifdef USE_TS_BUFFER_FOR_VIDEO
    tsb_drain((TSBuffer *)vc->vbuf_raw);
    tsb_kill((TSBuffer *)vc->vbuf_raw);
#else

    while (rb_read((RingBuffer *)vc->vbuf_raw, &p, &dummy)) {
        free(p);
    }

    rb_kill((RingBuffer *)vc->vbuf_raw);
#endif

    vc->vbuf_raw = NULL;

    pthread_mutex_destroy(vc->queue_mutex);

    LOGGER_DEBUG(vc->log, "Terminated video handler: %p", vc);
    free(vc);
}


void video_switch_decoder(VCSession *vc, TOXAV_ENCODER_CODEC_USED_VALUE decoder_to_use)
{
    if (vc->video_decoder_codec_used != (int32_t)decoder_to_use) {
        if ((decoder_to_use == TOXAV_ENCODER_CODEC_USED_VP8)
                || (decoder_to_use == TOXAV_ENCODER_CODEC_USED_VP9)
                || (decoder_to_use == TOXAV_ENCODER_CODEC_USED_H264)) {

            vc->video_decoder_codec_used = decoder_to_use;
            LOGGER_ERROR(vc->log, "**switching DECODER to **:%d",
                         (int)vc->video_decoder_codec_used);


            if (vc->av) {
                if (vc->av->call_comm_cb.first) {

                    TOXAV_CALL_COMM_INFO cmi;
                    cmi = TOXAV_CALL_COMM_DECODER_IN_USE_VP8;

                    if (vc->video_decoder_codec_used == TOXAV_ENCODER_CODEC_USED_H264) {
                        cmi = TOXAV_CALL_COMM_DECODER_IN_USE_H264;
                    }

                    vc->av->call_comm_cb.first(vc->av, vc->friend_number,
                                               cmi, 0, vc->av->call_comm_cb.second);

                }
            }


        }
    }
}


/* --- VIDEO DECODING happens here --- */
/* --- VIDEO DECODING happens here --- */
/* --- VIDEO DECODING happens here --- */
uint8_t vc_iterate(VCSession *vc, Messenger *m, uint8_t skip_video_flag, uint64_t *a_r_timestamp,
                   uint64_t *a_l_timestamp,
                   uint64_t *v_r_timestamp, uint64_t *v_l_timestamp, BWController *bwc,
                   int64_t *timestamp_difference_adjustment_,
                   int64_t *timestamp_difference_to_sender_)
{

    if (!vc) {
        return 0;
    }

    uint8_t ret_value = 0;
    struct RTPMessage *p;
    bool have_requested_index_frame = false;

    vpx_codec_err_t rc;

    pthread_mutex_lock(vc->queue_mutex);

    uint64_t frame_flags;
    uint8_t data_type;
    uint8_t h264_encoded_video_frame = 0;

    uint32_t full_data_len;

#ifdef USE_TS_BUFFER_FOR_VIDEO
    uint32_t timestamp_out_ = 0;
    uint32_t timestamp_min = 0;
    uint32_t timestamp_max = 0;

    *timestamp_difference_to_sender_ = vc->timestamp_difference_to_sender;

    tsb_get_range_in_buffer((TSBuffer *)vc->vbuf_raw, &timestamp_min, &timestamp_max);


    int64_t want_remote_video_ts = (current_time_monotonic() + vc->timestamp_difference_to_sender +
                                    vc->timestamp_difference_adjustment);

    uint32_t timestamp_want_get = (uint32_t)want_remote_video_ts;


    // HINT: compensate for older clients ----------------
    if (vc->encoder_frame_has_record_timestamp == 0) {
        LOGGER_DEBUG(vc->log, "old client:002");
        vc->tsb_range_ms = (UINT32_MAX - 1);
        timestamp_want_get = (UINT32_MAX - 1);
        vc->startup_video_timespan = 0;
    }

    // HINT: compensate for older clients ----------------

#if 0

    if ((int)tsb_size((TSBuffer *)vc->vbuf_raw) > 0) {
        LOGGER_ERROR(vc->log, "FC:%d min=%ld max=%ld want=%d diff=%d adj=%d roundtrip=%d",
                     (int)tsb_size((TSBuffer *)vc->vbuf_raw),
                     timestamp_min,
                     timestamp_max,
                     (int)timestamp_want_get,
                     (int)timestamp_want_get - (int)timestamp_max,
                     (int)vc->timestamp_difference_adjustment,
                     (int)vc->rountrip_time_ms);
    }

#endif

    // HINT: correct for very false values ------------
    if ((int)tsb_size((TSBuffer *)vc->vbuf_raw) > (VIDEO_RINGBUFFER_BUFFER_ELEMENTS - 2)) {
        // HINT: buffer with incoming video frames is very full
        if (timestamp_want_get > (timestamp_max + 100)) {
            // we wont get a frame like this
            vc->timestamp_difference_adjustment = vc->timestamp_difference_adjustment -
                                                  (timestamp_want_get - timestamp_max) - 10;

            LOGGER_ERROR(vc->log, "DEFF_CORR:--:%d", (int)((timestamp_want_get - timestamp_max) - 10));

            want_remote_video_ts = (current_time_monotonic() + vc->timestamp_difference_to_sender +
                                    vc->timestamp_difference_adjustment);

            timestamp_want_get = (uint32_t)want_remote_video_ts;
        } else if ((timestamp_want_get + 100) < timestamp_min) {
            vc->timestamp_difference_adjustment = vc->timestamp_difference_adjustment +
                                                  (timestamp_min - timestamp_want_get) + 10;

            LOGGER_ERROR(vc->log, "DEFF_CORR:++++:%d", (int)((timestamp_min - timestamp_want_get) + 10));

            want_remote_video_ts = (current_time_monotonic() + vc->timestamp_difference_to_sender +
                                    vc->timestamp_difference_adjustment);

            timestamp_want_get = (uint32_t)want_remote_video_ts;
        }
    }

    // HINT: correct for very false values ------------

    uint16_t removed_entries;
    uint16_t is_skipping = 0;

    // HINT: give me video frames that happend "now" minus some diff
    if (tsb_read((TSBuffer *)vc->vbuf_raw, vc->log, (void **)&p, &frame_flags,
                 &timestamp_out_,
                 timestamp_want_get,
                 vc->tsb_range_ms + vc->startup_video_timespan,
                 &removed_entries,
                 &is_skipping)) {
#else

    if (rb_read((RingBuffer *)vc->vbuf_raw, (void **)&p, &frame_flags)) {
#endif



#if 1

        if ((is_skipping > 0) && (removed_entries > 0)) {
            if ((vc->last_requested_lower_fps_ts + 10000) < current_time_monotonic()) {


                // HINT: tell sender to turn down video FPS -------------
                uint32_t pkg_buf_len = 3;
                uint8_t pkg_buf[pkg_buf_len];
                pkg_buf[0] = PACKET_TOXAV_COMM_CHANNEL;
                pkg_buf[1] = PACKET_TOXAV_COMM_CHANNEL_LESS_VIDEO_FPS;

                if ((vc->last_requested_lower_fps_ts + 12000) < current_time_monotonic()) {
                    pkg_buf[2] = 2;
                } else {
                    pkg_buf[2] = 3; // skip every 3rd video frame and dont encode and dont sent it
                }

                int result = send_custom_lossless_packet(vc->av->m, vc->friend_number, pkg_buf, pkg_buf_len);
                // HINT: tell sender to turn down video FPS -------------

                vc->last_requested_lower_fps_ts = current_time_monotonic();

                LOGGER_WARNING(vc->log, "request lower FPS from sender: %d ms : skip every %d", (int)is_skipping, (int)pkg_buf[2]);
            }
        }

#endif




#if 1
        LOGGER_DEBUG(vc->log, "rtt:drift:1:%d %d %d", (int)(vc->rountrip_time_ms),
                     (int)(-vc->timestamp_difference_adjustment),
                     (int)AV_ADJUSTMENT_BASE_MS);

        if (vc->rountrip_time_ms > (-vc->timestamp_difference_adjustment - AV_ADJUSTMENT_BASE_MS)) {
            // drift
            LOGGER_DEBUG(vc->log, "rtt:drift:2:%d > %d", (int)(vc->rountrip_time_ms),
                         (int)(-vc->timestamp_difference_adjustment - AV_ADJUSTMENT_BASE_MS));

            LOGGER_DEBUG(vc->log, "rtt:drift:3:%d < %d", (int)(vc->timestamp_difference_adjustment),
                         (int)(-MIN_AV_BUFFERING_MS));

            if (tsb_size((TSBuffer *)vc->vbuf_raw) < 10) {
                vc->timestamp_difference_adjustment = vc->timestamp_difference_adjustment - 1;
                LOGGER_DEBUG(vc->log, "rtt:drift:4:---1:%d", (int)(vc->timestamp_difference_adjustment));
            } else {
                vc->timestamp_difference_adjustment = vc->timestamp_difference_adjustment + 1;
            }
        } else if (vc->rountrip_time_ms < (-vc->timestamp_difference_adjustment - AV_ADJUSTMENT_BASE_MS)) {
            // drift
            LOGGER_DEBUG(vc->log, "rtt:drift:5:%d << %d", (int)(vc->rountrip_time_ms),
                         (int)(-vc->timestamp_difference_adjustment - AV_ADJUSTMENT_BASE_MS));

            if (vc->timestamp_difference_adjustment <= -MIN_AV_BUFFERING_MS) {
                LOGGER_DEBUG(vc->log, "rtt:drift:6:%d < %d", (int)(vc->timestamp_difference_adjustment),
                             (int)(-MIN_AV_BUFFERING_MS));

                vc->timestamp_difference_adjustment = vc->timestamp_difference_adjustment + 1;
                LOGGER_DEBUG(vc->log, "rtt:drift:7:+1:%d", (int)(vc->timestamp_difference_adjustment));
            }
        }

#endif




        LOGGER_DEBUG(vc->log, "XLS01:%d,%d",
                     (int)(timestamp_want_get - current_time_monotonic()),
                     (int)(timestamp_out_ - current_time_monotonic())
                    );

        const struct RTPHeader *header_v3_0 = (void *) & (p->header);

        vc->video_play_delay = ((current_time_monotonic() + vc->timestamp_difference_to_sender) - timestamp_out_);
        vc->video_frame_buffer_entries = (uint32_t)tsb_size((TSBuffer *)vc->vbuf_raw);

        LOGGER_DEBUG(vc->log, "seq:%d FC:%d min=%d max=%d want=%d got=%d diff=%d rm=%d pdelay=%d adj=%d dts=%d rtt=%d",
                     (int)header_v3_0->sequnum,
                     (int)tsb_size((TSBuffer *)vc->vbuf_raw),
                     timestamp_min,
                     timestamp_max,
                     (int)timestamp_want_get,
                     (int)timestamp_out_,
                     ((int)timestamp_want_get - (int)timestamp_out_),
                     (int)removed_entries,
                     (int)vc->video_play_delay,
                     (int)vc->timestamp_difference_adjustment,
                     (int)vc->timestamp_difference_to_sender,
                     (int)vc->rountrip_time_ms);

        uint16_t buf_size = tsb_size((TSBuffer *)vc->vbuf_raw);
        int32_t diff_want_to_got = (int)timestamp_want_get - (int)timestamp_out_;


        LOGGER_DEBUG(vc->log, "values:diff_to_sender=%d adj=%d tsb_range=%d bufsize=%d",
                     (int)vc->timestamp_difference_to_sender, (int)vc->timestamp_difference_adjustment,
                     (int)vc->tsb_range_ms,
                     (int)buf_size);


        if (vc->startup_video_timespan > 0) {
            vc->startup_video_timespan = 0;
        }



        // TODO: make it available to the audio session
        // bad hack -> make better!
        *timestamp_difference_adjustment_ = vc->timestamp_difference_adjustment;


        LOGGER_DEBUG(vc->log, "--VSEQ:%d", (int)header_v3_0->sequnum);

<<<<<<< HEAD
        data_type = (uint8_t)((frame_flags & RTP_KEY_FRAME) != 0);
        h264_encoded_video_frame = (uint8_t)((frame_flags & RTP_ENCODER_IS_H264) != 0);

        bwc_add_recv(bwc, header_v3_0->data_length_full);

        if ((int32_t)header_v3_0->sequnum < (int32_t)vc->last_seen_fragment_seqnum) {
            // drop frame with too old sequence number
            LOGGER_WARNING(vc->log, "skipping incoming video frame (0) with sn=%d lastseen=%d old_frames_count=%d",
                           (int)header_v3_0->sequnum,
                           (int)vc->last_seen_fragment_seqnum,
                           (int)vc->count_old_video_frames_seen);

            vc->count_old_video_frames_seen++;

            if ((int32_t)(header_v3_0->sequnum + 1) != (int32_t)vc->last_seen_fragment_seqnum) {
                // TODO: check why we often get exactly the previous video frame here?!?!
            }

            if (vc->count_old_video_frames_seen > 6) {
                // if we see more than 6 old video frames in a row, then either there was
                // a seqnum rollover or something else. just play those frames then
                vc->last_seen_fragment_seqnum = (int32_t)header_v3_0->sequnum;
                vc->count_old_video_frames_seen = 0;
            }

            free(p);
            pthread_mutex_unlock(vc->queue_mutex);
            return 0;
=======
    while ((dest = vpx_codec_get_frame(vc->decoder, &iter)) != nullptr) {
        if (vc->vcb) {
            vc->vcb(vc->av, vc->friend_number, dest->d_w, dest->d_h,
                    (const uint8_t *)dest->planes[0], (const uint8_t *)dest->planes[1], (const uint8_t *)dest->planes[2],
                    dest->stride[0], dest->stride[1], dest->stride[2], vc->vcb_user_data);
>>>>>>> 1de8b020
        }

        if ((int32_t)header_v3_0->sequnum != (int32_t)(vc->last_seen_fragment_seqnum + 1)) {
            int32_t missing_frames_count = (int32_t)header_v3_0->sequnum -
                                           (int32_t)(vc->last_seen_fragment_seqnum + 1);


            const Messenger *mm = (Messenger *)(vc->av->m);
            const Messenger_Options *mo = (Messenger_Options *) & (mm->options);

#define NORMAL_MISSING_FRAME_COUNT_TOLERANCE 0
#define WHEN_SKIPPING_MISSING_FRAME_COUNT_TOLERANCE 2

            int32_t missing_frame_tolerance = NORMAL_MISSING_FRAME_COUNT_TOLERANCE;

            if (is_skipping > 0) {
                // HINT: workaround, if we are skipping frames because client is too slow
                //       we assume the missing frames here are the skipped ones
                missing_frame_tolerance = WHEN_SKIPPING_MISSING_FRAME_COUNT_TOLERANCE;
            }

            if (missing_frames_count > missing_frame_tolerance) {

                // HINT: if whole video frames are missing here, they most likely have been
                //       kicked out of the ringbuffer because the sender is sending at too much FPS
                //       which out client cant handle. so in the future signal sender to send less FPS!

                LOGGER_WARNING(vc->log, "missing? sn=%d lastseen=%d",
                               (int)header_v3_0->sequnum,
                               (int)vc->last_seen_fragment_seqnum);


                LOGGER_DEBUG(vc->log, "missing %d video frames (m1)", (int)missing_frames_count);

                if (vc->video_decoder_codec_used != TOXAV_ENCODER_CODEC_USED_H264) {
                    rc = vpx_codec_decode(vc->decoder, NULL, 0, NULL, VPX_DL_REALTIME);
                }

                // HINT: give feedback that we lost some bytes (based on the size of this frame)
                bwc_add_lost_v3(bwc, (uint32_t)(header_v3_0->data_length_full * missing_frames_count), true);
                LOGGER_ERROR(vc->log, "BWC:lost:002:missing count=%d", (int)missing_frames_count);
            }
        }


        // TODO: check for seqnum rollover!!
        vc->count_old_video_frames_seen = 0;
        vc->last_seen_fragment_seqnum = header_v3_0->sequnum;

        if (skip_video_flag == 1) {
#if 1

            if ((int)data_type != (int)video_frame_type_KEYFRAME) {
                free(p);
                LOGGER_ERROR(vc->log, "skipping incoming video frame (1)");

                if (vc->video_decoder_codec_used != TOXAV_ENCODER_CODEC_USED_H264) {
                    rc = vpx_codec_decode(vc->decoder, NULL, 0, NULL, VPX_DL_REALTIME);
                }

                // HINT: give feedback that we lost some bytes (based on the size of this frame)
                bwc_add_lost_v3(bwc, header_v3_0->data_length_full, false);
                LOGGER_ERROR(vc->log, "BWC:lost:003");

                pthread_mutex_unlock(vc->queue_mutex);
                return 0;
            }

#endif
        } else {
            // NOOP
        }

        pthread_mutex_unlock(vc->queue_mutex);

        const struct RTPHeader *header_v3 = (void *) & (p->header);

        if (header_v3->flags & RTP_LARGE_FRAME) {
            full_data_len = header_v3->data_length_full;
            LOGGER_DEBUG(vc->log, "vc_iterate:001:full_data_len=%d", (int)full_data_len);
        } else {
            full_data_len = p->len;
            LOGGER_DEBUG(vc->log, "vc_iterate:002");
        }

        // LOGGER_DEBUG(vc->log, "vc_iterate: rb_read p->len=%d data_type=%d", (int)full_data_len, (int)data_type);
        // LOGGER_DEBUG(vc->log, "vc_iterate: rb_read rb size=%d", (int)rb_size((RingBuffer *)vc->vbuf_raw));



        // HINT: give feedback that we lost some bytes
        if (header_v3->received_length_full < full_data_len) {
            // const Messenger *mm = (Messenger *)(vc->av->m);
            // const Messenger_Options *mo = (Messenger_Options *) & (mm->options);

            bwc_add_lost_v3(bwc, (full_data_len - header_v3->received_length_full), false);
            LOGGER_ERROR(vc->log, "BWC:lost:004:lost bytes=%d", (int)(full_data_len - header_v3->received_length_full));
        }


        if ((int)data_type == (int)video_frame_type_KEYFRAME) {

            int percent_recvd = 100;

            if (full_data_len > 0) {
                percent_recvd = (int)(((float)header_v3->received_length_full / (float)full_data_len) * 100.0f);
            }

#if 0

            if (percent_recvd < 100) {
                LOGGER_DEBUG(vc->log, "RTP_RECV:sn=%ld fn=%ld pct=%d%% *I* len=%ld recv_len=%ld",
                             (long)header_v3->sequnum,
                             (long)header_v3->fragment_num,
                             percent_recvd,
                             (long)full_data_len,
                             (long)header_v3->received_length_full);
            } else {
                LOGGER_DEBUG(vc->log, "RTP_RECV:sn=%ld fn=%ld pct=%d%% *I* len=%ld recv_len=%ld",
                             (long)header_v3->sequnum,
                             (long)header_v3->fragment_num,
                             percent_recvd,
                             (long)full_data_len,
                             (long)header_v3->received_length_full);
            }

#endif

#if 1

            if ((percent_recvd < 100) && (have_requested_index_frame == false)) {
                if ((vc->last_requested_keyframe_ts + VIDEO_MIN_REQUEST_KEYFRAME_INTERVAL_MS_FOR_KF)
                        < current_time_monotonic()) {
                    // if keyframe received has less than 100% of the data, request a new keyframe
                    // from the sender
                    uint32_t pkg_buf_len = 2;
                    uint8_t pkg_buf[pkg_buf_len];
                    pkg_buf[0] = PACKET_TOXAV_COMM_CHANNEL;
                    pkg_buf[1] = PACKET_TOXAV_COMM_CHANNEL_REQUEST_KEYFRAME;

                    if (-1 == send_custom_lossless_packet(m, vc->friend_number, pkg_buf, pkg_buf_len)) {
                        LOGGER_WARNING(vc->log,
                                       "PACKET_TOXAV_COMM_CHANNEL_REQUEST_KEYFRAME:RTP send failed");
                    } else {
                        LOGGER_WARNING(vc->log,
                                       "PACKET_TOXAV_COMM_CHANNEL_REQUEST_KEYFRAME:RTP Sent.");
                        vc->last_requested_keyframe_ts = current_time_monotonic();
                    }
                }
            }

#endif

        } else {
            LOGGER_DEBUG(vc->log, "RTP_RECV:sn=%ld fn=%ld pct=%d%% len=%ld recv_len=%ld",
                         (long)header_v3->sequnum,
                         (long)header_v3->fragment_num,
                         (int)(((float)header_v3->received_length_full / (float)full_data_len) * 100.0f),
                         (long)full_data_len,
                         (long)header_v3->received_length_full);
        }


        // LOGGER_ERROR(vc->log, "h264_encoded_video_frame=%d vc->video_decoder_codec_used=%d",
        //             (int)h264_encoded_video_frame,
        //             (int)vc->video_decoder_codec_used);

        if (DISABLE_H264_DECODER_FEATURE == 0) {

            if ((vc->video_decoder_codec_used != TOXAV_ENCODER_CODEC_USED_H264)
                    && (h264_encoded_video_frame == 1)) {
                LOGGER_ERROR(vc->log, "h264_encoded_video_frame:AA");
                video_switch_decoder(vc, TOXAV_ENCODER_CODEC_USED_H264);

            } else if ((vc->video_decoder_codec_used == TOXAV_ENCODER_CODEC_USED_H264)
                       && (h264_encoded_video_frame == 0)) {
                LOGGER_ERROR(vc->log, "h264_encoded_video_frame:BB");
                // HINT: once we switched to H264 never switch back to VP8 until this call ends
                // video_switch_decoder(vc, TOXAV_ENCODER_CODEC_USED_VP8);
            }
        }

        // HINT: somtimes the singaling of H264 capability does not work
        //       as workaround send it again on the first 30 frames
        if ((vc->video_decoder_codec_used != TOXAV_ENCODER_CODEC_USED_H264)
                && ((long)header_v3->sequnum < 30)) {

            // HINT: tell friend that we have H264 decoder capabilities (3) -------
            uint32_t pkg_buf_len = 2;
            uint8_t pkg_buf[pkg_buf_len];
            pkg_buf[0] = PACKET_TOXAV_COMM_CHANNEL;
            pkg_buf[1] = PACKET_TOXAV_COMM_CHANNEL_HAVE_H264_VIDEO;

            int result = send_custom_lossless_packet(m, vc->friend_number, pkg_buf, pkg_buf_len);
            LOGGER_ERROR(vc->log, "PACKET_TOXAV_COMM_CHANNEL_HAVE_H264_VIDEO=%d\n", (int)result);
            // HINT: tell friend that we have H264 decoder capabilities -------

        }

        if (vc->video_decoder_codec_used != TOXAV_ENCODER_CODEC_USED_H264) {
            // LOGGER_ERROR(vc->log, "DEC:VP8------------");
            decode_frame_vpx(vc, m, skip_video_flag, a_r_timestamp,
                             a_l_timestamp,
                             v_r_timestamp, v_l_timestamp,
                             header_v3, p,
                             rc, full_data_len,
                             &ret_value);
        } else {
            // LOGGER_ERROR(vc->log, "DEC:H264------------");
#ifdef RASPBERRY_PI_OMX
            decode_frame_h264_omx_raspi(vc, m, skip_video_flag, a_r_timestamp,
                                        a_l_timestamp,
                                        v_r_timestamp, v_l_timestamp,
                                        header_v3, p,
                                        rc, full_data_len,
                                        &ret_value);
#else

#ifdef DEBUG_SHOW_H264_DECODING_TIME
            uint32_t start_time_ms = current_time_monotonic();
#endif
            decode_frame_h264(vc, m, skip_video_flag, a_r_timestamp,
                              a_l_timestamp,
                              v_r_timestamp, v_l_timestamp,
                              header_v3, p,
                              rc, full_data_len,
                              &ret_value);

#ifdef DEBUG_SHOW_H264_DECODING_TIME
            uint32_t end_time_ms = current_time_monotonic();

            if ((int)(end_time_ms - start_time_ms) > 4) {
                LOGGER_WARNING(vc->log, "decode_frame_h264: %d ms", (int)(end_time_ms - start_time_ms));
            }

#endif

#endif
        }

        return ret_value;
    } else {
        // no frame data available
        // LOGGER_WARNING(vc->log, "Error decoding video: rb_read");
        if (removed_entries > 0) {
            LOGGER_WARNING(vc->log, "removed entries=%d", (int)removed_entries);
        }
    }

    pthread_mutex_unlock(vc->queue_mutex);

    return ret_value;
}

/* --- VIDEO DECODING happens here --- */
/* --- VIDEO DECODING happens here --- */
/* --- VIDEO DECODING happens here --- */


int vc_queue_message(void *vcp, struct RTPMessage *msg)
{
    /* This function is called with complete messages
     * they have already been assembled. but not yet decoded
     * (data is still compressed by video codec)
     * this function gets called from handle_rtp_packet()
     */
    if (!vcp || !msg) {
        return -1;
    }

    VCSession *vc = (VCSession *)vcp;

    const struct RTPHeader *header_v3 = (void *) & (msg->header);
    const struct RTPHeader *header = &msg->header;

    if (msg->header.pt == (rtp_TypeVideo + 2) % 128) {
        LOGGER_WARNING(vc->log, "Got dummy!");
        free(msg);
        return 0;
    }

    if (msg->header.pt != rtp_TypeVideo % 128) {
        LOGGER_WARNING(vc->log, "Invalid payload type! pt=%d", (int)msg->header.pt);
        free(msg);
        return -1;
    }

    // calculate mean "frame incoming every x milliseconds" --------------
    if (vc->incoming_video_frames_gap_last_ts > 0) {
        uint32_t curent_gap = current_time_monotonic() - vc->incoming_video_frames_gap_last_ts;

        vc->incoming_video_frames_gap_ms[vc->incoming_video_frames_gap_ms_index] = curent_gap;
        vc->incoming_video_frames_gap_ms_index = (vc->incoming_video_frames_gap_ms_index + 1) %
                VIDEO_INCOMING_FRAMES_GAP_MS_ENTRIES;

        uint32_t mean_value = 0;

        for (int k = 0; k < VIDEO_INCOMING_FRAMES_GAP_MS_ENTRIES; k++) {
            mean_value = mean_value + vc->incoming_video_frames_gap_ms[k];
        }

        if (mean_value == 0) {
            vc->incoming_video_frames_gap_ms_mean_value = 0;
        } else {
            vc->incoming_video_frames_gap_ms_mean_value = (mean_value * 10) / (VIDEO_INCOMING_FRAMES_GAP_MS_ENTRIES * 10);
        }

#if 0
        LOGGER_DEBUG(vc->log, "FPS:INCOMING=%d ms = %.1f fps mean=%d m=%d",
                     (int)curent_gap,
                     (float)(1000.0f / (curent_gap + 0.00001)),
                     (int)vc->incoming_video_frames_gap_ms_mean_value,
                     (int)mean_value);
#endif
    }

    vc->incoming_video_frames_gap_last_ts = current_time_monotonic();
    // calculate mean "frame incoming every x milliseconds" --------------

    pthread_mutex_lock(vc->queue_mutex);

    LOGGER_DEBUG(vc->log, "TT:queue:V:fragnum=%ld", (long)header_v3->fragment_num);

    // older clients do not send the frame record timestamp
    // compensate by using the frame sennt timestamp
    if (msg->header.frame_record_timestamp == 0) {
        LOGGER_ERROR(vc->log, "old client:001");
        msg->header.frame_record_timestamp = msg->header.timestamp;
    }


    if ((header->flags & RTP_LARGE_FRAME) && header->pt == rtp_TypeVideo % 128) {


        vc->last_incoming_frame_ts = header_v3->frame_record_timestamp;


        // give COMM data to client -------

        if ((vc->network_round_trip_time_last_cb_ts + 2000) < current_time_monotonic()) {
            if (vc->av) {
                if (vc->av->call_comm_cb.first) {
                    vc->av->call_comm_cb.first(vc->av, vc->friend_number,
                                               TOXAV_CALL_COMM_NETWORK_ROUND_TRIP_MS,
                                               (int64_t)vc->rountrip_time_ms,
                                               vc->av->call_comm_cb.second);

                    vc->av->call_comm_cb.first(vc->av, vc->friend_number,
                                               TOXAV_CALL_COMM_PLAY_DELAY,
                                               (int64_t)vc->video_play_delay_real,
                                               vc->av->call_comm_cb.second);

                    vc->av->call_comm_cb.first(vc->av, vc->friend_number,
                                               TOXAV_CALL_COMM_PLAY_BUFFER_ENTRIES,
                                               (int64_t)vc->video_frame_buffer_entries,
                                               vc->av->call_comm_cb.second);

                    if (vc->incoming_video_frames_gap_ms_mean_value == 0) {
                        vc->av->call_comm_cb.first(vc->av, vc->friend_number,
                                                   TOXAV_CALL_COMM_INCOMING_FPS,
                                                   (int64_t)(9999),
                                                   vc->av->call_comm_cb.second);
                    } else {
                        vc->av->call_comm_cb.first(vc->av, vc->friend_number,
                                                   TOXAV_CALL_COMM_INCOMING_FPS,
                                                   (int64_t)(1000 / vc->incoming_video_frames_gap_ms_mean_value),
                                                   vc->av->call_comm_cb.second);
                    }
                }

            }

            vc->network_round_trip_time_last_cb_ts = current_time_monotonic();
        }

        // give COMM data to client -------


        if (vc->show_own_video == 0) {


            if ((vc->incoming_video_bitrate_last_cb_ts + 2000) < current_time_monotonic()) {
                if (vc->incoming_video_bitrate_last_changed != header->encoder_bit_rate_used) {
                    if (vc->av) {
                        if (vc->av->call_comm_cb.first) {
                            vc->av->call_comm_cb.first(vc->av, vc->friend_number,
                                                       TOXAV_CALL_COMM_DECODER_CURRENT_BITRATE,
                                                       (int64_t)header->encoder_bit_rate_used,
                                                       vc->av->call_comm_cb.second);
                        }
                    }

                    vc->incoming_video_bitrate_last_changed = header->encoder_bit_rate_used;
                }

                vc->incoming_video_bitrate_last_cb_ts = current_time_monotonic();
            }


#ifdef USE_TS_BUFFER_FOR_VIDEO
            struct RTPMessage *msg_old = tsb_write((TSBuffer *)vc->vbuf_raw, msg,
                                                   (uint64_t)header->flags,
                                                   (uint32_t)header->frame_record_timestamp);
#else
            struct RTPMessage *msg_old = rb_write((RingBuffer *)vc->vbuf_raw, msg, (uint64_t)header->flags);
#endif

            if (msg_old) {

                // HINT: tell sender to turn down video FPS -------------
#if 0
                uint32_t pkg_buf_len = 3;
                uint8_t pkg_buf[pkg_buf_len];
                pkg_buf[0] = PACKET_TOXAV_COMM_CHANNEL;
                pkg_buf[1] = PACKET_TOXAV_COMM_CHANNEL_LESS_VIDEO_FPS;
                pkg_buf[2] = 3; // skip every 3rd video frame and dont encode and dont sent it

                int result = send_custom_lossless_packet(vc->av->m, vc->friend_number, pkg_buf, pkg_buf_len);
                // HINT: tell sender to turn down video FPS -------------
#endif
                LOGGER_DEBUG(vc->log, "FPATH:%d kicked out", (int)msg_old->header.sequnum);

                free(msg_old);
            }
        } else {
            // discard incoming frame, we want to see our outgoing frames instead
            if (msg) {
                free(msg);
            }
        }
    } else {
#ifdef USE_TS_BUFFER_FOR_VIDEO
        free(tsb_write((TSBuffer *)vc->vbuf_raw, msg, 0, current_time_monotonic()));
#else
        free(rb_write((RingBuffer *)vc->vbuf_raw, msg, 0));
#endif
    }


    /* Calculate time since we received the last video frame */
    // use 5ms less than the actual time, to give some free room
    uint32_t t_lcfd = (current_time_monotonic() - vc->linfts) - 5;
    vc->lcfd = t_lcfd > 100 ? vc->lcfd : t_lcfd;

#ifdef VIDEO_DECODER_SOFT_DEADLINE_AUTOTUNE

    // Autotune decoder softdeadline here ----------
    if (vc->last_decoded_frame_ts > 0) {
        long decode_time_auto_tune = (current_time_monotonic() - vc->last_decoded_frame_ts) * 1000;

        if (decode_time_auto_tune == 0) {
            decode_time_auto_tune = 1; // 0 means infinite long softdeadline!
        }

        vc->decoder_soft_deadline[vc->decoder_soft_deadline_index] = decode_time_auto_tune;
        vc->decoder_soft_deadline_index = (vc->decoder_soft_deadline_index + 1) % VIDEO_DECODER_SOFT_DEADLINE_AUTOTUNE_ENTRIES;

#if 0
        LOGGER_DEBUG(vc->log, "AUTOTUNE:INCOMING=%ld us = %.1f fps", (long)decode_time_auto_tune,
                     (float)(1000000.0f / decode_time_auto_tune));
#endif

    }

    vc->last_decoded_frame_ts = current_time_monotonic();
    // Autotune decoder softdeadline here ----------
#endif

    vc->linfts = current_time_monotonic();

    pthread_mutex_unlock(vc->queue_mutex);

    return 0;
}



int vc_reconfigure_encoder(Logger *log, VCSession *vc, uint32_t bit_rate, uint16_t width, uint16_t height,
                           int16_t kf_max_dist)
{
    if (vc->video_encoder_coded_used == TOXAV_ENCODER_CODEC_USED_VP8) {
        return vc_reconfigure_encoder_vpx(log, vc, bit_rate, width, height, kf_max_dist);
    } else {
#ifdef RASPBERRY_PI_OMX
        return vc_reconfigure_encoder_h264_omx_raspi(log, vc, bit_rate, width, height, kf_max_dist);
#else
        return vc_reconfigure_encoder_h264(log, vc, bit_rate, width, height, kf_max_dist);
#endif
    }
}
<|MERGE_RESOLUTION|>--- conflicted
+++ resolved
@@ -143,7 +143,7 @@
     LOGGER_WARNING(log, "vc_new:rb_new OK");
 
     // HINT: tell client what encoder and decoder are in use now -----------
-    if (av->call_comm_cb.first) {
+    if (av->call_comm_cb) {
 
         TOXAV_CALL_COMM_INFO cmi;
         cmi = TOXAV_CALL_COMM_DECODER_IN_USE_VP8;
@@ -153,7 +153,7 @@
             cmi = TOXAV_CALL_COMM_DECODER_IN_USE_H264;
         }
 
-        av->call_comm_cb.first(av, friend_number, cmi, 0, av->call_comm_cb.second);
+        av->call_comm_cb(av, friend_number, cmi, 0, av->call_comm_cb_user_data);
 
 
         cmi = TOXAV_CALL_COMM_ENCODER_IN_USE_VP8;
@@ -166,7 +166,7 @@
             }
         }
 
-        av->call_comm_cb.first(av, friend_number, cmi, 0, av->call_comm_cb.second);
+        av->call_comm_cb(av, friend_number, cmi, 0, av->call_comm_cb_user_data);
     }
 
     // HINT: tell client what encoder and decoder are in use now -----------
@@ -185,33 +185,6 @@
     // HINT: initialize VP8 encoder
     return vc_new_vpx(log, av, friend_number, cb, cb_data, vc);
 
-<<<<<<< HEAD
-=======
-    /*
-    VPX_CTRL_USE_TYPE(VP8E_SET_NOISE_SENSITIVITY,  unsigned int)
-    control function to set noise sensitivity
-      0: off, 1: OnYOnly, 2: OnYUV, 3: OnYUVAggressive, 4: Adaptive
-    */
-    /*
-      rc = vpx_codec_control(vc->encoder, VP8E_SET_NOISE_SENSITIVITY, 2);
-
-      if (rc != VPX_CODEC_OK) {
-          LOGGER_ERROR(log, "Failed to set encoder control setting: %s", vpx_codec_err_to_string(rc));
-          vpx_codec_destroy(vc->encoder);
-          goto BASE_CLEANUP_1;
-      }
-     */
-    vc->linfts = current_time_monotonic();
-    vc->lcfd = 60;
-    vc->vcb = cb;
-    vc->vcb_user_data = cb_data;
-    vc->friend_number = friend_number;
-    vc->av = av;
-    vc->log = log;
-    return vc;
-BASE_CLEANUP_1:
-    vpx_codec_destroy(vc->decoder);
->>>>>>> 1de8b020
 BASE_CLEANUP:
     pthread_mutex_destroy(vc->queue_mutex);
 
@@ -259,7 +232,7 @@
 
     pthread_mutex_destroy(vc->queue_mutex);
 
-    LOGGER_DEBUG(vc->log, "Terminated video handler: %p", vc);
+    LOGGER_DEBUG(vc->log, "Terminated video handler: %p", (void *)vc);
     free(vc);
 }
 
@@ -277,7 +250,7 @@
 
 
             if (vc->av) {
-                if (vc->av->call_comm_cb.first) {
+                if (vc->av->call_comm_cb) {
 
                     TOXAV_CALL_COMM_INFO cmi;
                     cmi = TOXAV_CALL_COMM_DECODER_IN_USE_VP8;
@@ -286,8 +259,8 @@
                         cmi = TOXAV_CALL_COMM_DECODER_IN_USE_H264;
                     }
 
-                    vc->av->call_comm_cb.first(vc->av, vc->friend_number,
-                                               cmi, 0, vc->av->call_comm_cb.second);
+                    vc->av->call_comm_cb(vc->av, vc->friend_number,
+                                         cmi, 0, vc->av->call_comm_cb_user_data);
 
                 }
             }
@@ -530,7 +503,6 @@
 
         LOGGER_DEBUG(vc->log, "--VSEQ:%d", (int)header_v3_0->sequnum);
 
-<<<<<<< HEAD
         data_type = (uint8_t)((frame_flags & RTP_KEY_FRAME) != 0);
         h264_encoded_video_frame = (uint8_t)((frame_flags & RTP_ENCODER_IS_H264) != 0);
 
@@ -559,13 +531,6 @@
             free(p);
             pthread_mutex_unlock(vc->queue_mutex);
             return 0;
-=======
-    while ((dest = vpx_codec_get_frame(vc->decoder, &iter)) != nullptr) {
-        if (vc->vcb) {
-            vc->vcb(vc->av, vc->friend_number, dest->d_w, dest->d_h,
-                    (const uint8_t *)dest->planes[0], (const uint8_t *)dest->planes[1], (const uint8_t *)dest->planes[2],
-                    dest->stride[0], dest->stride[1], dest->stride[2], vc->vcb_user_data);
->>>>>>> 1de8b020
         }
 
         if ((int32_t)header_v3_0->sequnum != (int32_t)(vc->last_seen_fragment_seqnum + 1)) {
@@ -907,32 +872,32 @@
 
         if ((vc->network_round_trip_time_last_cb_ts + 2000) < current_time_monotonic()) {
             if (vc->av) {
-                if (vc->av->call_comm_cb.first) {
-                    vc->av->call_comm_cb.first(vc->av, vc->friend_number,
+                if (vc->av->call_comm_cb) {
+                    vc->av->call_comm_cb(vc->av, vc->friend_number,
                                                TOXAV_CALL_COMM_NETWORK_ROUND_TRIP_MS,
                                                (int64_t)vc->rountrip_time_ms,
-                                               vc->av->call_comm_cb.second);
-
-                    vc->av->call_comm_cb.first(vc->av, vc->friend_number,
+                                               vc->av->call_comm_cb_user_data);
+
+                    vc->av->call_comm_cb(vc->av, vc->friend_number,
                                                TOXAV_CALL_COMM_PLAY_DELAY,
                                                (int64_t)vc->video_play_delay_real,
-                                               vc->av->call_comm_cb.second);
-
-                    vc->av->call_comm_cb.first(vc->av, vc->friend_number,
+                                               vc->av->call_comm_cb_user_data);
+
+                    vc->av->call_comm_cb(vc->av, vc->friend_number,
                                                TOXAV_CALL_COMM_PLAY_BUFFER_ENTRIES,
                                                (int64_t)vc->video_frame_buffer_entries,
-                                               vc->av->call_comm_cb.second);
+                                               vc->av->call_comm_cb_user_data);
 
                     if (vc->incoming_video_frames_gap_ms_mean_value == 0) {
-                        vc->av->call_comm_cb.first(vc->av, vc->friend_number,
+                        vc->av->call_comm_cb(vc->av, vc->friend_number,
                                                    TOXAV_CALL_COMM_INCOMING_FPS,
                                                    (int64_t)(9999),
-                                                   vc->av->call_comm_cb.second);
+                                                   vc->av->call_comm_cb_user_data);
                     } else {
-                        vc->av->call_comm_cb.first(vc->av, vc->friend_number,
+                        vc->av->call_comm_cb(vc->av, vc->friend_number,
                                                    TOXAV_CALL_COMM_INCOMING_FPS,
                                                    (int64_t)(1000 / vc->incoming_video_frames_gap_ms_mean_value),
-                                                   vc->av->call_comm_cb.second);
+                                                   vc->av->call_comm_cb_user_data);
                     }
                 }
 
@@ -950,11 +915,11 @@
             if ((vc->incoming_video_bitrate_last_cb_ts + 2000) < current_time_monotonic()) {
                 if (vc->incoming_video_bitrate_last_changed != header->encoder_bit_rate_used) {
                     if (vc->av) {
-                        if (vc->av->call_comm_cb.first) {
-                            vc->av->call_comm_cb.first(vc->av, vc->friend_number,
+                        if (vc->av->call_comm_cb) {
+                            vc->av->call_comm_cb(vc->av, vc->friend_number,
                                                        TOXAV_CALL_COMM_DECODER_CURRENT_BITRATE,
                                                        (int64_t)header->encoder_bit_rate_used,
-                                                       vc->av->call_comm_cb.second);
+                                                       vc->av->call_comm_cb_user_data);
                         }
                     }
 

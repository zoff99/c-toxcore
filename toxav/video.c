--- conflicted
+++ resolved
@@ -156,11 +156,7 @@
             cfg->rc_resize_up_thresh = 29;
             cfg->rc_resize_down_thresh = 5;
             cfg->rc_undershoot_pct = 100; // 100
-<<<<<<< HEAD
-            cfg->rc_overshoot_pct = 5; // 15
-=======
             cfg->rc_overshoot_pct = 15; // 15
->>>>>>> 9bf719b9
             cfg->rc_buf_initial_sz = 500; // 500 in ms
             cfg->rc_buf_optimal_sz = 600; // 600 in ms
             cfg->rc_buf_sz = 1000; // 1000 in ms
@@ -172,11 +168,7 @@
             cfg->rc_resize_up_thresh = TOXAV_ENCODER_VP_RC_RESIZE_UP_THRESH;
             cfg->rc_resize_down_thresh = TOXAV_ENCODER_VP_RC_RESIZE_DOWN_THRESH;
             cfg->rc_undershoot_pct = 100; // 100
-<<<<<<< HEAD
-            cfg->rc_overshoot_pct = 5; // 15
-=======
             cfg->rc_overshoot_pct = 15; // 15
->>>>>>> 9bf719b9
             cfg->rc_buf_initial_sz = 500; // 500 in ms
             cfg->rc_buf_optimal_sz = 600; // 600 in ms
             cfg->rc_buf_sz = 1000; // 1000 in ms

--- conflicted
+++ resolved
@@ -70,16 +70,12 @@
 BWController *bwc_new(Tox *tox, uint32_t friendnumber, m_cb *mcb, void *mcb_user_data, Mono_Time *bwc_mono_time)
 {
     BWController *retu = (BWController *)calloc(sizeof(struct BWController_s), 1);
-<<<<<<< HEAD
-    LOGGER_API_DEBUG(tox, "Creating bandwidth controller");
-=======
-
     if (retu == nullptr) {
         return nullptr;
     }
 
-    LOGGER_DEBUG(m->log, "Creating bandwidth controller");
->>>>>>> 2db6599b
+    LOGGER_API_DEBUG(tox, "Creating bandwidth controller");
+
     retu->mcb = mcb;
     retu->mcb_user_data = mcb_user_data;
     retu->friend_number = friendnumber;

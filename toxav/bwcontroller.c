/*
 * Copyright © 2016-2018 The TokTok team.
 * Copyright © 2013-2015 Tox project.
 *
 * This file is part of Tox, the free peer to peer instant messenger.
 *
 * Tox is free software: you can redistribute it and/or modify
 * it under the terms of the GNU General Public License as published by
 * the Free Software Foundation, either version 3 of the License, or
 * (at your option) any later version.
 *
 * Tox is distributed in the hope that it will be useful,
 * but WITHOUT ANY WARRANTY; without even the implied warranty of
 * MERCHANTABILITY or FITNESS FOR A PARTICULAR PURPOSE.  See the
 * GNU General Public License for more details.
 *
 * You should have received a copy of the GNU General Public License
 * along with Tox.  If not, see <http://www.gnu.org/licenses/>.
 */
#ifdef HAVE_CONFIG_H
#include "config.h"
#endif /* HAVE_CONFIG_H */

#include "bwcontroller.h"

#include "ring_buffer.h"

#include "../toxcore/tox_private.h"
#include "../toxcore/ccompat.h"
#include "../toxcore/logger.h"
#include "../toxcore/mono_time.h"
#include "../toxcore/util.h"

#include <assert.h>
#include <errno.h>
#include <stdlib.h>
#include <string.h>
#include <stdint.h>
#include <stdbool.h>

#define BWC_PACKET_ID (196)
#define BWC_SEND_INTERVAL_MS (200)     // in milliseconds

/**
 *
 */

typedef struct BWCCycle {
    uint32_t last_recv_timestamp; /* Last recv update time stamp */
    uint32_t last_sent_timestamp; /* Last sent update time stamp */
    uint32_t last_refresh_timestamp; /* Last refresh time stamp */

    uint32_t lost;
    uint32_t recv;
} BWCCycle;

struct BWController_s {
    m_cb *mcb;
    void *mcb_user_data;
    Tox *tox;
    uint32_t friend_number;
    BWCCycle cycle;
    Mono_Time *bwc_mono_time;
    uint32_t packet_loss_counted_cycles;
    bool bwc_receive_active;
};

struct BWCMessage {
    uint32_t lost;
    uint32_t recv;
};

static int bwc_send_custom_lossy_packet(Tox *tox, int32_t friendnumber, const uint8_t *data, uint32_t length);

void bwc_handle_data(Tox *tox, uint32_t friendnumber, const uint8_t *data, size_t length, void *dummy);
void send_update(BWController *bwc, bool force_update_now);

BWController *bwc_new(Tox *tox, Mono_Time *mono_time_given, uint32_t friendnumber, m_cb *mcb, void *mcb_user_data)
{
    int i = 0;
    BWController *retu = (BWController *)calloc(sizeof(struct BWController_s), 1);

    retu->mcb = mcb;
    retu->mcb_user_data = mcb_user_data;
    retu->friend_number = friendnumber;
    retu->bwc_mono_time = mono_time_given;
    uint64_t now = current_time_monotonic(retu->bwc_mono_time);
    retu->cycle.last_sent_timestamp = now;
    retu->cycle.last_refresh_timestamp = now;
    retu->tox = tox;
    retu->bwc_receive_active = true; /* default: true */

    retu->cycle.lost = 0;
    retu->cycle.recv = 0;
    retu->packet_loss_counted_cycles = 0;

    return retu;
}

void bwc_kill(BWController *bwc)
{
    if (!bwc) {
        return;
    }

    bwc->bwc_receive_active = false;
    free(bwc);
    bwc = nullptr;
}

void bwc_add_lost_v3(BWController *bwc, uint32_t bytes_lost, bool dummy)
{
    if (!bwc) {
        return;
    }

    bwc->cycle.lost = bwc->cycle.lost + bytes_lost;
    send_update(bwc, dummy);
}


void bwc_add_recv(BWController *bwc, uint32_t recv_bytes)
{
    if (!bwc) {
        return;
    }

    ++bwc->packet_loss_counted_cycles;
    bwc->cycle.recv = bwc->cycle.recv + recv_bytes;
    send_update(bwc, false);
}


void send_update(BWController *bwc, bool dummy)
{
    if (current_time_monotonic(bwc->bwc_mono_time) - bwc->cycle.last_sent_timestamp > BWC_SEND_INTERVAL_MS) {
        bwc->packet_loss_counted_cycles = 0;

        if ((bwc->cycle.recv + bwc->cycle.lost) > 0) {
            if (bwc->cycle.lost > 0) {
                LOGGER_API_DEBUG(bwc->tox, "%p Sent update rcv: %u lost: %u percent: %f %%",
                             (void *)bwc, bwc->cycle.recv, bwc->cycle.lost,
                             (float)(((float) bwc->cycle.lost / (bwc->cycle.recv + bwc->cycle.lost)) * 100.0f));
            }
        }

        uint8_t bwc_packet[sizeof(struct BWCMessage) + 1];
        size_t offset = 0;

        bwc_packet[offset] = BWC_PACKET_ID; // set packet ID
        ++offset;

        offset += net_pack_u32(bwc_packet + offset, bwc->cycle.lost);
        offset += net_pack_u32(bwc_packet + offset, bwc->cycle.recv);
        assert(offset == sizeof(bwc_packet));

        if (-1 == bwc_send_custom_lossy_packet(bwc->tox, bwc->friend_number, bwc_packet, sizeof(bwc_packet))) {
            LOGGER_API_WARNING(bwc->tox, "BWC send failed (len: %zu)! std error: %s", sizeof(bwc_packet), strerror(errno));
        } else {
            bwc->cycle.last_sent_timestamp = current_time_monotonic(bwc->bwc_mono_time);

            bwc->cycle.lost = 0;
            bwc->cycle.recv = 0;
        }
    }
}

static int on_update(BWController *bwc, const struct BWCMessage *msg)
{
    /* Peers sent update too soon */
    if ((bwc->cycle.last_recv_timestamp + (BWC_SEND_INTERVAL_MS / 2)) > current_time_monotonic(bwc->bwc_mono_time)) {
        return -1;
    }

    bwc->cycle.last_recv_timestamp = current_time_monotonic(bwc->bwc_mono_time);
    const uint32_t recv = msg->recv;
    const uint32_t lost = msg->lost;

    if (bwc->mcb) {

        if ((recv + lost) > 0) {
            bwc->mcb(bwc, bwc->friend_number,
                     ((float) lost / (recv + lost)),
                     bwc->mcb_user_data);
        } else {
            bwc->mcb(bwc, bwc->friend_number,
                     0,
                     bwc->mcb_user_data);
        }
    }

    return 0;
}

/* !!hack!! TODO:fix me */
void *call_get(void *av, uint32_t friend_number);
BWController *bwc_controller_get(void *call);
/* !!hack!! TODO:fix me */


void bwc_handle_data(Tox *tox, uint32_t friendnumber, const uint8_t *data, size_t length, void *dummy)
{
    if (sizeof(struct BWCMessage) != (length - 1)) {
        return;
    }

    /* get BWController object from Tox and friend number */
<<<<<<< HEAD
    void *toxav = NULL;
    tox_get_av_object(tox, (void **)(&toxav));

    if (!toxav) {
=======
    void *toxav = (void *)tox_get_av_object(tox);

    if (toxav == nullptr) {
>>>>>>> ee2b733e
        return;
    }

    void *call = NULL;
    call = (void *)call_get(toxav, friendnumber);

    if (!call) {
        return;
    }

    /* get Call object from Tox and friend number */


    BWController *bwc = NULL;
    bwc = bwc_controller_get(call);

    if (!bwc) {
        LOGGER_API_WARNING(tox, "No BWC Object!");
        return;
    }

    if (!bwc->bwc_receive_active) {
        LOGGER_API_WARNING(tox, "receiving not allowed!");
        return;
    }

    size_t offset = 1;  // Ignore packet id.
    struct BWCMessage msg;
    offset += net_unpack_u32(data + offset, &msg.lost);
    offset += net_unpack_u32(data + offset, &msg.recv);
    assert(offset == length);

    on_update(bwc, &msg);
}

/*
 * return -1 on failure, 0 on success
 *
 */
static int bwc_send_custom_lossy_packet(Tox *tox, int32_t friendnumber, const uint8_t *data, uint32_t length)
{
    TOX_ERR_FRIEND_CUSTOM_PACKET error;
    tox_friend_send_lossy_packet(tox, friendnumber, data, (size_t)length, &error);

    if (error == TOX_ERR_FRIEND_CUSTOM_PACKET_OK) {
        return 0;
    }

    return -1;
}

void bwc_allow_receiving(Tox *tox)
{
    tox_callback_friend_lossy_packet_per_pktid(tox, bwc_handle_data, BWC_PACKET_ID);
}

void bwc_stop_receiving(Tox *tox)
{
    tox_callback_friend_lossy_packet_per_pktid(tox, NULL, BWC_PACKET_ID);
}<|MERGE_RESOLUTION|>--- conflicted
+++ resolved
@@ -205,16 +205,9 @@
     }
 
     /* get BWController object from Tox and friend number */
-<<<<<<< HEAD
-    void *toxav = NULL;
-    tox_get_av_object(tox, (void **)(&toxav));
-
-    if (!toxav) {
-=======
     void *toxav = (void *)tox_get_av_object(tox);
 
     if (toxav == nullptr) {
->>>>>>> ee2b733e
         return;
     }
 

--- conflicted
+++ resolved
@@ -166,14 +166,9 @@
 
 void send_update(BWController *bwc, bool force_update_now)
 {
-<<<<<<< HEAD
-    if ((current_time_monotonic() - bwc->cycle.last_sent_timestamp > BWC_SEND_INTERVAL_MS)
+    if ((current_time_monotonic(bwc->m->mono_time) - bwc->cycle.last_sent_timestamp > BWC_SEND_INTERVAL_MS)
             || (force_update_now == true)) {
 
-=======
-    if (bwc->packet_loss_counted_cycles > BWC_AVG_LOSS_OVER_CYCLES_COUNT &&
-            current_time_monotonic(bwc->m->mono_time) - bwc->cycle.last_sent_timestamp > BWC_SEND_INTERVAL_MS) {
->>>>>>> 14484c68
         bwc->packet_loss_counted_cycles = 0;
 
         if ((bwc->cycle.recv + bwc->cycle.lost) > 0) {
@@ -184,7 +179,6 @@
             }
         }
 
-<<<<<<< HEAD
         uint8_t bwc_packet[sizeof(struct BWCMessage) + 1];
         struct BWCMessage *msg = (struct BWCMessage *)(bwc_packet + 1);
 
@@ -196,11 +190,8 @@
             LOGGER_WARNING(bwc->m->log, "BWC send failed (len: %zu)! std error: %s", sizeof(bwc_packet), strerror(errno));
         }
 
-        bwc->cycle.last_sent_timestamp = current_time_monotonic();
-
-=======
         bwc->cycle.last_sent_timestamp = current_time_monotonic(bwc->m->mono_time);
->>>>>>> 14484c68
+
         bwc->cycle.lost = 0;
         bwc->cycle.recv = 0;
     }
@@ -213,22 +204,14 @@
 #if 1
 
     /* Peers sent update too soon */
-<<<<<<< HEAD
-    if ((bwc->cycle.last_recv_timestamp + (BWC_SEND_INTERVAL_MS / 2)) > current_time_monotonic()) {
-=======
-    if (bwc->cycle.last_recv_timestamp + BWC_SEND_INTERVAL_MS > current_time_monotonic(bwc->m->mono_time)) {
->>>>>>> 14484c68
+    if ((bwc->cycle.last_recv_timestamp + (BWC_SEND_INTERVAL_MS / 2)) > current_time_monotonic(bwc->m->mono_time)) {
         LOGGER_INFO(bwc->m->log, "%p Rejecting extra update", (void *)bwc);
         return -1;
     }
 
-<<<<<<< HEAD
 #endif
 
-    bwc->cycle.last_recv_timestamp = current_time_monotonic();
-=======
     bwc->cycle.last_recv_timestamp = current_time_monotonic(bwc->m->mono_time);
->>>>>>> 14484c68
 
     uint32_t recv = net_ntohl(msg->recv);
     uint32_t lost = net_ntohl(msg->lost);

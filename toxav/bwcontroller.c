/* SPDX-License-Identifier: GPL-3.0-or-later
 * Copyright © 2016-2018 The TokTok team.
 * Copyright © 2013-2015 Tox project.
 */
#include "bwcontroller.h"

#include <assert.h>
#include <errno.h>
#include <stdlib.h>
#include <string.h>

#include "ring_buffer.h"
#include "toxav_hacks.h"

#include "../toxcore/ccompat.h"
#include "../toxcore/logger.h"
#include "../toxcore/mono_time.h"
#include "../toxcore/network.h"
#include "../toxcore/tox_private.h"
#include "../toxcore/util.h"


#define BWC_PACKET_ID 196
#define BWC_SEND_INTERVAL_MS 950     // 0.95s
#define BWC_AVG_PKT_COUNT 20
#define BWC_AVG_LOSS_OVER_CYCLES_COUNT 30

typedef struct BWCCycle {
    uint32_t last_recv_timestamp; /* Last recv update time stamp */
    uint32_t last_sent_timestamp; /* Last sent update time stamp */
    uint32_t last_refresh_timestamp; /* Last refresh time stamp */

    uint32_t lost;
    uint32_t recv;
} BWCCycle;

typedef struct BWCRcvPkt {
    uint32_t packet_length_array[BWC_AVG_PKT_COUNT];
    RingBuffer *rb;
} BWCRcvPkt;

struct BWController {
    m_cb *mcb;
    void *mcb_user_data;
    Tox *tox;
    const Logger *log;
    uint32_t friend_number;

    BWCCycle cycle;

    BWCRcvPkt rcvpkt; /* To calculate average received packet (this means split parts, not the full message!) */

    uint32_t packet_loss_counted_cycles;
    Mono_Time *bwc_mono_time;
    bool bwc_receive_active; /* if this is set to false then incoming bwc packets will not be processed by bwc_handle_data() */
};

struct BWCMessage {
    uint32_t lost;
    uint32_t recv;
};

<<<<<<< HEAD
static void bwc_handle_data(Tox *tox, uint32_t friendnumber, const uint8_t *data, size_t length, void *dummy);
=======
static int bwc_handle_data(Messenger *m, uint32_t friend_number, const uint8_t *data, uint16_t length, void *object);
static int bwc_send_custom_lossy_packet(Tox *tox, int32_t friendnumber, const uint8_t *data, uint32_t length);
>>>>>>> 14a1a0b9
static void send_update(BWController *bwc);


BWController *bwc_new(const Logger *log, Tox *tox, uint32_t friendnumber, m_cb *mcb, void *mcb_user_data,
                      Mono_Time *bwc_mono_time)
{
    BWController *retu = (BWController *)calloc(1, sizeof(BWController));

    if (retu == nullptr) {
        return nullptr;
    }

    LOGGER_DEBUG(log, "Creating bandwidth controller");

    retu->mcb = mcb;
    retu->mcb_user_data = mcb_user_data;
    retu->friend_number = friendnumber;
    retu->bwc_mono_time = bwc_mono_time;
    const uint64_t now = current_time_monotonic(bwc_mono_time);
    retu->cycle.last_sent_timestamp = now;
    retu->cycle.last_refresh_timestamp = now;
    retu->tox = tox;
    retu->log = log;
    retu->bwc_receive_active = true;
    retu->rcvpkt.rb = rb_new(BWC_AVG_PKT_COUNT);
    retu->cycle.lost = 0;
    retu->cycle.recv = 0;
    retu->packet_loss_counted_cycles = 0;

    /* Fill with zeros */
    for (int i = 0; i < BWC_AVG_PKT_COUNT; ++i) {
        rb_write(retu->rcvpkt.rb, &retu->rcvpkt.packet_length_array[i]);
    }

    return retu;
}

void bwc_kill(BWController *bwc)
{
    if (bwc == nullptr) {
        return;
    }

    rb_kill(bwc->rcvpkt.rb);
    free(bwc);
}

void bwc_add_lost(BWController *bwc, uint32_t bytes_lost)
{
    if (bwc == nullptr) {
        return;
    }

    if (bytes_lost > 0) {
        LOGGER_DEBUG(bwc->log, "BWC lost(1): %d", (int)bytes_lost);
        bwc->cycle.lost += bytes_lost;
        send_update(bwc);
    }
}

void bwc_add_recv(BWController *bwc, uint32_t recv_bytes)
{
    if (bwc == nullptr || recv_bytes == 0) {
        return;
    }

    ++bwc->packet_loss_counted_cycles;
    bwc->cycle.recv += recv_bytes;
    send_update(bwc);
}

static void send_update(BWController *bwc)
{
    if (bwc->packet_loss_counted_cycles > BWC_AVG_LOSS_OVER_CYCLES_COUNT &&
            current_time_monotonic(bwc->bwc_mono_time) - bwc->cycle.last_sent_timestamp > BWC_SEND_INTERVAL_MS) {
        bwc->packet_loss_counted_cycles = 0;

        if (bwc->cycle.lost != 0) {
            LOGGER_DEBUG(bwc->log, "%p Sent update rcv: %u lost: %u percent: %f %%",
                         (void *)bwc, bwc->cycle.recv, bwc->cycle.lost,
                         ((double)bwc->cycle.lost / (bwc->cycle.recv + bwc->cycle.lost)) * 100.0);
            uint8_t bwc_packet[sizeof(struct BWCMessage) + 1];
            size_t offset = 0;

            bwc_packet[offset] = BWC_PACKET_ID; // set packet ID
            ++offset;

            offset += net_pack_u32(bwc_packet + offset, bwc->cycle.lost);
            offset += net_pack_u32(bwc_packet + offset, bwc->cycle.recv);
            assert(offset == sizeof(bwc_packet));

            Tox_Err_Friend_Custom_Packet error;
            tox_friend_send_lossy_packet(bwc->tox, bwc->friend_number, bwc_packet, sizeof(bwc_packet), &error);

            if (error != TOX_ERR_FRIEND_CUSTOM_PACKET_OK) {
                LOGGER_WARNING(bwc->log, "BWC send failed: %d", error);
            }
        }

        bwc->cycle.last_sent_timestamp = current_time_monotonic(bwc->bwc_mono_time);
        bwc->cycle.lost = 0;
        bwc->cycle.recv = 0;
    }
}

static int on_update(BWController *bwc, const struct BWCMessage *msg)
{
    LOGGER_DEBUG(bwc->log, "%p Got update from peer", (void *)bwc);

    /* Peers sent update too soon */
    if (bwc->cycle.last_recv_timestamp + BWC_SEND_INTERVAL_MS > current_time_monotonic(bwc->bwc_mono_time)) {
        LOGGER_INFO(bwc->log, "%p Rejecting extra update", (void *)bwc);
        return -1;
    }

    bwc->cycle.last_recv_timestamp = current_time_monotonic(bwc->bwc_mono_time);

    const uint32_t lost = msg->lost;

    if (lost != 0 && bwc->mcb != nullptr) {
        const uint32_t recv = msg->recv;
        LOGGER_DEBUG(bwc->log, "recved: %u lost: %u percentage: %f %%", recv, lost,
                     ((double) lost / (recv + lost)) * 100.0);
        bwc->mcb(bwc, bwc->friend_number,
                 (float)lost / (recv + lost),
                 bwc->mcb_user_data);
    }

    return 0;
}

static void bwc_handle_data(Tox *tox, uint32_t friendnumber, const uint8_t *data, size_t length, void *dummy)
{
    /* get BWController object from Tox and friend number */
    ToxAV *toxav = (ToxAV *)tox_get_av_object(tox);

    if (toxav == nullptr) {
        // LOGGER_ERROR(log, "Could not get ToxAV object from Tox");
        return;
    }

<<<<<<< HEAD
    const Logger *log = toxav_get_logger(toxav);
=======
    return -1;
}

static int bwc_handle_data(Messenger *m, uint32_t friend_number, const uint8_t *data, uint16_t length, void *object)
{
    BWController *bwc = (BWController *)object;
>>>>>>> 14a1a0b9

    if (length - 1 != sizeof(struct BWCMessage)) {
        LOGGER_ERROR(log, "Actual data size and length argument do not match");
        return;
    }

    const ToxAVCall *call = call_get(toxav, friendnumber);

    if (call == nullptr) {
        LOGGER_ERROR(log, "Could not get ToxAVCall object from ToxAV");
        return;
    }

    /* get Call object from Tox and friend number */
    BWController *bwc = bwc_controller_get(call);

    if (bwc == nullptr) {
        LOGGER_WARNING(log, "No session!");
        return;
    }

    if (!bwc->bwc_receive_active) {
        LOGGER_WARNING(log, "receiving not allowed!");
        return;
    }

    size_t offset = 1;  // Ignore packet id.
    struct BWCMessage msg;
    offset += net_unpack_u32(data + offset, &msg.lost);
    offset += net_unpack_u32(data + offset, &msg.recv);
    assert(offset == length);

    on_update(bwc, &msg);
}

void bwc_allow_receiving(Tox *tox)
{
    tox_callback_friend_lossy_packet_per_pktid(tox, bwc_handle_data, BWC_PACKET_ID);
}

void bwc_stop_receiving(Tox *tox)
{
    tox_callback_friend_lossy_packet_per_pktid(tox, nullptr, BWC_PACKET_ID);
}<|MERGE_RESOLUTION|>--- conflicted
+++ resolved
@@ -60,12 +60,7 @@
     uint32_t recv;
 };
 
-<<<<<<< HEAD
-static void bwc_handle_data(Tox *tox, uint32_t friendnumber, const uint8_t *data, size_t length, void *dummy);
-=======
-static int bwc_handle_data(Messenger *m, uint32_t friend_number, const uint8_t *data, uint16_t length, void *object);
-static int bwc_send_custom_lossy_packet(Tox *tox, int32_t friendnumber, const uint8_t *data, uint32_t length);
->>>>>>> 14a1a0b9
+static void bwc_handle_data(Tox *tox, uint32_t friend_number, const uint8_t *data, size_t length, void *user_data);
 static void send_update(BWController *bwc);
 
 
@@ -197,7 +192,7 @@
     return 0;
 }
 
-static void bwc_handle_data(Tox *tox, uint32_t friendnumber, const uint8_t *data, size_t length, void *dummy)
+static void bwc_handle_data(Tox *tox, uint32_t friend_number, const uint8_t *data, size_t length, void *user_data)
 {
     /* get BWController object from Tox and friend number */
     ToxAV *toxav = (ToxAV *)tox_get_av_object(tox);
@@ -207,23 +202,14 @@
         return;
     }
 
-<<<<<<< HEAD
     const Logger *log = toxav_get_logger(toxav);
-=======
-    return -1;
-}
-
-static int bwc_handle_data(Messenger *m, uint32_t friend_number, const uint8_t *data, uint16_t length, void *object)
-{
-    BWController *bwc = (BWController *)object;
->>>>>>> 14a1a0b9
 
     if (length - 1 != sizeof(struct BWCMessage)) {
         LOGGER_ERROR(log, "Actual data size and length argument do not match");
         return;
     }
 
-    const ToxAVCall *call = call_get(toxav, friendnumber);
+    const ToxAVCall *call = call_get(toxav, friend_number);
 
     if (call == nullptr) {
         LOGGER_ERROR(log, "Could not get ToxAVCall object from ToxAV");

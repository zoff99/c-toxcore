--- conflicted
+++ resolved
@@ -171,12 +171,9 @@
     rtp_m_cb *mcb;
 } RTPSession;
 
-<<<<<<< HEAD
 
 void handle_rtp_packet(Tox *tox, uint32_t friendnumber, const uint8_t *data, size_t pkt_length, void *object);
 
-=======
->>>>>>> b7404f24
 /**
  * Serialise an RTPHeader to bytes to be sent over the network.
  *

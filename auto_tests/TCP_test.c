#define _XOPEN_SOURCE 600

#ifdef HAVE_CONFIG_H
#include "config.h"
#endif

#include "check_compat.h"

#include <stdint.h>
#include <stdlib.h>
#include <string.h>
#include <sys/types.h>
#include <time.h>

#include "../toxcore/TCP_client.h"
#include "../toxcore/TCP_server.h"

#include "../toxcore/util.h"

#include "helpers.h"

#define NUM_PORTS 3

#ifndef USE_IPV6
#define USE_IPV6 1
#endif

#if !USE_IPV6
#  undef TOX_AF_INET6
#  define TOX_AF_INET6 TOX_AF_INET
#  define get_ip6_loopback get_ip4_loopback
#endif

static inline IP get_loopback()
{
    IP ip;
#if USE_IPV6
    ip.family = TOX_AF_INET6;
    ip.ip6 = get_ip6_loopback();
#else
    ip.family = TOX_AF_INET;
    ip.ip4 = get_ip4_loopback();
#endif
    return ip;
}

static uint16_t ports[NUM_PORTS] = {1234, 33445, 25643};

START_TEST(test_basic)
{
    uint8_t self_public_key[CRYPTO_PUBLIC_KEY_SIZE];
    uint8_t self_secret_key[CRYPTO_SECRET_KEY_SIZE];
    crypto_new_keypair(self_public_key, self_secret_key);
    TCP_Server *tcp_s = new_TCP_server(USE_IPV6, NUM_PORTS, ports, self_secret_key, NULL);
    ck_assert_msg(tcp_s != NULL, "Failed to create TCP relay server");
    ck_assert_msg(tcp_server_listen_count(tcp_s) == NUM_PORTS, "Failed to bind to all ports");

    Socket sock = net_socket(TOX_AF_INET6, TOX_SOCK_STREAM, TOX_PROTO_TCP);
    IP_Port ip_port_loopback;
<<<<<<< HEAD
    ip_port_loopback.ip.family = TOX_AF_INET6;
    ip_port_loopback.ip.ip6 = IP6_LOOPBACK;
=======
    ip_port_loopback.ip = get_loopback();
>>>>>>> 05c35462
    ip_port_loopback.port = net_htons(ports[rand() % NUM_PORTS]);

    int ret = net_connect(sock, ip_port_loopback);
    ck_assert_msg(ret == 0, "Failed to connect to TCP relay server");

    uint8_t f_public_key[CRYPTO_PUBLIC_KEY_SIZE];
    uint8_t f_secret_key[CRYPTO_SECRET_KEY_SIZE];
    uint8_t f_nonce[CRYPTO_NONCE_SIZE];
    crypto_new_keypair(f_public_key, f_secret_key);
    random_nonce(f_nonce);

    uint8_t t_secret_key[CRYPTO_SECRET_KEY_SIZE];
    uint8_t handshake_plain[TCP_HANDSHAKE_PLAIN_SIZE];
    crypto_new_keypair(handshake_plain, t_secret_key);
    memcpy(handshake_plain + CRYPTO_PUBLIC_KEY_SIZE, f_nonce, CRYPTO_NONCE_SIZE);
    uint8_t handshake[TCP_CLIENT_HANDSHAKE_SIZE];
    memcpy(handshake, f_public_key, CRYPTO_PUBLIC_KEY_SIZE);
    random_nonce(handshake + CRYPTO_PUBLIC_KEY_SIZE);

    ret = encrypt_data(self_public_key, f_secret_key, handshake + CRYPTO_PUBLIC_KEY_SIZE, handshake_plain,
                       TCP_HANDSHAKE_PLAIN_SIZE, handshake + CRYPTO_PUBLIC_KEY_SIZE + CRYPTO_NONCE_SIZE);
    ck_assert_msg(ret == TCP_CLIENT_HANDSHAKE_SIZE - (CRYPTO_PUBLIC_KEY_SIZE + CRYPTO_NONCE_SIZE),
                  "Encrypt failed.");
    ck_assert_msg(send(sock, (const char *)handshake, TCP_CLIENT_HANDSHAKE_SIZE - 1, 0) == TCP_CLIENT_HANDSHAKE_SIZE - 1,
                  "send Failed.");
    c_sleep(50);
    do_TCP_server(tcp_s);
    c_sleep(50);
    do_TCP_server(tcp_s);
    c_sleep(50);
    ck_assert_msg(send(sock, (const char *)(handshake + (TCP_CLIENT_HANDSHAKE_SIZE - 1)), 1, 0) == 1, "send Failed.");
    c_sleep(50);
    do_TCP_server(tcp_s);
    c_sleep(50);
    do_TCP_server(tcp_s);
    c_sleep(50);
    uint8_t response[TCP_SERVER_HANDSHAKE_SIZE];
    uint8_t response_plain[TCP_HANDSHAKE_PLAIN_SIZE];
    ck_assert_msg(recv(sock, (char *)response, TCP_SERVER_HANDSHAKE_SIZE, 0) == TCP_SERVER_HANDSHAKE_SIZE, "recv Failed.");
    ret = decrypt_data(self_public_key, f_secret_key, response, response + CRYPTO_NONCE_SIZE,
                       TCP_SERVER_HANDSHAKE_SIZE - CRYPTO_NONCE_SIZE, response_plain);
    ck_assert_msg(ret == TCP_HANDSHAKE_PLAIN_SIZE, "Decrypt Failed.");
    uint8_t f_nonce_r[CRYPTO_NONCE_SIZE];
    uint8_t f_shared_key[CRYPTO_SHARED_KEY_SIZE];
    encrypt_precompute(response_plain, t_secret_key, f_shared_key);
    memcpy(f_nonce_r, response_plain + CRYPTO_SHARED_KEY_SIZE, CRYPTO_NONCE_SIZE);

    uint8_t r_req_p[1 + CRYPTO_PUBLIC_KEY_SIZE] = {0};
    memcpy(r_req_p + 1, f_public_key, CRYPTO_PUBLIC_KEY_SIZE);
    uint8_t r_req[2 + 1 + CRYPTO_PUBLIC_KEY_SIZE + CRYPTO_MAC_SIZE];
    uint16_t size = 1 + CRYPTO_PUBLIC_KEY_SIZE + CRYPTO_MAC_SIZE;
    size = net_htons(size);
    encrypt_data_symmetric(f_shared_key, f_nonce, r_req_p, 1 + CRYPTO_PUBLIC_KEY_SIZE, r_req + 2);
    increment_nonce(f_nonce);
    memcpy(r_req, &size, 2);
    uint32_t i;

    for (i = 0; i < sizeof(r_req); ++i) {
        ck_assert_msg(send(sock, (const char *)(r_req + i), 1, 0) == 1, "send Failed.");
        //ck_assert_msg(send(sock, (const char *)r_req, sizeof(r_req), 0) == sizeof(r_req), "send Failed.");
        do_TCP_server(tcp_s);
        c_sleep(50);
    }

    do_TCP_server(tcp_s);
    c_sleep(50);
    uint8_t packet_resp[4096];
    int recv_data_len = recv(sock, (char *)packet_resp, 2 + 2 + CRYPTO_PUBLIC_KEY_SIZE + CRYPTO_MAC_SIZE, 0);
    ck_assert_msg(recv_data_len == 2 + 2 + CRYPTO_PUBLIC_KEY_SIZE + CRYPTO_MAC_SIZE,
                  "recv Failed. %u", recv_data_len);
    memcpy(&size, packet_resp, 2);
    ck_assert_msg(net_ntohs(size) == 2 + CRYPTO_PUBLIC_KEY_SIZE + CRYPTO_MAC_SIZE, "Wrong packet size.");
    uint8_t packet_resp_plain[4096];
    ret = decrypt_data_symmetric(f_shared_key, f_nonce_r, packet_resp + 2, recv_data_len - 2, packet_resp_plain);
    ck_assert_msg(ret != -1, "decryption failed");
    increment_nonce(f_nonce_r);
    ck_assert_msg(packet_resp_plain[0] == 1, "wrong packet id %u", packet_resp_plain[0]);
    ck_assert_msg(packet_resp_plain[1] == 0, "connection not refused %u", packet_resp_plain[1]);
    ck_assert_msg(public_key_cmp(packet_resp_plain + 2, f_public_key) == 0, "key in packet wrong");
    kill_TCP_server(tcp_s);
}
END_TEST

struct sec_TCP_con {
    Socket sock;
    uint8_t public_key[CRYPTO_PUBLIC_KEY_SIZE];
    uint8_t recv_nonce[CRYPTO_NONCE_SIZE];
    uint8_t sent_nonce[CRYPTO_NONCE_SIZE];
    uint8_t shared_key[CRYPTO_SHARED_KEY_SIZE];
};

static struct sec_TCP_con *new_TCP_con(TCP_Server *tcp_s)
{
    struct sec_TCP_con *sec_c = (struct sec_TCP_con *)malloc(sizeof(struct sec_TCP_con));
    Socket sock = net_socket(TOX_AF_INET6, TOX_SOCK_STREAM, TOX_PROTO_TCP);

    IP_Port ip_port_loopback;
<<<<<<< HEAD
    ip_port_loopback.ip.family = TOX_AF_INET6;
    ip_port_loopback.ip.ip6.uint64[0] = 0;
    ip_port_loopback.ip.ip6.uint64[1] = 0;
    ip_port_loopback.ip.ip6.uint8[15] = 1; // ::1
=======
    ip_port_loopback.ip = get_loopback();
>>>>>>> 05c35462
    ip_port_loopback.port = net_htons(ports[rand() % NUM_PORTS]);

    int ret = net_connect(sock, ip_port_loopback);
    ck_assert_msg(ret == 0, "Failed to connect to TCP relay server");

    uint8_t f_secret_key[CRYPTO_SECRET_KEY_SIZE];
    crypto_new_keypair(sec_c->public_key, f_secret_key);
    random_nonce(sec_c->sent_nonce);

    uint8_t t_secret_key[CRYPTO_SECRET_KEY_SIZE];
    uint8_t handshake_plain[TCP_HANDSHAKE_PLAIN_SIZE];
    crypto_new_keypair(handshake_plain, t_secret_key);
    memcpy(handshake_plain + CRYPTO_PUBLIC_KEY_SIZE, sec_c->sent_nonce, CRYPTO_NONCE_SIZE);
    uint8_t handshake[TCP_CLIENT_HANDSHAKE_SIZE];
    memcpy(handshake, sec_c->public_key, CRYPTO_PUBLIC_KEY_SIZE);
    random_nonce(handshake + CRYPTO_PUBLIC_KEY_SIZE);

    ret = encrypt_data(tcp_server_public_key(tcp_s), f_secret_key, handshake + CRYPTO_PUBLIC_KEY_SIZE, handshake_plain,
                       TCP_HANDSHAKE_PLAIN_SIZE, handshake + CRYPTO_PUBLIC_KEY_SIZE + CRYPTO_NONCE_SIZE);
    ck_assert_msg(ret == TCP_CLIENT_HANDSHAKE_SIZE - (CRYPTO_PUBLIC_KEY_SIZE + CRYPTO_NONCE_SIZE),
                  "Encrypt failed.");
    ck_assert_msg(send(sock, (const char *)handshake, TCP_CLIENT_HANDSHAKE_SIZE - 1, 0) == TCP_CLIENT_HANDSHAKE_SIZE - 1,
                  "send Failed.");
    do_TCP_server(tcp_s);
    c_sleep(50);
    ck_assert_msg(send(sock, (const char *)(handshake + (TCP_CLIENT_HANDSHAKE_SIZE - 1)), 1, 0) == 1, "send Failed.");
    c_sleep(50);
    do_TCP_server(tcp_s);
    uint8_t response[TCP_SERVER_HANDSHAKE_SIZE];
    uint8_t response_plain[TCP_HANDSHAKE_PLAIN_SIZE];
    ck_assert_msg(recv(sock, (char *)response, TCP_SERVER_HANDSHAKE_SIZE, 0) == TCP_SERVER_HANDSHAKE_SIZE, "recv Failed.");
    ret = decrypt_data(tcp_server_public_key(tcp_s), f_secret_key, response, response + CRYPTO_NONCE_SIZE,
                       TCP_SERVER_HANDSHAKE_SIZE - CRYPTO_NONCE_SIZE, response_plain);
    ck_assert_msg(ret == TCP_HANDSHAKE_PLAIN_SIZE, "Decrypt Failed.");
    encrypt_precompute(response_plain, t_secret_key, sec_c->shared_key);
    memcpy(sec_c->recv_nonce, response_plain + CRYPTO_SHARED_KEY_SIZE, CRYPTO_NONCE_SIZE);
    sec_c->sock = sock;
    return sec_c;
}

static void kill_TCP_con(struct sec_TCP_con *con)
{
    kill_sock(con->sock);
    free(con);
}

static int write_packet_TCP_secure_connection(struct sec_TCP_con *con, uint8_t *data, uint16_t length)
{
    VLA(uint8_t, packet, sizeof(uint16_t) + length + CRYPTO_MAC_SIZE);

    uint16_t c_length = net_htons(length + CRYPTO_MAC_SIZE);
    memcpy(packet, &c_length, sizeof(uint16_t));
    int len = encrypt_data_symmetric(con->shared_key, con->sent_nonce, data, length, packet + sizeof(uint16_t));

    if ((unsigned int)len != (SIZEOF_VLA(packet) - sizeof(uint16_t))) {
        return -1;
    }

    increment_nonce(con->sent_nonce);

    ck_assert_msg(send(con->sock, (const char *)packet, SIZEOF_VLA(packet), 0) == SIZEOF_VLA(packet), "send failed");
    return 0;
}

static int read_packet_sec_TCP(struct sec_TCP_con *con, uint8_t *data, uint16_t length)
{
    int len = recv(con->sock, (char *)data, length, 0);
    ck_assert_msg(len == length, "wrong len %i\n", len);
    len = decrypt_data_symmetric(con->shared_key, con->recv_nonce, data + 2, length - 2, data);
    ck_assert_msg(len != -1, "Decrypt failed");
    increment_nonce(con->recv_nonce);
    return len;
}

START_TEST(test_some)
{
    uint8_t self_public_key[CRYPTO_PUBLIC_KEY_SIZE];
    uint8_t self_secret_key[CRYPTO_SECRET_KEY_SIZE];
    crypto_new_keypair(self_public_key, self_secret_key);
    TCP_Server *tcp_s = new_TCP_server(USE_IPV6, NUM_PORTS, ports, self_secret_key, NULL);
    ck_assert_msg(tcp_s != NULL, "Failed to create TCP relay server");
    ck_assert_msg(tcp_server_listen_count(tcp_s) == NUM_PORTS, "Failed to bind to all ports");

    struct sec_TCP_con *con1 = new_TCP_con(tcp_s);
    struct sec_TCP_con *con2 = new_TCP_con(tcp_s);
    struct sec_TCP_con *con3 = new_TCP_con(tcp_s);

    uint8_t requ_p[1 + CRYPTO_PUBLIC_KEY_SIZE];
    requ_p[0] = 0;
    memcpy(requ_p + 1, con3->public_key, CRYPTO_PUBLIC_KEY_SIZE);
    write_packet_TCP_secure_connection(con1, requ_p, sizeof(requ_p));
    memcpy(requ_p + 1, con1->public_key, CRYPTO_PUBLIC_KEY_SIZE);
    write_packet_TCP_secure_connection(con3, requ_p, sizeof(requ_p));
    do_TCP_server(tcp_s);
    c_sleep(50);
    uint8_t data[2048];
    int len = read_packet_sec_TCP(con1, data, 2 + 1 + 1 + CRYPTO_PUBLIC_KEY_SIZE + CRYPTO_MAC_SIZE);
    ck_assert_msg(len == 1 + 1 + CRYPTO_PUBLIC_KEY_SIZE, "wrong len %u", len);
    ck_assert_msg(data[0] == 1, "wrong packet id %u", data[0]);
    ck_assert_msg(data[1] == 16, "connection not refused %u", data[1]);
    ck_assert_msg(public_key_cmp(data + 2, con3->public_key) == 0, "key in packet wrong");
    len = read_packet_sec_TCP(con3, data, 2 + 1 + 1 + CRYPTO_PUBLIC_KEY_SIZE + CRYPTO_MAC_SIZE);
    ck_assert_msg(len == 1 + 1 + CRYPTO_PUBLIC_KEY_SIZE, "wrong len %u", len);
    ck_assert_msg(data[0] == 1, "wrong packet id %u", data[0]);
    ck_assert_msg(data[1] == 16, "connection not refused %u", data[1]);
    ck_assert_msg(public_key_cmp(data + 2, con1->public_key) == 0, "key in packet wrong");

    uint8_t test_packet[512] = {16, 17, 16, 86, 99, 127, 255, 189, 78};
    write_packet_TCP_secure_connection(con3, test_packet, sizeof(test_packet));
    write_packet_TCP_secure_connection(con3, test_packet, sizeof(test_packet));
    write_packet_TCP_secure_connection(con3, test_packet, sizeof(test_packet));
    c_sleep(50);
    do_TCP_server(tcp_s);
    c_sleep(50);
    len = read_packet_sec_TCP(con1, data, 2 + 2 + CRYPTO_MAC_SIZE);
    ck_assert_msg(len == 2, "wrong len %u", len);
    ck_assert_msg(data[0] == 2, "wrong packet id %u", data[0]);
    ck_assert_msg(data[1] == 16, "wrong peer id %u", data[1]);
    len = read_packet_sec_TCP(con3, data, 2 + 2 + CRYPTO_MAC_SIZE);
    ck_assert_msg(len == 2, "wrong len %u", len);
    ck_assert_msg(data[0] == 2, "wrong packet id %u", data[0]);
    ck_assert_msg(data[1] == 16, "wrong peer id %u", data[1]);
    len = read_packet_sec_TCP(con1, data, 2 + sizeof(test_packet) + CRYPTO_MAC_SIZE);
    ck_assert_msg(len == sizeof(test_packet), "wrong len %u", len);
    ck_assert_msg(memcmp(data, test_packet, sizeof(test_packet)) == 0, "packet is wrong %u %u %u %u", data[0], data[1],
                  data[sizeof(test_packet) - 2], data[sizeof(test_packet) - 1]);
    len = read_packet_sec_TCP(con1, data, 2 + sizeof(test_packet) + CRYPTO_MAC_SIZE);
    ck_assert_msg(len == sizeof(test_packet), "wrong len %u", len);
    ck_assert_msg(memcmp(data, test_packet, sizeof(test_packet)) == 0, "packet is wrong %u %u %u %u", data[0], data[1],
                  data[sizeof(test_packet) - 2], data[sizeof(test_packet) - 1]);
    len = read_packet_sec_TCP(con1, data, 2 + sizeof(test_packet) + CRYPTO_MAC_SIZE);
    ck_assert_msg(len == sizeof(test_packet), "wrong len %u", len);
    ck_assert_msg(memcmp(data, test_packet, sizeof(test_packet)) == 0, "packet is wrong %u %u %u %u", data[0], data[1],
                  data[sizeof(test_packet) - 2], data[sizeof(test_packet) - 1]);
    write_packet_TCP_secure_connection(con1, test_packet, sizeof(test_packet));
    write_packet_TCP_secure_connection(con1, test_packet, sizeof(test_packet));
    write_packet_TCP_secure_connection(con1, test_packet, sizeof(test_packet));
    c_sleep(50);
    do_TCP_server(tcp_s);
    c_sleep(50);
    len = read_packet_sec_TCP(con3, data, 2 + sizeof(test_packet) + CRYPTO_MAC_SIZE);
    ck_assert_msg(len == sizeof(test_packet), "wrong len %u", len);
    ck_assert_msg(memcmp(data, test_packet, sizeof(test_packet)) == 0, "packet is wrong %u %u %u %u", data[0], data[1],
                  data[sizeof(test_packet) - 2], data[sizeof(test_packet) - 1]);
    len = read_packet_sec_TCP(con3, data, 2 + sizeof(test_packet) + CRYPTO_MAC_SIZE);
    ck_assert_msg(len == sizeof(test_packet), "wrong len %u", len);
    ck_assert_msg(memcmp(data, test_packet, sizeof(test_packet)) == 0, "packet is wrong %u %u %u %u", data[0], data[1],
                  data[sizeof(test_packet) - 2], data[sizeof(test_packet) - 1]);
    len = read_packet_sec_TCP(con3, data, 2 + sizeof(test_packet) + CRYPTO_MAC_SIZE);
    ck_assert_msg(len == sizeof(test_packet), "wrong len %u", len);
    ck_assert_msg(memcmp(data, test_packet, sizeof(test_packet)) == 0, "packet is wrong %u %u %u %u", data[0], data[1],
                  data[sizeof(test_packet) - 2], data[sizeof(test_packet) - 1]);

    uint8_t ping_packet[1 + sizeof(uint64_t)] = {4, 8, 6, 9, 67};
    write_packet_TCP_secure_connection(con1, ping_packet, sizeof(ping_packet));
    c_sleep(50);
    do_TCP_server(tcp_s);
    c_sleep(50);
    len = read_packet_sec_TCP(con1, data, 2 + sizeof(ping_packet) + CRYPTO_MAC_SIZE);
    ck_assert_msg(len == sizeof(ping_packet), "wrong len %u", len);
    ck_assert_msg(data[0] == 5, "wrong packet id %u", data[0]);
    ck_assert_msg(memcmp(ping_packet + 1, data + 1, sizeof(uint64_t)) == 0, "wrong packet data");
    kill_TCP_server(tcp_s);
    kill_TCP_con(con1);
    kill_TCP_con(con2);
    kill_TCP_con(con3);
}
END_TEST

static int response_callback_good;
static uint8_t response_callback_connection_id;
static uint8_t response_callback_public_key[CRYPTO_PUBLIC_KEY_SIZE];
static int response_callback(void *object, uint8_t connection_id, const uint8_t *public_key)
{
    if (set_tcp_connection_number((TCP_Client_Connection *)((char *)object - 2), connection_id, 7) != 0) {
        return 1;
    }

    response_callback_connection_id = connection_id;
    memcpy(response_callback_public_key, public_key, CRYPTO_PUBLIC_KEY_SIZE);
    response_callback_good++;
    return 0;
}
static int status_callback_good;
static uint8_t status_callback_connection_id;
static uint8_t status_callback_status;
static int status_callback(void *object, uint32_t number, uint8_t connection_id, uint8_t status)
{
    if (object != (void *)2) {
        return 1;
    }

    if (number != 7) {
        return 1;
    }

    status_callback_connection_id = connection_id;
    status_callback_status = status;
    status_callback_good++;
    return 0;
}
static int data_callback_good;
static int data_callback(void *object, uint32_t number, uint8_t connection_id, const uint8_t *data, uint16_t length,
                         void *userdata)
{
    if (object != (void *)3) {
        return 1;
    }

    if (number != 7) {
        return 1;
    }

    if (length != 5) {
        return 1;
    }

    if (data[0] == 1 && data[1] == 2 && data[2] == 3 && data[3] == 4 && data[4] == 5) {
        data_callback_good++;
        return 0;
    }

    return 1;
}

static int oob_data_callback_good;
static uint8_t oob_pubkey[CRYPTO_PUBLIC_KEY_SIZE];
static int oob_data_callback(void *object, const uint8_t *public_key, const uint8_t *data, uint16_t length,
                             void *userdata)
{
    if (object != (void *)4) {
        return 1;
    }

    if (length != 5) {
        return 1;
    }

    if (public_key_cmp(public_key, oob_pubkey) != 0) {
        return 1;
    }

    if (data[0] == 1 && data[1] == 2 && data[2] == 3 && data[3] == 4 && data[4] == 5) {
        oob_data_callback_good++;
        return 0;
    }

    return 1;
}

START_TEST(test_client)
{
    unix_time_update();
    uint8_t self_public_key[CRYPTO_PUBLIC_KEY_SIZE];
    uint8_t self_secret_key[CRYPTO_SECRET_KEY_SIZE];
    crypto_new_keypair(self_public_key, self_secret_key);
    TCP_Server *tcp_s = new_TCP_server(USE_IPV6, NUM_PORTS, ports, self_secret_key, NULL);
    ck_assert_msg(tcp_s != NULL, "Failed to create TCP relay server");
    ck_assert_msg(tcp_server_listen_count(tcp_s) == NUM_PORTS, "Failed to bind to all ports");

    uint8_t f_public_key[CRYPTO_PUBLIC_KEY_SIZE];
    uint8_t f_secret_key[CRYPTO_SECRET_KEY_SIZE];
    crypto_new_keypair(f_public_key, f_secret_key);
    IP_Port ip_port_tcp_s;

    ip_port_tcp_s.port = net_htons(ports[rand() % NUM_PORTS]);
<<<<<<< HEAD
    ip_port_tcp_s.ip.family = TOX_AF_INET6;
    ip_port_tcp_s.ip.ip6 = IP6_LOOPBACK;
=======
    ip_port_tcp_s.ip = get_loopback();
>>>>>>> 05c35462
    TCP_Client_Connection *conn = new_TCP_connection(ip_port_tcp_s, self_public_key, f_public_key, f_secret_key, 0);
    c_sleep(50);
    do_TCP_connection(conn, NULL);
    ck_assert_msg(conn->status == TCP_CLIENT_UNCONFIRMED, "Wrong status. Expected: %u, is: %u", TCP_CLIENT_UNCONFIRMED,
                  conn->status);
    c_sleep(50);
    do_TCP_server(tcp_s);
    c_sleep(50);
    do_TCP_connection(conn, NULL);
    ck_assert_msg(conn->status == TCP_CLIENT_CONFIRMED, "Wrong status. Expected: %u, is: %u", TCP_CLIENT_CONFIRMED,
                  conn->status);
    c_sleep(500);
    do_TCP_connection(conn, NULL);
    ck_assert_msg(conn->status == TCP_CLIENT_CONFIRMED, "Wrong status. Expected: %u, is: %u", TCP_CLIENT_CONFIRMED,
                  conn->status);
    c_sleep(500);
    do_TCP_connection(conn, NULL);
    ck_assert_msg(conn->status == TCP_CLIENT_CONFIRMED, "Wrong status. Expected: %u, is: %u", TCP_CLIENT_CONFIRMED,
                  conn->status);
    do_TCP_server(tcp_s);
    c_sleep(50);
    ck_assert_msg(conn->status == TCP_CLIENT_CONFIRMED, "Wrong status. Expected: %u, is: %u", TCP_CLIENT_CONFIRMED,
                  conn->status);

    uint8_t f2_public_key[CRYPTO_PUBLIC_KEY_SIZE];
    uint8_t f2_secret_key[CRYPTO_SECRET_KEY_SIZE];
    crypto_new_keypair(f2_public_key, f2_secret_key);
    ip_port_tcp_s.port = net_htons(ports[rand() % NUM_PORTS]);
    TCP_Client_Connection *conn2 = new_TCP_connection(ip_port_tcp_s, self_public_key, f2_public_key, f2_secret_key, 0);
    routing_response_handler(conn, response_callback, (char *)conn + 2);
    routing_status_handler(conn, status_callback, (void *)2);
    routing_data_handler(conn, data_callback, (void *)3);
    oob_data_handler(conn, oob_data_callback, (void *)4);
    oob_data_callback_good = response_callback_good = status_callback_good = data_callback_good = 0;
    c_sleep(50);
    do_TCP_connection(conn, NULL);
    do_TCP_connection(conn2, NULL);
    c_sleep(50);
    do_TCP_server(tcp_s);
    c_sleep(50);
    do_TCP_connection(conn, NULL);
    do_TCP_connection(conn2, NULL);
    c_sleep(50);
    uint8_t data[5] = {1, 2, 3, 4, 5};
    memcpy(oob_pubkey, f2_public_key, CRYPTO_PUBLIC_KEY_SIZE);
    send_oob_packet(conn2, f_public_key, data, 5);
    send_routing_request(conn, f2_public_key);
    send_routing_request(conn2, f_public_key);
    c_sleep(50);
    do_TCP_server(tcp_s);
    c_sleep(50);
    do_TCP_connection(conn, NULL);
    do_TCP_connection(conn2, NULL);
    ck_assert_msg(oob_data_callback_good == 1, "oob callback not called");
    ck_assert_msg(response_callback_good == 1, "response callback not called");
    ck_assert_msg(public_key_cmp(response_callback_public_key, f2_public_key) == 0, "wrong public key");
    ck_assert_msg(status_callback_good == 1, "status callback not called");
    ck_assert_msg(status_callback_status == 2, "wrong status");
    ck_assert_msg(status_callback_connection_id == response_callback_connection_id, "connection ids not equal");
    c_sleep(50);
    do_TCP_server(tcp_s);
    ck_assert_msg(send_data(conn2, 0, data, 5) == 1, "send data failed");
    c_sleep(50);
    do_TCP_server(tcp_s);
    c_sleep(50);
    do_TCP_connection(conn, NULL);
    do_TCP_connection(conn2, NULL);
    ck_assert_msg(data_callback_good == 1, "data callback not called");
    status_callback_good = 0;
    send_disconnect_request(conn2, 0);
    c_sleep(50);
    do_TCP_server(tcp_s);
    c_sleep(50);
    do_TCP_connection(conn, NULL);
    do_TCP_connection(conn2, NULL);
    ck_assert_msg(status_callback_good == 1, "status callback not called");
    ck_assert_msg(status_callback_status == 1, "wrong status");
    kill_TCP_server(tcp_s);
    kill_TCP_connection(conn);
    kill_TCP_connection(conn2);
}
END_TEST

START_TEST(test_client_invalid)
{
    unix_time_update();
    uint8_t self_public_key[CRYPTO_PUBLIC_KEY_SIZE];
    uint8_t self_secret_key[CRYPTO_SECRET_KEY_SIZE];
    crypto_new_keypair(self_public_key, self_secret_key);

    uint8_t f_public_key[CRYPTO_PUBLIC_KEY_SIZE];
    uint8_t f_secret_key[CRYPTO_SECRET_KEY_SIZE];
    crypto_new_keypair(f_public_key, f_secret_key);
    IP_Port ip_port_tcp_s;

    ip_port_tcp_s.port = net_htons(ports[rand() % NUM_PORTS]);
<<<<<<< HEAD
    ip_port_tcp_s.ip.family = TOX_AF_INET6;
    ip_port_tcp_s.ip.ip6 = IP6_LOOPBACK;
=======
    ip_port_tcp_s.ip = get_loopback();
>>>>>>> 05c35462
    TCP_Client_Connection *conn = new_TCP_connection(ip_port_tcp_s, self_public_key, f_public_key, f_secret_key, 0);
    c_sleep(50);
    do_TCP_connection(conn, NULL);
    ck_assert_msg(conn->status == TCP_CLIENT_CONNECTING, "Wrong status. Expected: %u, is: %u", TCP_CLIENT_CONNECTING,
                  conn->status);
    c_sleep(5000);
    do_TCP_connection(conn, NULL);
    ck_assert_msg(conn->status == TCP_CLIENT_CONNECTING, "Wrong status. Expected: %u, is: %u", TCP_CLIENT_CONNECTING,
                  conn->status);
    c_sleep(6000);
    do_TCP_connection(conn, NULL);
    ck_assert_msg(conn->status == TCP_CLIENT_DISCONNECTED, "Wrong status. Expected: %u, is: %u", TCP_CLIENT_DISCONNECTED,
                  conn->status);

    kill_TCP_connection(conn);
}
END_TEST

#include "../toxcore/TCP_connection.h"

static bool tcp_data_callback_called;
static int tcp_data_callback(void *object, int id, const uint8_t *data, uint16_t length, void *userdata)
{
    if (object != (void *)120397) {
        return -1;
    }

    if (id != 123) {
        return -1;
    }

    if (length != 6) {
        return -1;
    }

    if (memcmp(data, "Gentoo", length) != 0) {
        return -1;
    }

    tcp_data_callback_called = 1;
    return 0;
}


START_TEST(test_tcp_connection)
{
    tcp_data_callback_called = 0;
    unix_time_update();
    uint8_t self_public_key[CRYPTO_PUBLIC_KEY_SIZE];
    uint8_t self_secret_key[CRYPTO_SECRET_KEY_SIZE];
    crypto_new_keypair(self_public_key, self_secret_key);
    TCP_Server *tcp_s = new_TCP_server(USE_IPV6, NUM_PORTS, ports, self_secret_key, NULL);
    ck_assert_msg(public_key_cmp(tcp_server_public_key(tcp_s), self_public_key) == 0, "Wrong public key");

    TCP_Proxy_Info proxy_info;
    proxy_info.proxy_type = TCP_PROXY_NONE;
    crypto_new_keypair(self_public_key, self_secret_key);
    TCP_Connections *tc_1 = new_tcp_connections(self_secret_key, &proxy_info);
    ck_assert_msg(public_key_cmp(tcp_connections_public_key(tc_1), self_public_key) == 0, "Wrong public key");

    crypto_new_keypair(self_public_key, self_secret_key);
    TCP_Connections *tc_2 = new_tcp_connections(self_secret_key, &proxy_info);
    ck_assert_msg(public_key_cmp(tcp_connections_public_key(tc_2), self_public_key) == 0, "Wrong public key");

    IP_Port ip_port_tcp_s;

    ip_port_tcp_s.port = net_htons(ports[rand() % NUM_PORTS]);
<<<<<<< HEAD
    ip_port_tcp_s.ip.family = TOX_AF_INET6;
    ip_port_tcp_s.ip.ip6 = IP6_LOOPBACK;
=======
    ip_port_tcp_s.ip = get_loopback();
>>>>>>> 05c35462

    int connection = new_tcp_connection_to(tc_1, tcp_connections_public_key(tc_2), 123);
    ck_assert_msg(connection == 0, "Connection id wrong");
    ck_assert_msg(add_tcp_relay_connection(tc_1, connection, ip_port_tcp_s, tcp_server_public_key(tcp_s)) == 0,
                  "Could not add tcp relay to connection\n");

    ip_port_tcp_s.port = net_htons(ports[rand() % NUM_PORTS]);
    connection = new_tcp_connection_to(tc_2, tcp_connections_public_key(tc_1), 123);
    ck_assert_msg(connection == 0, "Connection id wrong");
    ck_assert_msg(add_tcp_relay_connection(tc_2, connection, ip_port_tcp_s, tcp_server_public_key(tcp_s)) == 0,
                  "Could not add tcp relay to connection\n");

    ck_assert_msg(new_tcp_connection_to(tc_2, tcp_connections_public_key(tc_1), 123) == -1,
                  "Managed to readd same connection\n");

    c_sleep(50);
    do_TCP_server(tcp_s);
    c_sleep(50);
    do_tcp_connections(tc_1, NULL);
    do_tcp_connections(tc_2, NULL);
    c_sleep(50);
    do_TCP_server(tcp_s);
    c_sleep(50);
    do_tcp_connections(tc_1, NULL);
    do_tcp_connections(tc_2, NULL);
    c_sleep(50);
    do_TCP_server(tcp_s);
    c_sleep(50);
    do_tcp_connections(tc_1, NULL);
    do_tcp_connections(tc_2, NULL);

    int ret = send_packet_tcp_connection(tc_1, 0, (const uint8_t *)"Gentoo", 6);
    ck_assert_msg(ret == 0, "could not send packet.");
    set_packet_tcp_connection_callback(tc_2, &tcp_data_callback, (void *) 120397);

    c_sleep(50);
    do_TCP_server(tcp_s);
    c_sleep(50);

    do_tcp_connections(tc_1, NULL);
    do_tcp_connections(tc_2, NULL);

    ck_assert_msg(tcp_data_callback_called, "could not recv packet.");
    ck_assert_msg(tcp_connection_to_online_tcp_relays(tc_1, 0) == 1, "Wrong number of connected relays");
    ck_assert_msg(kill_tcp_connection_to(tc_1, 0) == 0, "could not kill connection to\n");

    c_sleep(50);
    do_TCP_server(tcp_s);
    c_sleep(50);
    do_tcp_connections(tc_1, NULL);
    do_tcp_connections(tc_2, NULL);

    ck_assert_msg(send_packet_tcp_connection(tc_1, 0, (const uint8_t *)"Gentoo", 6) == -1, "could send packet.");
    ck_assert_msg(kill_tcp_connection_to(tc_2, 0) == 0, "could not kill connection to\n");

    kill_TCP_server(tcp_s);
    kill_tcp_connections(tc_1);
    kill_tcp_connections(tc_2);
}
END_TEST

static bool tcp_oobdata_callback_called;
static int tcp_oobdata_callback(void *object, const uint8_t *public_key, unsigned int id, const uint8_t *data,
                                uint16_t length, void *userdata)
{
    TCP_Connections *tcp_c = (TCP_Connections *)object;

    if (length != 6) {
        return -1;
    }

    if (memcmp(data, "Gentoo", length) != 0) {
        return -1;
    }

    if (tcp_send_oob_packet(tcp_c, id, public_key, data, length) == 0) {
        tcp_oobdata_callback_called = 1;
    }

    return 0;
}

START_TEST(test_tcp_connection2)
{
    tcp_oobdata_callback_called = 0;
    tcp_data_callback_called = 0;

    unix_time_update();
    uint8_t self_public_key[CRYPTO_PUBLIC_KEY_SIZE];
    uint8_t self_secret_key[CRYPTO_SECRET_KEY_SIZE];
    crypto_new_keypair(self_public_key, self_secret_key);
    TCP_Server *tcp_s = new_TCP_server(USE_IPV6, NUM_PORTS, ports, self_secret_key, NULL);
    ck_assert_msg(public_key_cmp(tcp_server_public_key(tcp_s), self_public_key) == 0, "Wrong public key");

    TCP_Proxy_Info proxy_info;
    proxy_info.proxy_type = TCP_PROXY_NONE;
    crypto_new_keypair(self_public_key, self_secret_key);
    TCP_Connections *tc_1 = new_tcp_connections(self_secret_key, &proxy_info);
    ck_assert_msg(public_key_cmp(tcp_connections_public_key(tc_1), self_public_key) == 0, "Wrong public key");

    crypto_new_keypair(self_public_key, self_secret_key);
    TCP_Connections *tc_2 = new_tcp_connections(self_secret_key, &proxy_info);
    ck_assert_msg(public_key_cmp(tcp_connections_public_key(tc_2), self_public_key) == 0, "Wrong public key");

    IP_Port ip_port_tcp_s;

    ip_port_tcp_s.port = net_htons(ports[rand() % NUM_PORTS]);
<<<<<<< HEAD
    ip_port_tcp_s.ip.family = TOX_AF_INET6;
    ip_port_tcp_s.ip.ip6 = IP6_LOOPBACK;
=======
    ip_port_tcp_s.ip = get_loopback();
>>>>>>> 05c35462

    int connection = new_tcp_connection_to(tc_1, tcp_connections_public_key(tc_2), 123);
    ck_assert_msg(connection == 0, "Connection id wrong");
    ck_assert_msg(add_tcp_relay_connection(tc_1, connection, ip_port_tcp_s, tcp_server_public_key(tcp_s)) == 0,
                  "Could not add tcp relay to connection\n");

    ck_assert_msg(add_tcp_relay_global(tc_2, ip_port_tcp_s, tcp_server_public_key(tcp_s)) == 0,
                  "Could not add global relay");

    c_sleep(50);
    do_TCP_server(tcp_s);
    c_sleep(50);
    do_tcp_connections(tc_1, NULL);
    do_tcp_connections(tc_2, NULL);
    c_sleep(50);
    do_TCP_server(tcp_s);
    c_sleep(50);
    do_tcp_connections(tc_1, NULL);
    do_tcp_connections(tc_2, NULL);
    c_sleep(50);
    do_TCP_server(tcp_s);
    c_sleep(50);
    do_tcp_connections(tc_1, NULL);
    do_tcp_connections(tc_2, NULL);

    int ret = send_packet_tcp_connection(tc_1, 0, (const uint8_t *)"Gentoo", 6);
    ck_assert_msg(ret == 0, "could not send packet.");
    set_oob_packet_tcp_connection_callback(tc_2, &tcp_oobdata_callback, tc_2);
    set_packet_tcp_connection_callback(tc_1, &tcp_data_callback, (void *) 120397);

    c_sleep(50);
    do_TCP_server(tcp_s);
    c_sleep(50);

    do_tcp_connections(tc_1, NULL);
    do_tcp_connections(tc_2, NULL);

    ck_assert_msg(tcp_oobdata_callback_called, "could not recv packet.");

    c_sleep(50);
    do_TCP_server(tcp_s);
    c_sleep(50);

    do_tcp_connections(tc_1, NULL);
    do_tcp_connections(tc_2, NULL);

    ck_assert_msg(tcp_data_callback_called, "could not recv packet.");
    ck_assert_msg(kill_tcp_connection_to(tc_1, 0) == 0, "could not kill connection to\n");

    kill_TCP_server(tcp_s);
    kill_tcp_connections(tc_1);
    kill_tcp_connections(tc_2);
}
END_TEST

static Suite *TCP_suite(void)
{
    Suite *s = suite_create("TCP");

    DEFTESTCASE_SLOW(basic, 5);
    DEFTESTCASE_SLOW(some, 10);
    DEFTESTCASE_SLOW(client, 10);
    DEFTESTCASE_SLOW(client_invalid, 15);
    DEFTESTCASE_SLOW(tcp_connection, 20);
    DEFTESTCASE_SLOW(tcp_connection2, 20);
    return s;
}

int main(int argc, char *argv[])
{
    srand((unsigned int) time(NULL));

    Suite *TCP = TCP_suite();
    SRunner *test_runner = srunner_create(TCP);

    int number_failed = 0;
    srunner_run_all(test_runner, CK_NORMAL);
    number_failed = srunner_ntests_failed(test_runner);

    srunner_free(test_runner);

    return number_failed;
}<|MERGE_RESOLUTION|>--- conflicted
+++ resolved
@@ -57,12 +57,7 @@
 
     Socket sock = net_socket(TOX_AF_INET6, TOX_SOCK_STREAM, TOX_PROTO_TCP);
     IP_Port ip_port_loopback;
-<<<<<<< HEAD
-    ip_port_loopback.ip.family = TOX_AF_INET6;
-    ip_port_loopback.ip.ip6 = IP6_LOOPBACK;
-=======
     ip_port_loopback.ip = get_loopback();
->>>>>>> 05c35462
     ip_port_loopback.port = net_htons(ports[rand() % NUM_PORTS]);
 
     int ret = net_connect(sock, ip_port_loopback);
@@ -160,14 +155,7 @@
     Socket sock = net_socket(TOX_AF_INET6, TOX_SOCK_STREAM, TOX_PROTO_TCP);
 
     IP_Port ip_port_loopback;
-<<<<<<< HEAD
-    ip_port_loopback.ip.family = TOX_AF_INET6;
-    ip_port_loopback.ip.ip6.uint64[0] = 0;
-    ip_port_loopback.ip.ip6.uint64[1] = 0;
-    ip_port_loopback.ip.ip6.uint8[15] = 1; // ::1
-=======
     ip_port_loopback.ip = get_loopback();
->>>>>>> 05c35462
     ip_port_loopback.port = net_htons(ports[rand() % NUM_PORTS]);
 
     int ret = net_connect(sock, ip_port_loopback);
@@ -434,12 +422,7 @@
     IP_Port ip_port_tcp_s;
 
     ip_port_tcp_s.port = net_htons(ports[rand() % NUM_PORTS]);
-<<<<<<< HEAD
-    ip_port_tcp_s.ip.family = TOX_AF_INET6;
-    ip_port_tcp_s.ip.ip6 = IP6_LOOPBACK;
-=======
     ip_port_tcp_s.ip = get_loopback();
->>>>>>> 05c35462
     TCP_Client_Connection *conn = new_TCP_connection(ip_port_tcp_s, self_public_key, f_public_key, f_secret_key, 0);
     c_sleep(50);
     do_TCP_connection(conn, NULL);
@@ -536,12 +519,7 @@
     IP_Port ip_port_tcp_s;
 
     ip_port_tcp_s.port = net_htons(ports[rand() % NUM_PORTS]);
-<<<<<<< HEAD
-    ip_port_tcp_s.ip.family = TOX_AF_INET6;
-    ip_port_tcp_s.ip.ip6 = IP6_LOOPBACK;
-=======
     ip_port_tcp_s.ip = get_loopback();
->>>>>>> 05c35462
     TCP_Client_Connection *conn = new_TCP_connection(ip_port_tcp_s, self_public_key, f_public_key, f_secret_key, 0);
     c_sleep(50);
     do_TCP_connection(conn, NULL);
@@ -609,12 +587,7 @@
     IP_Port ip_port_tcp_s;
 
     ip_port_tcp_s.port = net_htons(ports[rand() % NUM_PORTS]);
-<<<<<<< HEAD
-    ip_port_tcp_s.ip.family = TOX_AF_INET6;
-    ip_port_tcp_s.ip.ip6 = IP6_LOOPBACK;
-=======
     ip_port_tcp_s.ip = get_loopback();
->>>>>>> 05c35462
 
     int connection = new_tcp_connection_to(tc_1, tcp_connections_public_key(tc_2), 123);
     ck_assert_msg(connection == 0, "Connection id wrong");
@@ -722,12 +695,7 @@
     IP_Port ip_port_tcp_s;
 
     ip_port_tcp_s.port = net_htons(ports[rand() % NUM_PORTS]);
-<<<<<<< HEAD
-    ip_port_tcp_s.ip.family = TOX_AF_INET6;
-    ip_port_tcp_s.ip.ip6 = IP6_LOOPBACK;
-=======
     ip_port_tcp_s.ip = get_loopback();
->>>>>>> 05c35462
 
     int connection = new_tcp_connection_to(tc_1, tcp_connections_public_key(tc_2), 123);
     ck_assert_msg(connection == 0, "Connection id wrong");

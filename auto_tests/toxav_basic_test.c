#ifdef HAVE_CONFIG_H
#include "config.h"
#endif

#include <sys/types.h>
#include <stdint.h>
#include <string.h>
#include <stdio.h>
#include <check.h>
#include <stdlib.h>
#include <time.h>
#include <assert.h>

#include "../toxcore/tox.h"
#include "../toxcore/logger.h"
#include "../toxcore/crypto_core.h"
#include "../toxav/toxav.h"

#if defined(_WIN32) || defined(__WIN32__) || defined (WIN32)
#define c_sleep(x) Sleep(1*x)
#else
#include <unistd.h>
#define c_sleep(x) usleep(1000*x)
#endif



typedef enum _CallStatus {
    none,
    InCall,
    Ringing,
    Ended,
    Rejected,
    Cancel,
    TimedOut

} CallStatus;

typedef struct _Party {
    CallStatus status;
    ToxAv *av;
    time_t *CallStarted;
    int call_index;
} Party;

typedef struct _Status {
    Party Alice;
    Party Bob;
} Status;

/* My default settings */
static ToxAvCodecSettings muhcaps;

void accept_friend_request(Tox *m, const uint8_t *public_key, const uint8_t *data, uint16_t length, void *userdata)
{
    if (length == 7 && memcmp("gentoo", data, 7) == 0) {
        tox_add_friend_norequest(m, public_key);
    }
}


/******************************************************************************/
void callback_recv_invite ( void *av, int32_t call_index, void *_arg )
{
    Status *cast = _arg;

    /* Bob always receives invite */
    cast->Bob.status = Ringing;
    cast->Bob.call_index = call_index;
}
void callback_recv_ringing ( void *av, int32_t call_index, void *_arg )
{
    Status *cast = _arg;

    /* Alice always sends invite */
    cast->Alice.status = Ringing;
}
void callback_recv_starting ( void *av, int32_t call_index, void *_arg )
{
    Status *cast = _arg;

    /* Alice always sends invite */
    printf("Call started on Alice side...\n");
    cast->Alice.status = InCall;
    toxav_prepare_transmission(av, call_index, &muhcaps, 1);
}
void callback_recv_ending ( void *av, int32_t call_index, void *_arg )
{
    Status *cast = _arg;

    if ( cast->Alice.status == Rejected) {
        printf ( "Call ended for Bob!\n" );
        cast->Bob.status = Ended;
    } else {
        printf ( "Call ended for Alice!\n" );
        cast->Alice.status = Ended;
    }
}


void callback_call_started ( void *av, int32_t call_index, void *_arg )
{
    Status *cast = _arg;

    /* Alice always sends invite */
    printf("Call started on Bob side...\n");
    cast->Bob.status = InCall;
    toxav_prepare_transmission(av, call_index, &muhcaps, 1);
}
void callback_call_canceled ( void *av, int32_t call_index, void *_arg )
{
    Status *cast = _arg;

    printf ( "Call Canceled for Bob!\n" );
    cast->Bob.status = Cancel;
}
void callback_call_rejected ( void *av, int32_t call_index, void *_arg )
{
    Status *cast = _arg;

    printf ( "Call rejected by Bob!\n"
             "Call ended for Alice!\n" );
    /* If Bob rejects, call is ended for alice and she sends ending */
    cast->Alice.status = Rejected;
}
void callback_call_ended ( void *av, int32_t call_index, void *_arg )
{
    Status *cast = _arg;
    
    printf ( "Call ended for Bob!\n" );
    cast->Bob.status = Ended;
}

void callback_call_type_change ( void *av, int32_t call_index, void *_arg )
{
    printf("Call type changed; new type: %s!\n", toxav_get_peer_transmission_type
          (av, call_index, 0) == TypeAudio ? "audio" : "video");
}

void callback_requ_timeout ( void *av, int32_t call_index, void *_arg )
{
    Status *cast = _arg;
    printf("Call timed-out!");
    cast->Alice.status = TimedOut;
}

static void callback_audio(ToxAv *av, int32_t call_index, int16_t *data, int length)
{
}

static void callback_video(ToxAv *av, int32_t call_index, vpx_image_t *img)
{
}

void register_callbacks(ToxAv* av, void* data)
{
    toxav_register_callstate_callback(av, callback_call_started, av_OnStart, data);
    toxav_register_callstate_callback(av, callback_call_canceled, av_OnCancel, data);
    toxav_register_callstate_callback(av, callback_call_rejected, av_OnReject, data);
    toxav_register_callstate_callback(av, callback_call_ended, av_OnEnd, data);
    toxav_register_callstate_callback(av, callback_recv_invite, av_OnInvite, data);
    
    toxav_register_callstate_callback(av, callback_recv_ringing, av_OnRinging, data);
    toxav_register_callstate_callback(av, callback_recv_starting, av_OnStarting, data);
    toxav_register_callstate_callback(av, callback_recv_ending, av_OnEnding, data);
    
    toxav_register_callstate_callback(av, callback_requ_timeout, av_OnRequestTimeout, data);
    toxav_register_callstate_callback(av, callback_call_type_change, av_OnMediaChange, data);
    
    
    toxav_register_audio_recv_callback(av, callback_audio);
    toxav_register_video_recv_callback(av, callback_video);
}

static void callback_audio(ToxAv *av, int32_t call_index, int16_t *data, int length)
{
}

static void callback_video(ToxAv *av, int32_t call_index, vpx_image_t *img)
{
}

/*************************************************************************************************/

/* Alice calls bob and the call starts.
 * What happens during the call is defined after. To quit the loop use: step++;
 */
#define CALL_AND_START_LOOP(AliceCallType, BobCallType) \
{ int step = 0, running = 1; while (running) {\
    tox_do(bootstrap_node); tox_do(Alice); tox_do(Bob); \
    switch ( step ) {\
        case 0: /* Alice */  printf("Alice is calling...\n");\
            toxav_call(status_control.Alice.av, &status_control.Alice.call_index, 0, AliceCallType, 10); step++; break;\
        case 1: /* Bob */ if (status_control.Bob.status == Ringing) { printf("Bob answers...\n");\
            cur_time = time(NULL); toxav_answer(status_control.Bob.av, status_control.Bob.call_index, BobCallType); step++; } break; \
        case 2: /* Rtp transmission */ \
            if (status_control.Bob.status == InCall && status_control.Alice.status == InCall)


#define TERMINATE_SCOPE() break;\
case 3: /* Wait for Both to have status ended */\
if (status_control.Alice.status == Ended && status_control.Bob.status == Ended) running = 0; break; } c_sleep(20); } } printf("\n");

START_TEST(test_AV_flows)
// int test_AV_flows()
{
    long long unsigned int cur_time = time(NULL);
    Tox *bootstrap_node = tox_new(0);
    Tox *Alice = tox_new(0);
    Tox *Bob = tox_new(0);

    ck_assert_msg(bootstrap_node || Alice || Bob, "Failed to create 3 tox instances");

    uint32_t to_compare = 974536;
    tox_callback_friend_request(Alice, accept_friend_request, &to_compare);
    uint8_t address[TOX_FRIEND_ADDRESS_SIZE];
    tox_get_address(Alice, address);
    int test = tox_add_friend(Bob, address, (uint8_t *)"gentoo", 7);

    ck_assert_msg(test == 0, "Failed to add friend error code: %i", test);

    uint8_t off = 1;

    while (1) {
        tox_do(bootstrap_node);
        tox_do(Alice);
        tox_do(Bob);

        if (tox_isconnected(bootstrap_node) && tox_isconnected(Alice) && tox_isconnected(Bob) && off) {
            printf("Toxes are online, took %llu seconds\n", time(NULL) - cur_time);
            off = 0;
        }


        if (tox_get_friend_connection_status(Alice, 0) == 1 && tox_get_friend_connection_status(Bob, 0) == 1)
            break;

        c_sleep(20);
    }

    printf("All set after %llu seconds! Starting call...\n", time(NULL) - cur_time);

    muhcaps = av_DefaultSettings;
    muhcaps.max_video_height = muhcaps.max_video_width = 128;

    Status status_control = {
        {none, toxav_new(Alice, 1), NULL, -1},
        {none, toxav_new(Bob, 1), NULL, -1},
    };

    ck_assert_msg(status_control.Alice.av || status_control.Bob.av, "Failed to create 2 toxav instances");


<<<<<<< HEAD
    register_callbacks(status_control.Alice.av, &status_control);
    register_callbacks(status_control.Bob.av, &status_control);
=======
    toxav_register_callstate_callback(callback_call_started, av_OnStart, &status_control);
    toxav_register_callstate_callback(callback_call_canceled, av_OnCancel, &status_control);
    toxav_register_callstate_callback(callback_call_rejected, av_OnReject, &status_control);
    toxav_register_callstate_callback(callback_call_ended, av_OnEnd, &status_control);
    toxav_register_callstate_callback(callback_recv_invite, av_OnInvite, &status_control);

    toxav_register_callstate_callback(callback_recv_ringing, av_OnRinging, &status_control);
    toxav_register_callstate_callback(callback_recv_starting, av_OnStarting, &status_control);
    toxav_register_callstate_callback(callback_recv_ending, av_OnEnding, &status_control);

    toxav_register_callstate_callback(callback_recv_error, av_OnError, &status_control);
    toxav_register_callstate_callback(callback_requ_timeout, av_OnRequestTimeout, &status_control);

    toxav_register_audio_recv_callback(status_control.Alice.av, callback_audio);
    toxav_register_video_recv_callback(status_control.Alice.av, callback_video);
    toxav_register_audio_recv_callback(status_control.Bob.av, callback_audio);
    toxav_register_video_recv_callback(status_control.Bob.av, callback_video);
>>>>>>> b63e4ad8

    const int frame_size = (av_DefaultSettings.audio_sample_rate * av_DefaultSettings.audio_frame_duration / 1000);
    int16_t sample_payload[frame_size];
    randombytes((uint8_t *)sample_payload, sizeof(int16_t) * frame_size);

    uint8_t prepared_payload[RTP_PAYLOAD_SIZE];
    int payload_size;

    vpx_image_t *sample_image = vpx_img_alloc(NULL, VPX_IMG_FMT_I420, 128, 128, 1);

    memcpy(sample_image->planes[VPX_PLANE_Y], sample_payload, 10);
    memcpy(sample_image->planes[VPX_PLANE_U], sample_payload, 10);
    memcpy(sample_image->planes[VPX_PLANE_V], sample_payload, 10);


    /*************************************************************************************************
     * Successful flows (when call starts)
     */

    /*
     * Call with audio only on both sides. Alice calls Bob.
     */


    CALL_AND_START_LOOP(TypeAudio, TypeAudio) {
        /* Both send */
        payload_size = toxav_prepare_audio_frame(status_control.Alice.av, status_control.Alice.call_index, prepared_payload,
                       1000, sample_payload, frame_size);

        if ( payload_size < 0 ) {
            ck_assert_msg ( 0, "Failed to encode payload" );
        }

        toxav_send_audio(status_control.Alice.av, status_control.Alice.call_index, prepared_payload, payload_size);

        payload_size = toxav_prepare_audio_frame(status_control.Bob.av, status_control.Bob.call_index, prepared_payload, 1000,
                       sample_payload, frame_size);

        if ( payload_size < 0 ) {
            ck_assert_msg ( 0, "Failed to encode payload" );
        }

        toxav_send_audio(status_control.Bob.av, status_control.Bob.call_index, prepared_payload, payload_size);

<<<<<<< HEAD
=======
        /* Both receive */
        /*int16_t storage[frame_size];
        int recved;

        /* Payload from Bob */

        /*recved = toxav_recv_audio(status_control.Alice.av, status_control.Alice.call_index, frame_size, storage);

        if ( recved ) {
            //ck_assert_msg(recved == 10 && memcmp(storage, sample_payload, 10) == 0, "Payload from Bob is invalid");
        }

        recved = toxav_recv_audio(status_control.Bob.av, status_control.Bob.call_index, frame_size, storage);

        if ( recved ) {
            //ck_assert_msg(recved == 10 && memcmp(storage, sample_payload, 10) == 0, "Payload from Alice is invalid");
        }*/

>>>>>>> b63e4ad8
        if (time(NULL) - cur_time > 10) { /* Transmit for 10 seconds */
            step++; /* This terminates the loop */
            toxav_kill_transmission(status_control.Alice.av, status_control.Alice.call_index);
            toxav_kill_transmission(status_control.Bob.av, status_control.Bob.call_index);

            /* Call over Alice hangs up */
            toxav_hangup(status_control.Alice.av, status_control.Alice.call_index);
        }
    }
    TERMINATE_SCOPE()


    /*
     * Call with audio on both sides and video on one side. Alice calls Bob.
     */
    CALL_AND_START_LOOP(TypeAudio, TypeVideo) {
        /* Both send */
        payload_size = toxav_prepare_audio_frame(status_control.Alice.av, status_control.Alice.call_index, prepared_payload,
                       1000, sample_payload, frame_size);

        if ( payload_size < 0 ) {
            ck_assert_msg ( 0, "Failed to encode payload" );
        }

        toxav_send_audio(status_control.Alice.av, status_control.Alice.call_index, prepared_payload, payload_size);

        payload_size = toxav_prepare_audio_frame(status_control.Bob.av, status_control.Bob.call_index, prepared_payload, 1000,
                       sample_payload, frame_size);

        if ( payload_size < 0 ) {
            ck_assert_msg ( 0, "Failed to encode payload" );
        }

        toxav_send_audio(status_control.Bob.av, status_control.Bob.call_index, prepared_payload, payload_size);

//         toxav_send_video(status_control.Bob.av, status_control.Bob.call_index, sample_image);

<<<<<<< HEAD
=======
        /* Both receive */
        int16_t storage[frame_size];
        vpx_image_t *video_storage;
        int recved;

        /* Payload from Bob */
        /*recved = toxav_recv_audio(status_control.Alice.av, status_control.Alice.call_index, frame_size, storage);

        if ( recved ) {
            //ck_assert_msg(recved == 10 && memcmp(storage, sample_payload, 10) == 0, "Payload from Bob is invalid");
        }*/

        /* Video payload */
//         toxav_recv_video(status_control.Alice.av, status_control.Alice.call_index, &video_storage);
//
//         if ( video_storage ) {
//             /*ck_assert_msg( memcmp(video_storage->planes[VPX_PLANE_Y], sample_payload, 10) == 0 ||
//                            memcmp(video_storage->planes[VPX_PLANE_U], sample_payload, 10) == 0 ||
//                            memcmp(video_storage->planes[VPX_PLANE_V], sample_payload, 10) == 0 , "Payload from Bob is invalid");*/
//             vpx_img_free(video_storage);
//         }




        /* Payload from Alice */
        /*recved = toxav_recv_audio(status_control.Bob.av, status_control.Bob.call_index, frame_size, storage);

        if ( recved ) {
            //ck_assert_msg(recved == 10 && memcmp(storage, sample_payload, 10) == 0, "Payload from Alice is invalid");
        }*/

>>>>>>> b63e4ad8
        if (time(NULL) - cur_time > 10) { /* Transmit for 10 seconds */
            step++; /* This terminates the loop */
            toxav_kill_transmission(status_control.Alice.av, status_control.Alice.call_index);
            toxav_kill_transmission(status_control.Bob.av, status_control.Bob.call_index);

            /* Call over Alice hangs up */
            toxav_hangup(status_control.Alice.av, status_control.Alice.call_index);
        }
    }
    TERMINATE_SCOPE()


    /*
     * Call with audio and video on both sides. Alice calls Bob.
     */
    CALL_AND_START_LOOP(TypeVideo, TypeVideo) {
        /* Both send */

        payload_size = toxav_prepare_audio_frame(status_control.Alice.av, status_control.Alice.call_index, prepared_payload,
                       1000, sample_payload, frame_size);

        if ( payload_size < 0 ) {
            ck_assert_msg ( 0, "Failed to encode payload" );
        }

        toxav_send_audio(status_control.Alice.av, status_control.Alice.call_index, prepared_payload, payload_size);

        payload_size = toxav_prepare_audio_frame(status_control.Bob.av, status_control.Bob.call_index, prepared_payload, 1000,
                       sample_payload, frame_size);

        if ( payload_size < 0 ) {
            ck_assert_msg ( 0, "Failed to encode payload" );
        }

        toxav_send_audio(status_control.Bob.av, status_control.Bob.call_index, prepared_payload, payload_size);

//         toxav_send_video(status_control.Alice.av, status_control.Alice.call_index, sample_image);
//         toxav_send_video(status_control.Bob.av, status_control.Bob.call_index, sample_image);


<<<<<<< HEAD
        if (time(NULL) - cur_time > 10) { /* Transmit for 10 seconds */
            step++; /* This terminates the loop */
            toxav_kill_transmission(status_control.Alice.av, status_control.Alice.call_index);
            toxav_kill_transmission(status_control.Bob.av, status_control.Bob.call_index);

            /* Call over Alice hangs up */
            toxav_hangup(status_control.Alice.av, status_control.Alice.call_index);
        }
    }
    TERMINATE_SCOPE()

    
    uint64_t times_they_are_a_changin = time(NULL);
    /* Media change */
    CALL_AND_START_LOOP(TypeAudio, TypeAudio) {
        /* Both send */
        payload_size = toxav_prepare_audio_frame(status_control.Alice.av, status_control.Alice.call_index, prepared_payload,
                                                 1000, sample_payload, frame_size);
        
        if ( payload_size < 0 ) {
            ck_assert_msg ( 0, "Failed to encode payload" );
        }
        
        toxav_send_audio(status_control.Alice.av, status_control.Alice.call_index, prepared_payload, payload_size);
        
        payload_size = toxav_prepare_audio_frame(status_control.Bob.av, status_control.Bob.call_index, prepared_payload, 1000,
                                                 sample_payload, frame_size);
        
        if ( payload_size < 0 ) {
            ck_assert_msg ( 0, "Failed to encode payload" );
        }
        
        toxav_send_audio(status_control.Bob.av, status_control.Bob.call_index, prepared_payload, payload_size);
        
        /* Wait 2 seconds and change transmission type */
        if (time(NULL) - times_they_are_a_changin > 2) {
            times_they_are_a_changin = time(NULL);
            toxav_change_type(status_control.Alice.av, status_control.Alice.call_index, 
                              toxav_get_peer_transmission_type(status_control.Bob.av, status_control.Bob.call_index, 0)
                              == TypeAudio ? TypeVideo : TypeAudio);
        }
        
=======
        /* Payload from Bob */
        /*recved = toxav_recv_audio(status_control.Alice.av, status_control.Alice.call_index, frame_size, storage);

        if ( recved ) {
            //ck_assert_msg(recved == 10 && memcmp(storage, sample_payload, 10) == 0, "Payload from Bob is invalid");
        }*/

        /* Video payload */
//         toxav_recv_video(status_control.Alice.av, status_control.Alice.call_index, &video_storage);
//
//         if ( video_storage ) {
//             /*ck_assert_msg( memcmp(video_storage->planes[VPX_PLANE_Y], sample_payload, 10) == 0 ||
//             memcmp(video_storage->planes[VPX_PLANE_U], sample_payload, 10) == 0 ||
//             memcmp(video_storage->planes[VPX_PLANE_V], sample_payload, 10) == 0 , "Payload from Bob is invalid");*/
//             vpx_img_free(video_storage);
//         }




        /* Payload from Alice */
        /*recved = toxav_recv_audio(status_control.Bob.av, status_control.Bob.call_index, frame_size, storage);

        if ( recved ) {
            ck_assert_msg(recved == 10 && memcmp(storage, sample_payload, 10) == 0, "Payload from Alice is invalid");
        }*/

        /* Video payload */
//         toxav_recv_video(status_control.Bob.av, status_control.Bob.call_index, &video_storage);
//
//         if ( video_storage ) {
//             /*ck_assert_msg( memcmp(video_storage->planes[VPX_PLANE_Y], sample_payload, 10) == 0 ||
//             memcmp(video_storage->planes[VPX_PLANE_U], sample_payload, 10) == 0 ||
//             memcmp(video_storage->planes[VPX_PLANE_V], sample_payload, 10) == 0 , "Payload from Alice is invalid");*/
//             vpx_img_free(video_storage);
//         }


>>>>>>> b63e4ad8
        if (time(NULL) - cur_time > 10) { /* Transmit for 10 seconds */
            step++; /* This terminates the loop */
            toxav_kill_transmission(status_control.Alice.av, status_control.Alice.call_index);
            toxav_kill_transmission(status_control.Bob.av, status_control.Bob.call_index);
            
            /* Call over Alice hangs up */
            toxav_hangup(status_control.Alice.av, status_control.Alice.call_index);
        }
    }
    TERMINATE_SCOPE()

    
    /*************************************************************************************************
     * Other flows
     */

    /*
     * Call and reject
     */
    {
        int step = 0;
        int running = 1;

        while (running) {
            tox_do(bootstrap_node);
            tox_do(Alice);
            tox_do(Bob);

            switch ( step ) {
                case 0: /* Alice */
                    printf("Alice is calling...\n");
                    toxav_call(status_control.Alice.av, &status_control.Alice.call_index, 0, TypeAudio, 10);
                    step++;
                    break;

                case 1: /* Bob */
                    if (status_control.Bob.status == Ringing) {
                        printf("Bob rejects...\n");
                        toxav_reject(status_control.Bob.av, status_control.Bob.call_index, "Who likes D's anyway?");
                        step++;
                    }

                    break;

                case 2:  /* Wait for Both to have status ended */
                    if (status_control.Alice.status == Rejected && status_control.Bob.status == Ended) running = 0;

                    break;
            }

            c_sleep(20);
        }

        printf("\n");
    }

    
    /*
     * Call and cancel
     */
    {
        int step = 0;
        int running = 1;
        
        while (running) {
            tox_do(bootstrap_node);
            tox_do(Alice);
            tox_do(Bob);
            
            switch ( step ) {
                case 0: /* Alice */
                    printf("Alice is calling...\n");
                    toxav_call(status_control.Alice.av, &status_control.Alice.call_index, 0, TypeAudio, 10);
                    step++;
                    break;
                    
                    
                case 1: /* Alice again */
                    if (status_control.Bob.status == Ringing) {
                        printf("Alice cancels...\n");
                        toxav_cancel(status_control.Alice.av, status_control.Alice.call_index, 0, "Who likes D's anyway?");
                        step++;
                    }
                    
                    break;
                    
                case 2:  /* Wait for Both to have status ended */
                    if (status_control.Bob.status == Cancel) running = 0;
                    
                    break;
            }
            
            c_sleep(20);
        }
        
        printf("\n");
    }
        
    /*
        * Timeout
        */
    {
        int step = 0;
        int running = 1;
        while (running) {
            tox_do(bootstrap_node);
            tox_do(Alice);
            tox_do(Bob);
            
            switch ( step ) {
                case 0:
                    printf("Alice is calling...\n");
                    toxav_call(status_control.Alice.av, &status_control.Alice.call_index, 0, TypeAudio, 10);
                    step++;
                    break;
                    
                case 1:
                    if (status_control.Alice.status == TimedOut) running = 0;
                    break;
            }
            
            c_sleep(20);
        }            
        
        printf("\n");
    }
        
    


    printf("Calls ended!\n");
}
END_TEST

/*************************************************************************************************/


/*************************************************************************************************/

/*************************************************************************************************/


Suite *tox_suite(void)
{
    Suite *s = suite_create("ToxAV");

    TCase *tc_av_flows = tcase_create("AV_flows");
    tcase_add_test(tc_av_flows, test_AV_flows);
    tcase_set_timeout(tc_av_flows, 200);
    suite_add_tcase(s, tc_av_flows);

    return s;
}
int main(int argc, char *argv[])
{
    Suite *tox = tox_suite();
    SRunner *test_runner = srunner_create(tox);

    setbuf(stdout, NULL);

    srunner_run_all(test_runner, CK_NORMAL);
    int number_failed = srunner_ntests_failed(test_runner);

    srunner_free(test_runner);

    return number_failed;

//     return test_AV_flows();
}<|MERGE_RESOLUTION|>--- conflicted
+++ resolved
@@ -172,13 +172,6 @@
     toxav_register_video_recv_callback(av, callback_video);
 }
 
-static void callback_audio(ToxAv *av, int32_t call_index, int16_t *data, int length)
-{
-}
-
-static void callback_video(ToxAv *av, int32_t call_index, vpx_image_t *img)
-{
-}
 
 /*************************************************************************************************/
 
@@ -251,28 +244,8 @@
     ck_assert_msg(status_control.Alice.av || status_control.Bob.av, "Failed to create 2 toxav instances");
 
 
-<<<<<<< HEAD
     register_callbacks(status_control.Alice.av, &status_control);
     register_callbacks(status_control.Bob.av, &status_control);
-=======
-    toxav_register_callstate_callback(callback_call_started, av_OnStart, &status_control);
-    toxav_register_callstate_callback(callback_call_canceled, av_OnCancel, &status_control);
-    toxav_register_callstate_callback(callback_call_rejected, av_OnReject, &status_control);
-    toxav_register_callstate_callback(callback_call_ended, av_OnEnd, &status_control);
-    toxav_register_callstate_callback(callback_recv_invite, av_OnInvite, &status_control);
-
-    toxav_register_callstate_callback(callback_recv_ringing, av_OnRinging, &status_control);
-    toxav_register_callstate_callback(callback_recv_starting, av_OnStarting, &status_control);
-    toxav_register_callstate_callback(callback_recv_ending, av_OnEnding, &status_control);
-
-    toxav_register_callstate_callback(callback_recv_error, av_OnError, &status_control);
-    toxav_register_callstate_callback(callback_requ_timeout, av_OnRequestTimeout, &status_control);
-
-    toxav_register_audio_recv_callback(status_control.Alice.av, callback_audio);
-    toxav_register_video_recv_callback(status_control.Alice.av, callback_video);
-    toxav_register_audio_recv_callback(status_control.Bob.av, callback_audio);
-    toxav_register_video_recv_callback(status_control.Bob.av, callback_video);
->>>>>>> b63e4ad8
 
     const int frame_size = (av_DefaultSettings.audio_sample_rate * av_DefaultSettings.audio_frame_duration / 1000);
     int16_t sample_payload[frame_size];
@@ -317,27 +290,6 @@
 
         toxav_send_audio(status_control.Bob.av, status_control.Bob.call_index, prepared_payload, payload_size);
 
-<<<<<<< HEAD
-=======
-        /* Both receive */
-        /*int16_t storage[frame_size];
-        int recved;
-
-        /* Payload from Bob */
-
-        /*recved = toxav_recv_audio(status_control.Alice.av, status_control.Alice.call_index, frame_size, storage);
-
-        if ( recved ) {
-            //ck_assert_msg(recved == 10 && memcmp(storage, sample_payload, 10) == 0, "Payload from Bob is invalid");
-        }
-
-        recved = toxav_recv_audio(status_control.Bob.av, status_control.Bob.call_index, frame_size, storage);
-
-        if ( recved ) {
-            //ck_assert_msg(recved == 10 && memcmp(storage, sample_payload, 10) == 0, "Payload from Alice is invalid");
-        }*/
-
->>>>>>> b63e4ad8
         if (time(NULL) - cur_time > 10) { /* Transmit for 10 seconds */
             step++; /* This terminates the loop */
             toxav_kill_transmission(status_control.Alice.av, status_control.Alice.call_index);
@@ -375,41 +327,6 @@
 
 //         toxav_send_video(status_control.Bob.av, status_control.Bob.call_index, sample_image);
 
-<<<<<<< HEAD
-=======
-        /* Both receive */
-        int16_t storage[frame_size];
-        vpx_image_t *video_storage;
-        int recved;
-
-        /* Payload from Bob */
-        /*recved = toxav_recv_audio(status_control.Alice.av, status_control.Alice.call_index, frame_size, storage);
-
-        if ( recved ) {
-            //ck_assert_msg(recved == 10 && memcmp(storage, sample_payload, 10) == 0, "Payload from Bob is invalid");
-        }*/
-
-        /* Video payload */
-//         toxav_recv_video(status_control.Alice.av, status_control.Alice.call_index, &video_storage);
-//
-//         if ( video_storage ) {
-//             /*ck_assert_msg( memcmp(video_storage->planes[VPX_PLANE_Y], sample_payload, 10) == 0 ||
-//                            memcmp(video_storage->planes[VPX_PLANE_U], sample_payload, 10) == 0 ||
-//                            memcmp(video_storage->planes[VPX_PLANE_V], sample_payload, 10) == 0 , "Payload from Bob is invalid");*/
-//             vpx_img_free(video_storage);
-//         }
-
-
-
-
-        /* Payload from Alice */
-        /*recved = toxav_recv_audio(status_control.Bob.av, status_control.Bob.call_index, frame_size, storage);
-
-        if ( recved ) {
-            //ck_assert_msg(recved == 10 && memcmp(storage, sample_payload, 10) == 0, "Payload from Alice is invalid");
-        }*/
-
->>>>>>> b63e4ad8
         if (time(NULL) - cur_time > 10) { /* Transmit for 10 seconds */
             step++; /* This terminates the loop */
             toxav_kill_transmission(status_control.Alice.av, status_control.Alice.call_index);
@@ -450,7 +367,6 @@
 //         toxav_send_video(status_control.Bob.av, status_control.Bob.call_index, sample_image);
 
 
-<<<<<<< HEAD
         if (time(NULL) - cur_time > 10) { /* Transmit for 10 seconds */
             step++; /* This terminates the loop */
             toxav_kill_transmission(status_control.Alice.av, status_control.Alice.call_index);
@@ -493,46 +409,6 @@
                               == TypeAudio ? TypeVideo : TypeAudio);
         }
         
-=======
-        /* Payload from Bob */
-        /*recved = toxav_recv_audio(status_control.Alice.av, status_control.Alice.call_index, frame_size, storage);
-
-        if ( recved ) {
-            //ck_assert_msg(recved == 10 && memcmp(storage, sample_payload, 10) == 0, "Payload from Bob is invalid");
-        }*/
-
-        /* Video payload */
-//         toxav_recv_video(status_control.Alice.av, status_control.Alice.call_index, &video_storage);
-//
-//         if ( video_storage ) {
-//             /*ck_assert_msg( memcmp(video_storage->planes[VPX_PLANE_Y], sample_payload, 10) == 0 ||
-//             memcmp(video_storage->planes[VPX_PLANE_U], sample_payload, 10) == 0 ||
-//             memcmp(video_storage->planes[VPX_PLANE_V], sample_payload, 10) == 0 , "Payload from Bob is invalid");*/
-//             vpx_img_free(video_storage);
-//         }
-
-
-
-
-        /* Payload from Alice */
-        /*recved = toxav_recv_audio(status_control.Bob.av, status_control.Bob.call_index, frame_size, storage);
-
-        if ( recved ) {
-            ck_assert_msg(recved == 10 && memcmp(storage, sample_payload, 10) == 0, "Payload from Alice is invalid");
-        }*/
-
-        /* Video payload */
-//         toxav_recv_video(status_control.Bob.av, status_control.Bob.call_index, &video_storage);
-//
-//         if ( video_storage ) {
-//             /*ck_assert_msg( memcmp(video_storage->planes[VPX_PLANE_Y], sample_payload, 10) == 0 ||
-//             memcmp(video_storage->planes[VPX_PLANE_U], sample_payload, 10) == 0 ||
-//             memcmp(video_storage->planes[VPX_PLANE_V], sample_payload, 10) == 0 , "Payload from Alice is invalid");*/
-//             vpx_img_free(video_storage);
-//         }
-
-
->>>>>>> b63e4ad8
         if (time(NULL) - cur_time > 10) { /* Transmit for 10 seconds */
             step++; /* This terminates the loop */
             toxav_kill_transmission(status_control.Alice.av, status_control.Alice.call_index);

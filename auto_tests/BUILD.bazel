load("@rules_cc//cc:defs.bzl", "cc_library", "cc_test")

package(features = ["layering_check"])

cc_library(
    name = "check_compat",
    testonly = True,
    hdrs = ["check_compat.h"],
)

cc_library(
    name = "auto_test_support",
    testonly = True,
    srcs = ["auto_test_support.c"],
    hdrs = ["auto_test_support.h"],
    deps = [
        ":check_compat",
        "//c-toxcore/testing:misc_tools",
        "//c-toxcore/toxcore:Messenger",
        "//c-toxcore/toxcore:mono_time",
        "//c-toxcore/toxcore:tox",
    ],
)

flaky_tests = {
    "crypto_core_test": True,
    "lan_discovery_test": True,
<<<<<<< HEAD
    "tcp_relay_test": True,
=======
    "save_load_test": True,
    "tox_many_tcp_test": True,
>>>>>>> ee2b733e
}

[cc_test(
    name = src[:-2],
    size = "small",
    srcs = [src],
    args = ["$(location %s)" % src] + ["$(location //c-toxcore/other/proxy)"],
    data = glob(["data/*"]) + ["//c-toxcore/other/proxy"],
    flaky = flaky_tests.get(
        src[:-2],
        False,
    ),
    deps = [
        ":auto_test_support",
        ":check_compat",
        "//c-toxcore/testing:misc_tools",
        "//c-toxcore/toxav",
        "//c-toxcore/toxcore:Messenger",
        "//c-toxcore/toxcore:TCP_client",
        "//c-toxcore/toxcore:TCP_common",
        "//c-toxcore/toxcore:TCP_connection",
        "//c-toxcore/toxcore:TCP_server",
        "//c-toxcore/toxcore:announce",
        "//c-toxcore/toxcore:ccompat",
        "//c-toxcore/toxcore:crypto_core",
        "//c-toxcore/toxcore:forwarding",
        "//c-toxcore/toxcore:friend_connection",
        "//c-toxcore/toxcore:logger",
        "//c-toxcore/toxcore:mono_time",
        "//c-toxcore/toxcore:net_crypto",
        "//c-toxcore/toxcore:network",
        "//c-toxcore/toxcore:onion",
        "//c-toxcore/toxcore:onion_announce",
        "//c-toxcore/toxcore:onion_client",
        "//c-toxcore/toxcore:tox",
        "//c-toxcore/toxcore:tox_dispatch",
        "//c-toxcore/toxcore:tox_events",
        "//c-toxcore/toxcore:util",
        "//c-toxcore/toxencryptsave",
        "@libsodium",
        "@libvpx",
    ],
) for src in glob(
    ["*_test.c"],
    # TODO(iphydf): Fix this test and re-enable it.
    exclude = ["tcp_relay_test.c"],
)]<|MERGE_RESOLUTION|>--- conflicted
+++ resolved
@@ -25,12 +25,8 @@
 flaky_tests = {
     "crypto_core_test": True,
     "lan_discovery_test": True,
-<<<<<<< HEAD
-    "tcp_relay_test": True,
-=======
     "save_load_test": True,
     "tox_many_tcp_test": True,
->>>>>>> ee2b733e
 }
 
 [cc_test(

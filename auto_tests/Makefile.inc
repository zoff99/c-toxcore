if BUILD_TESTS

noinst_LTLIBRARIES += libauto_test_support.la
libauto_test_support_la_SOURCES = ../auto_tests/auto_test_support.c ../auto_tests/auto_test_support.h
libauto_test_support_la_LIBADD = libmisc_tools.la libtoxcore.la

TESTS = \
        announce_test \
	conference_double_invite_test \
	conference_invite_merge_test \
	conference_peer_nick_test \
	conference_simple_test \
	conference_test \
	conference_two_test \
	crypto_test \
	file_transfer_test \
	forwarding_test \
	friend_connection_test \
	friend_request_test \
	group_state_test \
	invalid_tcp_proxy_test \
	invalid_udp_proxy_test \
	lan_discovery_test \
	lossless_packet_test \
	lossy_packet_test \
	network_test \
	onion_test \
	overflow_recvq_test \
	overflow_sendq_test \
	reconnect_test \
	save_compatibility_test \
	save_friend_test \
	send_message_test \
	set_name_test \
	set_status_message_test \
	TCP_test \
<<<<<<< HEAD
=======
	tox_events_test \
	tox_dispatch_test \
>>>>>>> ee2b733e
	tox_many_tcp_test \
	tox_many_test \
	tox_strncasecmp_test \
	typing_test \
	version_test

<<<<<<< HEAD
# TODO(iphydf): Fix this test and re-enable it.
#	tcp_relay_test
=======
if !WITH_NACL
TESTS += \
	encryptsave_test \
	file_saving_test
endif
>>>>>>> ee2b733e

AUTOTEST_CFLAGS = \
	$(LIBSODIUM_CFLAGS) \
	$(NACL_CFLAGS)

AUTOTEST_LDADD = \
	$(LIBSODIUM_LDFLAGS) \
	$(NACL_LDFLAGS) \
	libmisc_tools.la \
	libauto_test_support.la \
	libtoxcore.la \
	libtoxencryptsave.la \
	$(LIBSODIUM_LIBS) \
	$(NACL_OBJECTS) \
	$(NACL_LIBS)


if BUILD_AV
TESTS += conference_av_test toxav_basic_test toxav_many_test toxav_many_sep_iter_test
AUTOTEST_LDADD += libtoxav.la
endif

check_PROGRAMS = $(TESTS)

announce_test_SOURCES = ../auto_tests/announce_test.c
announce_test_CFLAGS = $(AUTOTEST_CFLAGS)
announce_test_LDADD = $(AUTOTEST_LDADD)

conference_double_invite_test_SOURCES = ../auto_tests/conference_double_invite_test.c
conference_double_invite_test_CFLAGS = $(AUTOTEST_CFLAGS)
conference_double_invite_test_LDADD = $(AUTOTEST_LDADD)

conference_invite_merge_test_SOURCES = ../auto_tests/conference_invite_merge_test.c
conference_invite_merge_test_CFLAGS = $(AUTOTEST_CFLAGS)
conference_invite_merge_test_LDADD = $(AUTOTEST_LDADD)

conference_peer_nick_test_SOURCES = ../auto_tests/conference_peer_nick_test.c
conference_peer_nick_test_CFLAGS = $(AUTOTEST_CFLAGS)
conference_peer_nick_test_LDADD = $(AUTOTEST_LDADD)

conference_simple_test_SOURCES = ../auto_tests/conference_simple_test.c
conference_simple_test_CFLAGS = $(AUTOTEST_CFLAGS)
conference_simple_test_LDADD = $(AUTOTEST_LDADD)

conference_test_SOURCES = ../auto_tests/conference_test.c
conference_test_CFLAGS = $(AUTOTEST_CFLAGS)
conference_test_LDADD = $(AUTOTEST_LDADD)

conference_two_test_SOURCES = ../auto_tests/conference_two_test.c
conference_two_test_CFLAGS = $(AUTOTEST_CFLAGS)
conference_two_test_LDADD = $(AUTOTEST_LDADD)

crypto_test_SOURCES = ../auto_tests/crypto_test.c
crypto_test_CFLAGS = $(AUTOTEST_CFLAGS)
crypto_test_LDADD = $(AUTOTEST_LDADD)

encryptsave_test_SOURCES = ../auto_tests/encryptsave_test.c
encryptsave_test_CFLAGS = $(AUTOTEST_CFLAGS)
encryptsave_test_LDADD = $(AUTOTEST_LDADD)

file_saving_test_SOURCES = ../auto_tests/file_saving_test.c
file_saving_test_CFLAGS = $(AUTOTEST_CFLAGS)
file_saving_test_LDADD = $(AUTOTEST_LDADD)

file_transfer_test_SOURCES = ../auto_tests/file_transfer_test.c
file_transfer_test_CFLAGS = $(AUTOTEST_CFLAGS)
file_transfer_test_LDADD = $(AUTOTEST_LDADD)

forwarding_test_SOURCES = ../auto_tests/forwarding_test.c
forwarding_test_CFLAGS = $(AUTOTEST_CFLAGS)
forwarding_test_LDADD = $(AUTOTEST_LDADD)

friend_connection_test_SOURCES = ../auto_tests/friend_connection_test.c
friend_connection_test_CFLAGS = $(AUTOTEST_CFLAGS)
friend_connection_test_LDADD = $(AUTOTEST_LDADD)

friend_request_test_SOURCES = ../auto_tests/friend_request_test.c
friend_request_test_CFLAGS = $(AUTOTEST_CFLAGS)
friend_request_test_LDADD = $(AUTOTEST_LDADD)

group_state_test_SOURCES = ../auto_tests/group_state_test.c
group_state_test_CFLAGS = $(AUTOTEST_CFLAGS)
group_state_test_LDADD = $(AUTOTEST_LDADD)

invalid_tcp_proxy_test_SOURCES = ../auto_tests/invalid_tcp_proxy_test.c
invalid_tcp_proxy_test_CFLAGS = $(AUTOTEST_CFLAGS)
invalid_tcp_proxy_test_LDADD = $(AUTOTEST_LDADD)

invalid_udp_proxy_test_SOURCES = ../auto_tests/invalid_udp_proxy_test.c
invalid_udp_proxy_test_CFLAGS = $(AUTOTEST_CFLAGS)
invalid_udp_proxy_test_LDADD = $(AUTOTEST_LDADD)

lan_discovery_test_SOURCES = ../auto_tests/lan_discovery_test.c
lan_discovery_test_CFLAGS = $(AUTOTEST_CFLAGS)
lan_discovery_test_LDADD = $(AUTOTEST_LDADD)

lossless_packet_test_SOURCES = ../auto_tests/lossless_packet_test.c
lossless_packet_test_CFLAGS = $(AUTOTEST_CFLAGS)
lossless_packet_test_LDADD = $(AUTOTEST_LDADD)

lossy_packet_test_SOURCES = ../auto_tests/lossy_packet_test.c
lossy_packet_test_CFLAGS = $(AUTOTEST_CFLAGS)
lossy_packet_test_LDADD = $(AUTOTEST_LDADD)

network_test_SOURCES = ../auto_tests/network_test.c
network_test_CFLAGS = $(AUTOTEST_CFLAGS)
network_test_LDADD = $(AUTOTEST_LDADD)

onion_test_SOURCES = ../auto_tests/onion_test.c
onion_test_CFLAGS = $(AUTOTEST_CFLAGS)
onion_test_LDADD = $(AUTOTEST_LDADD)

overflow_recvq_test_SOURCES = ../auto_tests/overflow_recvq_test.c
overflow_recvq_test_CFLAGS = $(AUTOTEST_CFLAGS)
overflow_recvq_test_LDADD = $(AUTOTEST_LDADD)

overflow_sendq_test_SOURCES = ../auto_tests/overflow_sendq_test.c
overflow_sendq_test_CFLAGS = $(AUTOTEST_CFLAGS)
overflow_sendq_test_LDADD = $(AUTOTEST_LDADD)

reconnect_test_SOURCES = ../auto_tests/reconnect_test.c
reconnect_test_CFLAGS = $(AUTO_TEST_CFLAGS)
reconnect_test_LDADD = $(AUTOTEST_LDADD)

save_compatibility_test_SOURCES = ../auto_tests/save_compatibility_test.c
save_compatibility_test_CFLAGS = $(AUTOTEST_CFLAGS)
save_compatibility_test_LDADD = $(AUTOTEST_LDADD)

save_friend_test_SOURCES = ../auto_tests/save_friend_test.c
save_friend_test_CFLAGS = $(AUTOTEST_CFLAGS)
save_friend_test_LDADD = $(AUTOTEST_LDADD)

send_message_test_SOURCES = ../auto_tests/send_message_test.c
send_message_test_CFLAGS = $(AUTOTEST_CFLAGS)
send_message_test_LDADD = $(AUTOTEST_LDADD)

set_name_test_SOURCES = ../auto_tests/set_name_test.c
set_name_test_CFLAGS = $(AUTOTEST_CFLAGS)
set_name_test_LDADD = $(AUTOTEST_LDADD)

set_status_message_test_SOURCES = ../auto_tests/set_status_message_test.c
set_status_message_test_CFLAGS = $(AUTOTEST_CFLAGS)
set_status_message_test_LDADD = $(AUTOTEST_LDADD)

TCP_test_SOURCES = ../auto_tests/TCP_test.c
TCP_test_CFLAGS = $(AUTOTEST_CFLAGS)
TCP_test_LDADD = $(AUTOTEST_LDADD)

tox_events_test_SOURCES = ../auto_tests/tox_events_test.c
tox_events_test_CFLAGS = $(AUTOTEST_CFLAGS)
tox_events_test_LDADD = $(AUTOTEST_LDADD)

tox_dispatch_test_SOURCES = ../auto_tests/tox_dispatch_test.c
tox_dispatch_test_CFLAGS = $(AUTOTEST_CFLAGS)
tox_dispatch_test_LDADD = $(AUTOTEST_LDADD)

tox_many_tcp_test_SOURCES = ../auto_tests/tox_many_tcp_test.c
tox_many_tcp_test_CFLAGS = $(AUTOTEST_CFLAGS)
tox_many_tcp_test_LDADD = $(AUTOTEST_LDADD)

tox_many_test_SOURCES = ../auto_tests/tox_many_test.c
tox_many_test_CFLAGS = $(AUTOTEST_CFLAGS)
tox_many_test_LDADD = $(AUTOTEST_LDADD)

tox_strncasecmp_test_SOURCES = ../auto_tests/tox_strncasecmp_test.c
tox_strncasecmp_test_CFLAGS = $(AUTOTEST_CFLAGS)
tox_strncasecmp_test_LDADD = $(AUTOTEST_LDADD)

typing_test_SOURCES = ../auto_tests/typing_test.c
typing_test_CFLAGS = $(AUTOTEST_CFLAGS)
typing_test_LDADD = $(AUTOTEST_LDADD)

version_test_SOURCES = ../auto_tests/version_test.c
version_test_CFLAGS = $(AUTOTEST_CFLAGS)
version_test_LDADD = $(AUTOTEST_LDADD)

if BUILD_AV

conference_av_test_SOURCES = ../auto_tests/conference_av_test.c
conference_av_test_CFLAGS = $(AUTOTEST_CFLAGS)
conference_av_test_LDADD = $(AUTOTEST_LDADD)

toxav_basic_test_SOURCES = ../auto_tests/toxav_basic_test.c
toxav_basic_test_CFLAGS = $(AUTOTEST_CFLAGS)
toxav_basic_test_LDADD = $(AUTOTEST_LDADD) $(AV_LIBS)

toxav_many_test_SOURCES = ../auto_tests/toxav_many_test.c
toxav_many_test_CFLAGS = $(AUTOTEST_CFLAGS)
toxav_many_test_LDADD = $(AUTOTEST_LDADD)

toxav_many_sep_iter_test_SOURCES = ../auto_tests/toxav_many_sep_iter_test.c
toxav_many_sep_iter_test_CFLAGS = $(AUTOTEST_CFLAGS)
toxav_many_sep_iter_test_LDADD = $(AUTOTEST_LDADD)

endif

endif


EXTRA_DIST += \
	$(top_srcdir)/auto_tests/data/save.tox \
	$(top_srcdir)/auto_tests/check_compat.h \
	$(top_srcdir)/auto_tests/auto_test_support.h<|MERGE_RESOLUTION|>--- conflicted
+++ resolved
@@ -34,27 +34,19 @@
 	set_name_test \
 	set_status_message_test \
 	TCP_test \
-<<<<<<< HEAD
-=======
 	tox_events_test \
 	tox_dispatch_test \
->>>>>>> ee2b733e
 	tox_many_tcp_test \
 	tox_many_test \
 	tox_strncasecmp_test \
 	typing_test \
 	version_test
 
-<<<<<<< HEAD
-# TODO(iphydf): Fix this test and re-enable it.
-#	tcp_relay_test
-=======
 if !WITH_NACL
 TESTS += \
 	encryptsave_test \
 	file_saving_test
 endif
->>>>>>> ee2b733e
 
 AUTOTEST_CFLAGS = \
 	$(LIBSODIUM_CFLAGS) \

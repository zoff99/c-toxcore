###############################################################################
#
# :: For UNIX-like systems that have pkg-config.
#
###############################################################################

include(ModulePackage)

find_package(Threads REQUIRED)

find_library(NSL_LIBRARIES          nsl          )
find_library(RT_LIBRARIES           rt           )
find_library(SOCKET_LIBRARIES       socket       )

# For toxcore.
pkg_use_module(LIBSODIUM            libsodium    )

# For toxav.
<<<<<<< HEAD
pkg_use_module(OPUS                 opus         )
pkg_use_module(VPX                  vpx          )
pkg_use_module(X264                 x264         )
pkg_use_module(LIBAVCODEC           libavcodec   )
pkg_use_module(LIBAVUTIL            libavutil    )
=======
pkg_use_module(OPUS                 "opus;Opus"  )
pkg_use_module(VPX                  "vpx;libvpx" )
>>>>>>> ee2b733e

# For tox-bootstrapd.
pkg_use_module(LIBCONFIG            libconfig    )

###############################################################################
#
# :: For MSVC Windows builds.
#
# These require specific installation paths of dependencies:
# - libsodium in third-party/libsodium/Win32/Release/v140/dynamic
# - pthreads in third-party/pthreads-win32/Pre-built.2
#
###############################################################################

if(MSVC)
  # libsodium
  # ---------
  if(NOT LIBSODIUM_FOUND)
    find_library(LIBSODIUM_LIBRARIES
      NAMES sodium libsodium
      PATHS
        "third_party/libsodium/Win32/Release/v140/dynamic"
        "third_party/libsodium/x64/Release/v140/dynamic"
    )
    if(LIBSODIUM_LIBRARIES)
      include_directories("third_party/libsodium/include")
      set(LIBSODIUM_FOUND TRUE)
      message("libsodium: ${LIBSODIUM_LIBRARIES}")
    else()
      message(FATAL_ERROR "libsodium libraries not found")
    endif()
  endif()

  # pthreads
  # --------
  if(CMAKE_USE_WIN32_THREADS_INIT)
    find_library(CMAKE_THREAD_LIBS_INIT
      NAMES pthreadVC2
      PATHS
        "third_party/pthreads-win32/Pre-built.2/lib/x86"
        "third_party/pthreads-win32/Pre-built.2/lib/x64"
    )
    if(CMAKE_THREAD_LIBS_INIT)
      include_directories("third_party/pthreads-win32/Pre-built.2/include")
      add_definitions(-DHAVE_STRUCT_TIMESPEC)
      message("libpthreads: ${CMAKE_THREAD_LIBS_INIT}")
    else()
      find_package(pthreads4w)
      if(NOT pthreads4w_FOUND)
        message(FATAL_ERROR "libpthreads libraries not found")
      endif()
      include_directories(${pthreads4w_INCLUDE_DIR})
      link_libraries(${pthreads4w_LIBRARIES})
    endif()
  endif()
endif()<|MERGE_RESOLUTION|>--- conflicted
+++ resolved
@@ -16,16 +16,8 @@
 pkg_use_module(LIBSODIUM            libsodium    )
 
 # For toxav.
-<<<<<<< HEAD
-pkg_use_module(OPUS                 opus         )
-pkg_use_module(VPX                  vpx          )
-pkg_use_module(X264                 x264         )
-pkg_use_module(LIBAVCODEC           libavcodec   )
-pkg_use_module(LIBAVUTIL            libavutil    )
-=======
 pkg_use_module(OPUS                 "opus;Opus"  )
 pkg_use_module(VPX                  "vpx;libvpx" )
->>>>>>> ee2b733e
 
 # For tox-bootstrapd.
 pkg_use_module(LIBCONFIG            libconfig    )

--- conflicted
+++ resolved
@@ -23,13 +23,6 @@
 
 bool is_power_of_2(uint64_t x);
 
-<<<<<<< HEAD
-void host_to_net(uint8_t *num, uint16_t numbytes);
-void net_to_host(uint8_t *num, uint16_t numbytes);
-
-/* Returns -1 if failed or 0 if success */
-int create_recursive_mutex(pthread_mutex_t *mutex);
-=======
 /** @brief Frees all pointers in a uint8_t pointer array, as well as the array itself. */
 nullable(1)
 void free_uint8_t_pointer_array(uint8_t **ary, size_t n_items);
@@ -46,7 +39,6 @@
  * @retval false otherwise.
  */
 non_null() bool memeq(const uint8_t *a, size_t a_size, const uint8_t *b, size_t b_size);
->>>>>>> ee2b733e
 
 // Safe min/max functions with specific types. This forces the conversion to the
 // desired type before the comparison expression, giving the choice of

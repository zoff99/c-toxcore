--- conflicted
+++ resolved
@@ -149,13 +149,7 @@
 #endif
 
     // Format message
-<<<<<<< HEAD
-    char msg[LOGGER_MAX_MSG_LENGTH];
-    va_list args;
-    va_start(args, format);
-=======
     char msg[1024];
->>>>>>> ee2b733e
     vsnprintf(msg, sizeof(msg), format, args);
 
     log->callback(log->context, level, file, line, func, msg, log->userdata);

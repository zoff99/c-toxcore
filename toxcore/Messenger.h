--- conflicted
+++ resolved
@@ -658,32 +658,7 @@
  */
 uint64_t file_dataremaining(const Messenger *m, int32_t friendnumber, uint8_t filenumber, uint8_t send_receive);
 
-<<<<<<< HEAD
-/**********************************************/
-=======
-/** A/V related */
-
-/* Set the callback for msi packets.
- */
-void m_callback_msi_packet(Messenger *m, m_msi_packet_cb *function, void *userdata);
-
-/* Send an msi packet.
- *
- *  return 1 on success
- *  return 0 on failure
- */
-int m_msi_packet(const Messenger *m, int32_t friendnumber, const uint8_t *data, uint16_t length);
-
-/* Set handlers for lossy rtp packets.
- *
- * return -1 on failure.
- * return 0 on success.
- */
-int m_callback_rtp_packet(Messenger *m, int32_t friendnumber, uint8_t byte,
-                          m_lossy_rtp_packet_cb *function, void *object);
-
 /** CUSTOM PACKETS */
->>>>>>> 8795c5f9
 
 /* Set handlers for custom lossy packets.
  *

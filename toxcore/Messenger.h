/* SPDX-License-Identifier: GPL-3.0-or-later
 * Copyright © 2016-2018 The TokTok team.
 * Copyright © 2013 Tox project.
 */

/**
 * An implementation of a simple text chat only messenger on the tox network
 * core.
 */
#ifndef C_TOXCORE_TOXCORE_MESSENGER_H
#define C_TOXCORE_TOXCORE_MESSENGER_H

#include "DHT.h"
#include "TCP_client.h"
#include "TCP_server.h"
#include "announce.h"
#include "attributes.h"
#include "crypto_core.h"
#include "forwarding.h"
#include "friend_connection.h"
#include "friend_requests.h"
#include "group_announce.h"
#include "group_common.h"
#include "logger.h"
#include "mem.h"
#include "mono_time.h"
#include "net_crypto.h"
#include "network.h"
#include "onion.h"
#include "onion_announce.h"
#include "onion_client.h"
#include "state.h"

#define MAX_NAME_LENGTH 128
/* TODO(irungentoo): this must depend on other variable. */
#define MAX_STATUSMESSAGE_LENGTH 1007
/* Used for TCP relays in Messenger struct (may need to be `% 2 == 0`)*/
#define NUM_SAVED_TCP_RELAYS 8
/* This cannot be bigger than 256 */
#define MAX_CONCURRENT_FILE_PIPES 256

#define FRIEND_ADDRESS_SIZE (CRYPTO_PUBLIC_KEY_SIZE + sizeof(uint32_t) + sizeof(uint16_t))

typedef enum Message_Type {
    MESSAGE_NORMAL,
    MESSAGE_ACTION,
} Message_Type;

// TODO(Jfreegman, Iphy): Remove this before merge
#ifndef MESSENGER_DEFINED
#define MESSENGER_DEFINED
typedef struct Messenger Messenger;
#endif /* MESSENGER_DEFINED */

// Returns the size of the data
typedef uint32_t m_state_size_cb(const Messenger *m);

// Returns the new pointer to data
typedef uint8_t *m_state_save_cb(const Messenger *m, uint8_t *data);

// Returns if there were any erros during loading
typedef State_Load_Status m_state_load_cb(Messenger *m, const uint8_t *data, uint32_t length);

typedef struct Messenger_State_Plugin {
    State_Type type;
    m_state_size_cb *size;
    m_state_save_cb *save;
    m_state_load_cb *load;
} Messenger_State_Plugin;

typedef struct Messenger_Options {
    bool ipv6enabled;
    bool udp_disabled;
    TCP_Proxy_Info proxy_info;
    uint16_t port_range[2];
    uint16_t tcp_server_port;

    bool hole_punching_enabled;
    bool local_discovery_enabled;
    bool dht_announcements_enabled;

    logger_cb *log_callback;
    void *log_context;
    void *log_user_data;

    Messenger_State_Plugin *state_plugins;
    uint8_t state_plugins_length;
} Messenger_Options;

struct Receipts {
    uint32_t packet_num;
    uint32_t msg_id;
    struct Receipts *next;
};

/** Status definitions. */
typedef enum Friend_Status {
    NOFRIEND,
    FRIEND_ADDED,
    FRIEND_REQUESTED,
    FRIEND_CONFIRMED,
    FRIEND_ONLINE,
} Friend_Status;

/** @brief Errors for m_addfriend
 *
 * FAERR - Friend Add Error
 */
typedef enum Friend_Add_Error {
    FAERR_TOOLONG = -1,
    FAERR_NOMESSAGE = -2,
    FAERR_OWNKEY = -3,
    FAERR_ALREADYSENT = -4,
    FAERR_BADCHECKSUM = -6,
    FAERR_SETNEWNOSPAM = -7,
    FAERR_NOMEM = -8,
} Friend_Add_Error;

/** Default start timeout in seconds between friend requests. */
#define FRIENDREQUEST_TIMEOUT 5

typedef enum Connection_Status {
    CONNECTION_NONE,
    CONNECTION_TCP,
    CONNECTION_UDP,
} Connection_Status;

/**
 * Represents userstatuses someone can have.
 */
typedef enum Userstatus {
    USERSTATUS_NONE,
    USERSTATUS_AWAY,
    USERSTATUS_BUSY,
    USERSTATUS_INVALID,
} Userstatus;

#define FILE_ID_LENGTH 32

struct File_Transfers {
    uint64_t size;
    uint64_t transferred;
    uint8_t status; /* 0 == no transfer, 1 = not accepted, 3 = transferring, 4 = broken, 5 = finished */
    uint8_t paused; /* 0: not paused, 1 = paused by us, 2 = paused by other, 3 = paused by both. */
    uint32_t last_packet_number; /* number of the last packet sent. */
    uint64_t requested; /* total data requested by the request chunk callback */
    uint8_t id[FILE_ID_LENGTH];
};
typedef enum Filestatus {
    FILESTATUS_NONE,
    FILESTATUS_NOT_ACCEPTED,
    FILESTATUS_TRANSFERRING,
    // FILESTATUS_BROKEN,
    FILESTATUS_FINISHED,
} Filestatus;

typedef enum File_Pause {
    FILE_PAUSE_NOT,
    FILE_PAUSE_US,
    FILE_PAUSE_OTHER,
    FILE_PAUSE_BOTH,
} File_Pause;

typedef enum Filecontrol {
    FILECONTROL_ACCEPT,
    FILECONTROL_PAUSE,
    FILECONTROL_KILL,
    FILECONTROL_SEEK,
} Filecontrol;

typedef enum Filekind {
    FILEKIND_DATA,
    FILEKIND_AVATAR,
} Filekind;

typedef void m_self_connection_status_cb(Messenger *m, Onion_Connection_Status connection_status, void *user_data);
typedef void m_friend_status_cb(Messenger *m, uint32_t friend_number, unsigned int status, void *user_data);
typedef void m_friend_connection_status_cb(Messenger *m, uint32_t friend_number, unsigned int connection_status,
        void *user_data);
typedef void m_friend_message_cb(Messenger *m, uint32_t friend_number, unsigned int message_type,
                                 const uint8_t *message, size_t length, void *user_data);
typedef void m_file_recv_control_cb(Messenger *m, uint32_t friend_number, uint32_t file_number, unsigned int control,
                                    void *user_data);
typedef void m_friend_request_cb(Messenger *m, const uint8_t *public_key, const uint8_t *message, size_t length,
                                 void *user_data);
typedef void m_friend_name_cb(Messenger *m, uint32_t friend_number, const uint8_t *name, size_t length,
                              void *user_data);
typedef void m_friend_status_message_cb(Messenger *m, uint32_t friend_number, const uint8_t *message, size_t length,
                                        void *user_data);
typedef void m_friend_typing_cb(Messenger *m, uint32_t friend_number, bool is_typing, void *user_data);
typedef void m_friend_read_receipt_cb(Messenger *m, uint32_t friend_number, uint32_t message_id, void *user_data);
typedef void m_file_recv_cb(Messenger *m, uint32_t friend_number, uint32_t file_number, uint32_t kind,
                            uint64_t file_size, const uint8_t *filename, size_t filename_length, void *user_data);
typedef void m_file_chunk_request_cb(Messenger *m, uint32_t friend_number, uint32_t file_number, uint64_t position,
                                     size_t length, void *user_data);
typedef void m_file_recv_chunk_cb(Messenger *m, uint32_t friend_number, uint32_t file_number, uint64_t position,
                                  const uint8_t *data, size_t length, void *user_data);
typedef void m_friend_lossy_packet_cb(Messenger *m, uint32_t friend_number, uint8_t packet_id, const uint8_t *data,
                                      size_t length, void *user_data);
typedef void m_friend_lossless_packet_cb(Messenger *m, uint32_t friend_number, uint8_t packet_id, const uint8_t *data,
        size_t length, void *user_data);
<<<<<<< HEAD
=======
typedef void m_friend_connectionstatuschange_internal_cb(Messenger *m, uint32_t friend_number,
        bool is_online, void *user_data);
>>>>>>> b7404f24
typedef void m_conference_invite_cb(Messenger *m, uint32_t friend_number, const uint8_t *cookie, uint16_t length,
                                    void *user_data);
typedef void m_group_invite_cb(const Messenger *m, uint32_t friend_number, const uint8_t *invite_data, size_t length,
                               const uint8_t *group_name, size_t group_name_length, void *user_data);
typedef int m_lossy_rtp_packet_cb(Messenger *m, uint32_t friend_number, const uint8_t *data, uint16_t len, void *object);

typedef struct RTP_Packet_Handler {
    m_lossy_rtp_packet_cb *function;
    void *object;
} RTP_Packet_Handler;

typedef struct Friend {
    uint8_t real_pk[CRYPTO_PUBLIC_KEY_SIZE];
    int friendcon_id;

    uint64_t friendrequest_lastsent; // Time at which the last friend request was sent.
    uint32_t friendrequest_timeout; // The timeout between successful friendrequest sending attempts.
    uint8_t status; // 0 if no friend, 1 if added, 2 if friend request sent, 3 if confirmed friend, 4 if online.
    uint8_t info[MAX_FRIEND_REQUEST_DATA_SIZE]; // the data that is sent during the friend requests we do.
    uint8_t name[MAX_NAME_LENGTH];
    uint16_t name_length;
    bool name_sent; // false if we didn't send our name to this friend, true if we have.
    uint8_t statusmessage[MAX_STATUSMESSAGE_LENGTH];
    uint16_t statusmessage_length;
    bool statusmessage_sent;
    Userstatus userstatus;
    bool userstatus_sent;
    bool user_istyping;
    bool user_istyping_sent;
    bool is_typing;
    uint16_t info_size; // Length of the info.
    uint32_t message_id; // a semi-unique id used in read receipts.
    uint32_t friendrequest_nospam; // The nospam number used in the friend request.
    uint64_t last_seen_time;
    Connection_Status last_connection_udp_tcp;
    struct File_Transfers file_sending[MAX_CONCURRENT_FILE_PIPES];
    uint32_t num_sending_files;
    struct File_Transfers file_receiving[MAX_CONCURRENT_FILE_PIPES];

    struct Receipts *receipts_start;
    struct Receipts *receipts_end;
} Friend;

struct Messenger {
    Logger *log;
    Mono_Time *mono_time;
    const Memory *mem;
    const Random *rng;
    const Network *ns;

    Networking_Core *net;
    Net_Crypto *net_crypto;
    DHT *dht;

    Forwarding *forwarding;
    Announcements *announce;

    Onion *onion;
    Onion_Announce *onion_a;
    Onion_Client *onion_c;

    Friend_Connections *fr_c;

    TCP_Server *tcp_server;
    Friend_Requests *fr;
    uint8_t name[MAX_NAME_LENGTH];
    uint16_t name_length;

    uint8_t statusmessage[MAX_STATUSMESSAGE_LENGTH];
    uint16_t statusmessage_length;

    Userstatus userstatus;

    Friend *friendlist;
    uint32_t numfriends;

    uint64_t lastdump;
    uint8_t is_receiving_file;

    GC_Session *group_handler;
    GC_Announces_List *group_announce;

    bool has_added_relays; // If the first connection has occurred in do_messenger

    uint16_t num_loaded_relays;
    Node_format loaded_relays[NUM_SAVED_TCP_RELAYS]; // Relays loaded from config

    m_friend_request_cb *friend_request;
    m_friend_message_cb *friend_message;
    m_friend_name_cb *friend_namechange;
    m_friend_status_message_cb *friend_statusmessagechange;
    m_friend_status_cb *friend_userstatuschange;
    m_friend_typing_cb *friend_typingchange;
    m_friend_read_receipt_cb *read_receipt;
    m_friend_connection_status_cb *friend_connectionstatuschange;

    struct Group_Chats *conferences_object;
    m_conference_invite_cb *conference_invite;

    m_group_invite_cb *group_invite;

    m_file_recv_cb *file_sendrequest;
    m_file_recv_control_cb *file_filecontrol;
    m_file_recv_chunk_cb *file_filedata;
    m_file_chunk_request_cb *file_reqchunk;

    m_friend_lossy_packet_cb *lossy_packethandler;
    m_friend_lossless_packet_cb *lossless_packethandler;

    m_self_connection_status_cb *core_connection_change;
    Onion_Connection_Status last_connection_status;

    Messenger_Options options;
};

/**
 * Determines if the friendnumber passed is valid in the Messenger object.
 *
 * @param friendnumber The index in the friend list.
 */
non_null()
bool friend_is_valid(const Messenger *m, int32_t friendnumber);

/**
 * Format: `[real_pk (32 bytes)][nospam number (4 bytes)][checksum (2 bytes)]`
 *
 * @param[out] address FRIEND_ADDRESS_SIZE byte address to give to others.
 */
non_null()
void getaddress(const Messenger *m, uint8_t *address);

/**
 * Add a friend.
 *
 * Set the data that will be sent along with friend request.
 *
 * @param address is the address of the friend (returned by getaddress of the friend
 *   you wish to add) it must be FRIEND_ADDRESS_SIZE bytes.
 *   TODO(irungentoo): add checksum.
 * @param data is the data.
 * @param length is the length.
 *
 * @return the friend number if success.
 * @retval FA_TOOLONG if message length is too long.
 * @retval FAERR_NOMESSAGE if no message (message length must be >= 1 byte).
 * @retval FAERR_OWNKEY if user's own key.
 * @retval FAERR_ALREADYSENT if friend request already sent or already a friend.
 * @retval FAERR_BADCHECKSUM if bad checksum in address.
 * @retval FAERR_SETNEWNOSPAM if the friend was already there but the nospam was different.
 *   (the nospam for that friend was set to the new one).
 * @retval FAERR_NOMEM if increasing the friend list size fails.
 */
non_null()
int32_t m_addfriend(Messenger *m, const uint8_t *address, const uint8_t *data, uint16_t length);

/** @brief Add a friend without sending a friendrequest.
 * @return the friend number if success.
 * @retval -3 if user's own key.
 * @retval -4 if friend request already sent or already a friend.
 * @retval -6 if bad checksum in address.
 * @retval -8 if increasing the friend list size fails.
 */
non_null()
int32_t m_addfriend_norequest(Messenger *m, const uint8_t *real_pk);

/** @brief Initializes the friend connection and onion connection for a groupchat.
 *
 * @retval true on success.
 */
non_null()
bool m_create_group_connection(Messenger *m, GC_Chat *chat);

/*
 * Kills the friend connection for a groupchat.
 */
non_null()
void m_kill_group_connection(Messenger *m, const GC_Chat *chat);

/** @return the friend number associated to that public key.
 * @retval -1 if no such friend.
 */
non_null()
int32_t getfriend_id(const Messenger *m, const uint8_t *real_pk);

/** @brief Copies the public key associated to that friend id into real_pk buffer.
 *
 * Make sure that real_pk is of size CRYPTO_PUBLIC_KEY_SIZE.
 *
 * @retval 0 if success.
 * @retval -1 if failure.
 */
non_null()
int get_real_pk(const Messenger *m, int32_t friendnumber, uint8_t *real_pk);

/** @return friend connection id on success.
 * @retval -1 if failure.
 */
non_null()
int getfriendcon_id(const Messenger *m, int32_t friendnumber);

/** @brief Remove a friend.
 *
 * @retval 0 if success.
 * @retval -1 if failure.
 */
non_null()
int m_delfriend(Messenger *m, int32_t friendnumber);

/** @brief Checks friend's connection status.
 *
 * @retval CONNECTION_UDP (2) if friend is directly connected to us (Online UDP).
 * @retval CONNECTION_TCP (1) if friend is connected to us (Online TCP).
 * @retval CONNECTION_NONE (0) if friend is not connected to us (Offline).
 * @retval -1 on failure.
 */
non_null()
int m_get_friend_connectionstatus(const Messenger *m, int32_t friendnumber);

/**
 * Checks if there exists a friend with given friendnumber.
 *
 * @param friendnumber The index in the friend list.
 *
 * @retval true if friend exists.
 * @retval false if friend doesn't exist.
 */
non_null()
bool m_friend_exists(const Messenger *m, int32_t friendnumber);

/** @brief Send a message of type to an online friend.
 *
 * @retval -1 if friend not valid.
 * @retval -2 if too large.
 * @retval -3 if friend not online.
 * @retval -4 if send failed (because queue is full).
 * @retval -5 if bad type.
 * @retval 0 if success.
 *
 * The value in message_id will be passed to your read_receipt callback when the other receives the message.
 */
non_null(1, 4) nullable(6)
int m_send_message_generic(Messenger *m, int32_t friendnumber, uint8_t type, const uint8_t *message, uint32_t length,
                           uint32_t *message_id);

/** @brief Set the name and name_length of a friend.
 *
 * name must be a string of maximum MAX_NAME_LENGTH length.
 * length must be at least 1 byte.
 * length is the length of name with the NULL terminator.
 *
 * @retval 0 if success.
 * @retval -1 if failure.
 */
non_null()
int setfriendname(Messenger *m, int32_t friendnumber, const uint8_t *name, uint16_t length);

/** @brief Set our nickname.
 *
 * name must be a string of maximum MAX_NAME_LENGTH length.
 * length must be at least 1 byte.
 * length is the length of name with the NULL terminator.
 *
 * @retval 0 if success.
 * @retval -1 if failure.
 */
non_null()
int setname(Messenger *m, const uint8_t *name, uint16_t length);

/**
 * @brief Get your nickname.
 *
 * m - The messenger context to use.
 * name needs to be a valid memory location with a size of at least MAX_NAME_LENGTH bytes.
 *
 * @return length of the name.
 * @retval 0 on error.
 */
non_null()
uint16_t getself_name(const Messenger *m, uint8_t *name);

/** @brief Get name of friendnumber and put it in name.
 *
 * name needs to be a valid memory location with a size of at least MAX_NAME_LENGTH (128) bytes.
 *
 * @return length of name if success.
 * @retval -1 if failure.
 */
non_null()
int getname(const Messenger *m, int32_t friendnumber, uint8_t *name);

/** @return the length of name, including null on success.
 * @retval -1 on failure.
 */
non_null() int m_get_name_size(const Messenger *m, int32_t friendnumber);
non_null() int m_get_self_name_size(const Messenger *m);

/** @brief Set our user status.
 * You are responsible for freeing status after.
 *
 * @retval 0 on success.
 * @retval -1 on failure.
 */
non_null() int m_set_statusmessage(Messenger *m, const uint8_t *status, uint16_t length);
non_null() int m_set_userstatus(Messenger *m, uint8_t status);

/**
 * Guaranteed to be at most MAX_STATUSMESSAGE_LENGTH.
 *
 * @return the length of friendnumber's status message, including null on success.
 * @retval -1 on failure.
 */
non_null() int m_get_statusmessage_size(const Messenger *m, int32_t friendnumber);
non_null() int m_get_self_statusmessage_size(const Messenger *m);

/** @brief Copy friendnumber's status message into buf, truncating if size is over maxlen.
 *
 * Get the size you need to allocate from m_get_statusmessage_size.
 * The self variant will copy our own status message.
 *
 * @return the length of the copied data on success
 * @retval -1 on failure.
 */
non_null() int m_copy_statusmessage(const Messenger *m, int32_t friendnumber, uint8_t *buf, uint32_t maxlen);
non_null() int m_copy_self_statusmessage(const Messenger *m, uint8_t *buf);

/** @brief return one of Userstatus values.
 *
 * Values unknown to your application should be represented as USERSTATUS_NONE.
 * As above, the self variant will return our own Userstatus.
 * If friendnumber is invalid, this shall return USERSTATUS_INVALID.
 */
non_null() uint8_t m_get_userstatus(const Messenger *m, int32_t friendnumber);
non_null() uint8_t m_get_self_userstatus(const Messenger *m);

/** @brief returns timestamp of last time friendnumber was seen online or 0 if never seen.
 * if friendnumber is invalid this function will return UINT64_MAX.
 */
non_null() uint64_t m_get_last_online(const Messenger *m, int32_t friendnumber);

/** @brief Set our typing status for a friend.
 * You are responsible for turning it on or off.
 *
 * @retval 0 on success.
 * @retval -1 on failure.
 */
non_null()
int m_set_usertyping(Messenger *m, int32_t friendnumber, bool is_typing);

/** @brief Get the typing status of a friend.
 *
 * @retval -1 if friend number is invalid.
 * @retval 0 if friend is not typing.
 * @retval 1 if friend is typing.
 */
non_null()
int m_get_istyping(const Messenger *m, int32_t friendnumber);

/** Set the function that will be executed when a friend request is received. */
non_null(1) nullable(2)
void m_callback_friendrequest(Messenger *m, m_friend_request_cb *function);

/** Set the function that will be executed when a message from a friend is received. */
non_null() void m_callback_friendmessage(Messenger *m, m_friend_message_cb *function);

/** @brief Set the callback for name changes.
 * You are not responsible for freeing newname.
 */
non_null() void m_callback_namechange(Messenger *m, m_friend_name_cb *function);

/** @brief Set the callback for status message changes.
 *
 * You are not responsible for freeing newstatus
 */
non_null() void m_callback_statusmessage(Messenger *m, m_friend_status_message_cb *function);

/** @brief Set the callback for status type changes. */
non_null() void m_callback_userstatus(Messenger *m, m_friend_status_cb *function);

/** @brief Set the callback for typing changes. */
non_null() void m_callback_typingchange(Messenger *m, m_friend_typing_cb *function);

/** @brief Set the callback for read receipts.
 *
 * If you are keeping a record of returns from m_sendmessage,
 * receipt might be one of those values, meaning the message
 * has been received on the other side.
 * Since core doesn't track ids for you, receipt may not correspond to any message.
 * In that case, you should discard it.
 */
non_null() void m_callback_read_receipt(Messenger *m, m_friend_read_receipt_cb *function);

/** @brief Set the callback for connection status changes.
 *
 * Status:
 * - 0: friend went offline after being previously online.
 * - 1: friend went online.
 *
 * Note that this callback is not called when adding friends, thus the
 * "after being previously online" part.
 * It's assumed that when adding friends, their connection status is offline.
 */
non_null() void m_callback_connectionstatus(Messenger *m, m_friend_connection_status_cb *function);

<<<<<<< HEAD
=======
/** Same as previous but for internal A/V core usage only */
non_null() void m_callback_connectionstatus_internal_av(
    Messenger *m, m_friend_connectionstatuschange_internal_cb *function, void *userdata);

>>>>>>> b7404f24
/** @brief Set the callback for typing changes. */
non_null() void m_callback_core_connection(Messenger *m, m_self_connection_status_cb *function);

/*** CONFERENCES */

/** @brief Set the callback for conference invites. */
non_null(1) nullable(2)
void m_callback_conference_invite(Messenger *m, m_conference_invite_cb *function);

/* Set the callback for group invites.
 */
non_null(1) nullable(2)
void m_callback_group_invite(Messenger *m, m_group_invite_cb *function);

/** @brief Send a conference invite packet.
 *
 * return true on success
 * return false on failure
 */
non_null()
bool send_conference_invite_packet(const Messenger *m, int32_t friendnumber, const uint8_t *data, uint16_t length);

/* Send a group invite packet.
 *
 *  WARNING: Return-value semantics are different than for
 *  send_conference_invite_packet().
 *
 *  return true on success
 */
non_null()
bool send_group_invite_packet(const Messenger *m, uint32_t friendnumber, const uint8_t *packet, uint16_t length);

/*** FILE SENDING */

/** @brief Set the callback for file send requests. */
non_null() void callback_file_sendrequest(Messenger *m, m_file_recv_cb *function);

/** @brief Set the callback for file control requests. */
non_null() void callback_file_control(Messenger *m, m_file_recv_control_cb *function);

/** @brief Set the callback for file data. */
non_null() void callback_file_data(Messenger *m, m_file_recv_chunk_cb *function);

/** @brief Set the callback for file request chunk. */
non_null() void callback_file_reqchunk(Messenger *m, m_file_chunk_request_cb *function);

/** @brief Copy the file transfer file id to file_id
 *
 * @retval 0 on success.
 * @retval -1 if friend not valid.
 * @retval -2 if filenumber not valid
 */
non_null()
int file_get_id(const Messenger *m, int32_t friendnumber, uint32_t filenumber, uint8_t *file_id);

/** @brief Send a file send request.
 *
 * Maximum filename length is 255 bytes.
 *
 * @return file number on success
 * @retval -1 if friend not found.
 * @retval -2 if filename length invalid.
 * @retval -3 if no more file sending slots left.
 * @retval -4 if could not send packet (friend offline).
 */
non_null()
long int new_filesender(const Messenger *m, int32_t friendnumber, uint32_t file_type, uint64_t filesize,
                        const uint8_t *file_id, const uint8_t *filename, uint16_t filename_length);

/** @brief Send a file control request.
 *
 * @retval 0 on success
 * @retval -1 if friend not valid.
 * @retval -2 if friend not online.
 * @retval -3 if file number invalid.
 * @retval -4 if file control is bad.
 * @retval -5 if file already paused.
 * @retval -6 if resume file failed because it was only paused by the other.
 * @retval -7 if resume file failed because it wasn't paused.
 * @retval -8 if packet failed to send.
 */
non_null()
int file_control(const Messenger *m, int32_t friendnumber, uint32_t filenumber, unsigned int control);

/** @brief Send a seek file control request.
 *
 * @retval 0 on success
 * @retval -1 if friend not valid.
 * @retval -2 if friend not online.
 * @retval -3 if file number invalid.
 * @retval -4 if not receiving file.
 * @retval -5 if file status wrong.
 * @retval -6 if position bad.
 * @retval -8 if packet failed to send.
 */
non_null()
int file_seek(const Messenger *m, int32_t friendnumber, uint32_t filenumber, uint64_t position);

/** @brief Send file data.
 *
 * @retval 0 on success
 * @retval -1 if friend not valid.
 * @retval -2 if friend not online.
 * @retval -3 if filenumber invalid.
 * @retval -4 if file transfer not transferring.
 * @retval -5 if bad data size.
 * @retval -6 if packet queue full.
 * @retval -7 if wrong position.
 */
non_null(1) nullable(5)
int send_file_data(const Messenger *m, int32_t friendnumber, uint32_t filenumber, uint64_t position,
                   const uint8_t *data, uint16_t length);

/*** CUSTOM PACKETS */

/** @brief Set handlers for custom lossy packets. */
non_null() void custom_lossy_packet_registerhandler(Messenger *m, m_friend_lossy_packet_cb *lossy_packethandler);

/** @brief High level function to send custom lossy packets.
 *
 * @retval -1 if friend invalid.
 * @retval -2 if length wrong.
 * @retval -3 if first byte invalid.
 * @retval -4 if friend offline.
 * @retval -5 if packet failed to send because of other error.
 * @retval 0 on success.
 */
non_null()
int m_send_custom_lossy_packet(const Messenger *m, int32_t friendnumber, const uint8_t *data, uint32_t length);

/** @brief Set handlers for custom lossless packets. */
non_null()
void custom_lossless_packet_registerhandler(Messenger *m, m_friend_lossless_packet_cb *lossless_packethandler);

/** @brief High level function to send custom lossless packets.
 *
 * @retval -1 if friend invalid.
 * @retval -2 if length wrong.
 * @retval -3 if first byte invalid.
 * @retval -4 if friend offline.
 * @retval -5 if packet failed to send because of other error.
 * @retval 0 on success.
 */
non_null()
int send_custom_lossless_packet(const Messenger *m, int32_t friendnumber, const uint8_t *data, uint32_t length);

/*** Messenger constructor/destructor/operations. */

typedef enum Messenger_Error {
    MESSENGER_ERROR_NONE,
    MESSENGER_ERROR_PORT,
    MESSENGER_ERROR_TCP_SERVER,
    MESSENGER_ERROR_OTHER,
} Messenger_Error;

/** @brief Run this at startup.
 *
 * @return allocated instance of Messenger on success.
 * @retval 0 if there are problems.
 *
 * if error is not NULL it will be set to one of the values in the enum above.
 */
non_null()
Messenger *new_messenger(Mono_Time *mono_time, const Memory *mem, const Random *rng, const Network *ns,
                         Messenger_Options *options, Messenger_Error *error);

/** @brief Run this before closing shop.
 *
 * Free all datastructures.
 */
nullable(1)
void kill_messenger(Messenger *m);

/** @brief The main loop that needs to be run at least 20 times per second. */
non_null(1) nullable(2)
void do_messenger(Messenger *m, void *userdata);

/**
 * @brief Return the time in milliseconds before `do_messenger()` should be called again
 *   for optimal performance.
 *
 * @return time (in ms) before the next `do_messenger()` needs to be run on success.
 */
non_null()
uint32_t messenger_run_interval(const Messenger *m);

/* SAVING AND LOADING FUNCTIONS: */

/** @brief Registers a state plugin for saving, loading, and getting the size of a section of the save.
 *
 * @retval true on success
 * @retval false on error
 */
non_null()
bool m_register_state_plugin(Messenger *m, State_Type type,
                             m_state_size_cb *size_callback,
                             m_state_load_cb *load_callback,
                             m_state_save_cb *save_callback);

/** return size of the messenger data (for saving). */
non_null()
uint32_t messenger_size(const Messenger *m);

/** Save the messenger in data (must be allocated memory of size at least `Messenger_size()`) */
non_null()
uint8_t *messenger_save(const Messenger *m, uint8_t *data);

/** @brief Load a state section.
 *
 * @param data Data to load.
 * @param length Length of data.
 * @param type Type of section (`STATE_TYPE_*`).
 * @param status Result of loading section is stored here if the section is handled.
 * @return true iff section handled.
 */
non_null()
bool messenger_load_state_section(Messenger *m, const uint8_t *data, uint32_t length, uint16_t type,
                                  State_Load_Status *status);

/** @brief Return the number of friends in the instance m.
 *
 * You should use this to determine how much memory to allocate
 * for copy_friendlist.
 */
non_null()
uint32_t count_friendlist(const Messenger *m);

/** @brief Copy a list of valid friend IDs into the array out_list.
 * If out_list is NULL, returns 0.
 * Otherwise, returns the number of elements copied.
 * If the array was too small, the contents
 * of out_list will be truncated to list_size.
 */
non_null()
uint32_t copy_friendlist(const Messenger *m, uint32_t *out_list, uint32_t list_size);

non_null()
bool m_is_receiving_file(Messenger *m);

#endif /* C_TOXCORE_TOXCORE_MESSENGER_H */<|MERGE_RESOLUTION|>--- conflicted
+++ resolved
@@ -199,11 +199,6 @@
                                       size_t length, void *user_data);
 typedef void m_friend_lossless_packet_cb(Messenger *m, uint32_t friend_number, uint8_t packet_id, const uint8_t *data,
         size_t length, void *user_data);
-<<<<<<< HEAD
-=======
-typedef void m_friend_connectionstatuschange_internal_cb(Messenger *m, uint32_t friend_number,
-        bool is_online, void *user_data);
->>>>>>> b7404f24
 typedef void m_conference_invite_cb(Messenger *m, uint32_t friend_number, const uint8_t *cookie, uint16_t length,
                                     void *user_data);
 typedef void m_group_invite_cb(const Messenger *m, uint32_t friend_number, const uint8_t *invite_data, size_t length,
@@ -607,13 +602,6 @@
  */
 non_null() void m_callback_connectionstatus(Messenger *m, m_friend_connection_status_cb *function);
 
-<<<<<<< HEAD
-=======
-/** Same as previous but for internal A/V core usage only */
-non_null() void m_callback_connectionstatus_internal_av(
-    Messenger *m, m_friend_connectionstatuschange_internal_cb *function, void *userdata);
-
->>>>>>> b7404f24
 /** @brief Set the callback for typing changes. */
 non_null() void m_callback_core_connection(Messenger *m, m_self_connection_status_cb *function);
 

/* SPDX-License-Identifier: GPL-3.0-or-later
 * Copyright © 2016-2018 The TokTok team.
 * Copyright © 2013 Tox project.
 */

/**
 * An implementation of a simple text chat only messenger on the tox network
 * core.
 */
#ifndef C_TOXCORE_TOXCORE_MESSENGER_H
#define C_TOXCORE_TOXCORE_MESSENGER_H

#include "TCP_server.h"
#include "announce.h"
#include "forwarding.h"
#include "friend_connection.h"
#include "friend_requests.h"
#include "group_announce.h"
#include "group_common.h"
#include "logger.h"
#include "net_crypto.h"
#include "state.h"

#define MAX_NAME_LENGTH 128
/* TODO(irungentoo): this must depend on other variable. */
#define MAX_STATUSMESSAGE_LENGTH 1007
/* Used for TCP relays in Messenger struct (may need to be `% 2 == 0`)*/
#define NUM_SAVED_TCP_RELAYS 8
/* This cannot be bigger than 256 */
#define MAX_CONCURRENT_FILE_PIPES 256


#define FRIEND_ADDRESS_SIZE (CRYPTO_PUBLIC_KEY_SIZE + sizeof(uint32_t) + sizeof(uint16_t))

typedef enum Message_Type {
    MESSAGE_NORMAL,
    MESSAGE_ACTION,
} Message_Type;

// TODO(Jfreegman, Iphy): Remove this before merge
#ifndef MESSENGER_DEFINED
#define MESSENGER_DEFINED
typedef struct Messenger Messenger;
#endif /* MESSENGER_DEFINED */

// Returns the size of the data
typedef uint32_t m_state_size_cb(const Messenger *m);

// Returns the new pointer to data
typedef uint8_t *m_state_save_cb(const Messenger *m, uint8_t *data);

// Returns if there were any erros during loading
typedef State_Load_Status m_state_load_cb(Messenger *m, const uint8_t *data, uint32_t length);

typedef struct Messenger_State_Plugin {
    State_Type type;
    m_state_size_cb *size;
    m_state_save_cb *save;
    m_state_load_cb *load;
} Messenger_State_Plugin;

typedef struct Messenger_Options {
    bool ipv6enabled;
    bool udp_disabled;
    TCP_Proxy_Info proxy_info;
    uint16_t port_range[2];
    uint16_t tcp_server_port;

    bool hole_punching_enabled;
    bool local_discovery_enabled;
    bool dht_announcements_enabled;

    logger_cb *log_callback;
    void *log_context;
    void *log_user_data;

    Messenger_State_Plugin *state_plugins;
    uint8_t state_plugins_length;
} Messenger_Options;


struct Receipts {
    uint32_t packet_num;
    uint32_t msg_id;
    struct Receipts *next;
};

/** Status definitions. */
typedef enum Friend_Status {
    NOFRIEND,
    FRIEND_ADDED,
    FRIEND_REQUESTED,
    FRIEND_CONFIRMED,
    FRIEND_ONLINE,
} Friend_Status;

/** @brief Errors for m_addfriend
 *
 * FAERR - Friend Add Error
 */
typedef enum Friend_Add_Error {
    FAERR_TOOLONG = -1,
    FAERR_NOMESSAGE = -2,
    FAERR_OWNKEY = -3,
    FAERR_ALREADYSENT = -4,
    FAERR_BADCHECKSUM = -6,
    FAERR_SETNEWNOSPAM = -7,
    FAERR_NOMEM = -8,
} Friend_Add_Error;


/** Default start timeout in seconds between friend requests. */
#define FRIENDREQUEST_TIMEOUT 5

typedef enum Connection_Status {
    CONNECTION_NONE,
    CONNECTION_TCP,
    CONNECTION_UDP,
} Connection_Status;

/**
 * Represents userstatuses someone can have.
 */
typedef enum Userstatus {
    USERSTATUS_NONE,
    USERSTATUS_AWAY,
    USERSTATUS_BUSY,
    USERSTATUS_INVALID,
} Userstatus;

#define FILE_ID_LENGTH 32

struct File_Transfers {
    uint64_t size;
    uint64_t transferred;
    uint8_t status; /* 0 == no transfer, 1 = not accepted, 3 = transferring, 4 = broken, 5 = finished */
    uint8_t paused; /* 0: not paused, 1 = paused by us, 2 = paused by other, 3 = paused by both. */
    uint32_t last_packet_number; /* number of the last packet sent. */
    uint64_t requested; /* total data requested by the request chunk callback */
    uint8_t id[FILE_ID_LENGTH];
};
typedef enum Filestatus {
    FILESTATUS_NONE,
    FILESTATUS_NOT_ACCEPTED,
    FILESTATUS_TRANSFERRING,
    // FILESTATUS_BROKEN,
    FILESTATUS_FINISHED,
} Filestatus;

typedef enum File_Pause {
    FILE_PAUSE_NOT,
    FILE_PAUSE_US,
    FILE_PAUSE_OTHER,
    FILE_PAUSE_BOTH,
} File_Pause;

typedef enum Filecontrol {
    FILECONTROL_ACCEPT,
    FILECONTROL_PAUSE,
    FILECONTROL_KILL,
    FILECONTROL_SEEK,
} Filecontrol;

typedef enum Filekind {
    FILEKIND_DATA,
    FILEKIND_AVATAR,
} Filekind;


typedef void m_self_connection_status_cb(Messenger *m, Onion_Connection_Status connection_status, void *user_data);
typedef void m_friend_status_cb(Messenger *m, uint32_t friend_number, unsigned int status, void *user_data);
typedef void m_friend_connection_status_cb(Messenger *m, uint32_t friend_number, unsigned int connection_status,
        void *user_data);
typedef void m_friend_message_cb(Messenger *m, uint32_t friend_number, unsigned int message_type,
                                 const uint8_t *message, size_t length, void *user_data);
typedef void m_file_recv_control_cb(Messenger *m, uint32_t friend_number, uint32_t file_number, unsigned int control,
                                    void *user_data);
typedef void m_friend_request_cb(Messenger *m, const uint8_t *public_key, const uint8_t *message, size_t length,
                                 void *user_data);
typedef void m_friend_name_cb(Messenger *m, uint32_t friend_number, const uint8_t *name, size_t length,
                              void *user_data);
typedef void m_friend_status_message_cb(Messenger *m, uint32_t friend_number, const uint8_t *message, size_t length,
                                        void *user_data);
typedef void m_friend_typing_cb(Messenger *m, uint32_t friend_number, bool is_typing, void *user_data);
typedef void m_friend_read_receipt_cb(Messenger *m, uint32_t friend_number, uint32_t message_id, void *user_data);
typedef void m_file_recv_cb(Messenger *m, uint32_t friend_number, uint32_t file_number, uint32_t kind,
                            uint64_t file_size, const uint8_t *filename, size_t filename_length, void *user_data);
typedef void m_file_chunk_request_cb(Messenger *m, uint32_t friend_number, uint32_t file_number, uint64_t position,
                                     size_t length, void *user_data);
typedef void m_file_recv_chunk_cb(Messenger *m, uint32_t friend_number, uint32_t file_number, uint64_t position,
                                  const uint8_t *data, size_t length, void *user_data);
typedef void m_friend_lossy_packet_cb(Messenger *m, uint32_t friend_number, uint8_t packet_id, const uint8_t *data,
                                      size_t length, void *user_data);
typedef void m_friend_lossless_packet_cb(Messenger *m, uint32_t friend_number, uint8_t packet_id, const uint8_t *data,
        size_t length, void *user_data);
typedef void m_conference_invite_cb(Messenger *m, uint32_t friend_number, const uint8_t *cookie, uint16_t length,
                                    void *user_data);
<<<<<<< HEAD
typedef void m_group_invite_cb(const Messenger *m, uint32_t friendnumber, const uint8_t *data, size_t length,
                               const uint8_t *group_name, size_t group_name_length, void *userdata);
typedef int m_lossy_rtp_packet_cb(Messenger *m, uint32_t friendnumber, const uint8_t *data, uint16_t len, void *object);
=======
typedef void m_group_invite_cb(const Messenger *m, uint32_t friend_number, const uint8_t *invite_data, size_t length,
                               const uint8_t *group_name, size_t group_name_length, void *user_data);
typedef void m_msi_packet_cb(Messenger *m, uint32_t friend_number, const uint8_t *data, uint16_t length,
                             void *user_data);
typedef int m_lossy_rtp_packet_cb(Messenger *m, uint32_t friend_number, const uint8_t *data, uint16_t length, void *object);
>>>>>>> 14a1a0b9

typedef struct RTP_Packet_Handler {
    m_lossy_rtp_packet_cb *function;
    void *object;
} RTP_Packet_Handler;

typedef struct Friend {
    uint8_t real_pk[CRYPTO_PUBLIC_KEY_SIZE];
    int friendcon_id;

    uint64_t friendrequest_lastsent; // Time at which the last friend request was sent.
    uint32_t friendrequest_timeout; // The timeout between successful friendrequest sending attempts.
    uint8_t status; // 0 if no friend, 1 if added, 2 if friend request sent, 3 if confirmed friend, 4 if online.
    uint8_t info[MAX_FRIEND_REQUEST_DATA_SIZE]; // the data that is sent during the friend requests we do.
    uint8_t name[MAX_NAME_LENGTH];
    uint16_t name_length;
    bool name_sent; // false if we didn't send our name to this friend, true if we have.
    uint8_t statusmessage[MAX_STATUSMESSAGE_LENGTH];
    uint16_t statusmessage_length;
    bool statusmessage_sent;
    Userstatus userstatus;
    bool userstatus_sent;
    bool user_istyping;
    bool user_istyping_sent;
    bool is_typing;
    uint16_t info_size; // Length of the info.
    uint32_t message_id; // a semi-unique id used in read receipts.
    uint32_t friendrequest_nospam; // The nospam number used in the friend request.
    uint64_t last_seen_time;
    Connection_Status last_connection_udp_tcp;
    struct File_Transfers file_sending[MAX_CONCURRENT_FILE_PIPES];
    uint32_t num_sending_files;
    struct File_Transfers file_receiving[MAX_CONCURRENT_FILE_PIPES];

    struct Receipts *receipts_start;
    struct Receipts *receipts_end;
} Friend;

struct Messenger {
    Logger *log;
    Mono_Time *mono_time;
    const Memory *mem;
    const Random *rng;
    const Network *ns;

    Networking_Core *net;
    Net_Crypto *net_crypto;
    DHT *dht;

    Forwarding *forwarding;
    Announcements *announce;

    Onion *onion;
    Onion_Announce *onion_a;
    Onion_Client *onion_c;

    Friend_Connections *fr_c;

    TCP_Server *tcp_server;
    Friend_Requests *fr;
    uint8_t name[MAX_NAME_LENGTH];
    uint16_t name_length;

    uint8_t statusmessage[MAX_STATUSMESSAGE_LENGTH];
    uint16_t statusmessage_length;

    Userstatus userstatus;

    Friend *friendlist;
    uint32_t numfriends;

    uint64_t lastdump;
    uint8_t is_receiving_file;

    GC_Session *group_handler;
    GC_Announces_List *group_announce;

    bool has_added_relays; // If the first connection has occurred in do_messenger

    uint16_t num_loaded_relays;
    Node_format loaded_relays[NUM_SAVED_TCP_RELAYS]; // Relays loaded from config

    m_friend_request_cb *friend_request;
    m_friend_message_cb *friend_message;
    m_friend_name_cb *friend_namechange;
    m_friend_status_message_cb *friend_statusmessagechange;
    m_friend_status_cb *friend_userstatuschange;
    m_friend_typing_cb *friend_typingchange;
    m_friend_read_receipt_cb *read_receipt;
    m_friend_connection_status_cb *friend_connectionstatuschange;

    struct Group_Chats *conferences_object;
    m_conference_invite_cb *conference_invite;

    m_group_invite_cb *group_invite;

    m_file_recv_cb *file_sendrequest;
    m_file_recv_control_cb *file_filecontrol;
    m_file_recv_chunk_cb *file_filedata;
    m_file_chunk_request_cb *file_reqchunk;

    m_friend_lossy_packet_cb *lossy_packethandler;
    m_friend_lossless_packet_cb *lossless_packethandler;

    m_self_connection_status_cb *core_connection_change;
    Onion_Connection_Status last_connection_status;

    Messenger_Options options;
};

/**
 * Determines if the friendnumber passed is valid in the Messenger object.
 *
 * @param friendnumber The index in the friend list.
 */
non_null()
bool friend_is_valid(const Messenger *m, int32_t friendnumber);

/**
 * Format: `[real_pk (32 bytes)][nospam number (4 bytes)][checksum (2 bytes)]`
 *
 * @param[out] address FRIEND_ADDRESS_SIZE byte address to give to others.
 */
non_null()
void getaddress(const Messenger *m, uint8_t *address);

/**
 * Add a friend.
 *
 * Set the data that will be sent along with friend request.
 *
 * @param address is the address of the friend (returned by getaddress of the friend
 *   you wish to add) it must be FRIEND_ADDRESS_SIZE bytes.
 *   TODO(irungentoo): add checksum.
 * @param data is the data.
 * @param length is the length.
 *
 * @return the friend number if success.
 * @retval FA_TOOLONG if message length is too long.
 * @retval FAERR_NOMESSAGE if no message (message length must be >= 1 byte).
 * @retval FAERR_OWNKEY if user's own key.
 * @retval FAERR_ALREADYSENT if friend request already sent or already a friend.
 * @retval FAERR_BADCHECKSUM if bad checksum in address.
 * @retval FAERR_SETNEWNOSPAM if the friend was already there but the nospam was different.
 *   (the nospam for that friend was set to the new one).
 * @retval FAERR_NOMEM if increasing the friend list size fails.
 */
non_null()
int32_t m_addfriend(Messenger *m, const uint8_t *address, const uint8_t *data, uint16_t length);


/** @brief Add a friend without sending a friendrequest.
 * @return the friend number if success.
 * @retval -3 if user's own key.
 * @retval -4 if friend request already sent or already a friend.
 * @retval -6 if bad checksum in address.
 * @retval -8 if increasing the friend list size fails.
 */
non_null()
int32_t m_addfriend_norequest(Messenger *m, const uint8_t *real_pk);

/** @brief Initializes the friend connection and onion connection for a groupchat.
 *
 * @retval true on success.
 */
non_null()
bool m_create_group_connection(Messenger *m, GC_Chat *chat);

/*
 * Kills the friend connection for a groupchat.
 */
non_null()
void m_kill_group_connection(Messenger *m, const GC_Chat *chat);

/** @return the friend number associated to that public key.
 * @retval -1 if no such friend.
 */
non_null()
int32_t getfriend_id(const Messenger *m, const uint8_t *real_pk);

/** @brief Copies the public key associated to that friend id into real_pk buffer.
 *
 * Make sure that real_pk is of size CRYPTO_PUBLIC_KEY_SIZE.
 *
 * @retval 0 if success.
 * @retval -1 if failure.
 */
non_null()
int get_real_pk(const Messenger *m, int32_t friendnumber, uint8_t *real_pk);

/** @return friend connection id on success.
 * @retval -1 if failure.
 */
non_null()
int getfriendcon_id(const Messenger *m, int32_t friendnumber);

/** @brief Remove a friend.
 *
 * @retval 0 if success.
 * @retval -1 if failure.
 */
non_null()
int m_delfriend(Messenger *m, int32_t friendnumber);

/** @brief Checks friend's connection status.
 *
 * @retval CONNECTION_UDP (2) if friend is directly connected to us (Online UDP).
 * @retval CONNECTION_TCP (1) if friend is connected to us (Online TCP).
 * @retval CONNECTION_NONE (0) if friend is not connected to us (Offline).
 * @retval -1 on failure.
 */
non_null()
int m_get_friend_connectionstatus(const Messenger *m, int32_t friendnumber);

/**
 * Checks if there exists a friend with given friendnumber.
 *
 * @param friendnumber The index in the friend list.
 *
 * @retval true if friend exists.
 * @retval false if friend doesn't exist.
 */
non_null()
bool m_friend_exists(const Messenger *m, int32_t friendnumber);

/** @brief Send a message of type to an online friend.
 *
 * @retval -1 if friend not valid.
 * @retval -2 if too large.
 * @retval -3 if friend not online.
 * @retval -4 if send failed (because queue is full).
 * @retval -5 if bad type.
 * @retval 0 if success.
 *
 * The value in message_id will be passed to your read_receipt callback when the other receives the message.
 */
non_null(1, 4) nullable(6)
int m_send_message_generic(Messenger *m, int32_t friendnumber, uint8_t type, const uint8_t *message, uint32_t length,
                           uint32_t *message_id);


/** @brief Set the name and name_length of a friend.
 *
 * name must be a string of maximum MAX_NAME_LENGTH length.
 * length must be at least 1 byte.
 * length is the length of name with the NULL terminator.
 *
 * @retval 0 if success.
 * @retval -1 if failure.
 */
non_null()
int setfriendname(Messenger *m, int32_t friendnumber, const uint8_t *name, uint16_t length);

/** @brief Set our nickname.
 *
 * name must be a string of maximum MAX_NAME_LENGTH length.
 * length must be at least 1 byte.
 * length is the length of name with the NULL terminator.
 *
 * @retval 0 if success.
 * @retval -1 if failure.
 */
non_null()
int setname(Messenger *m, const uint8_t *name, uint16_t length);

/**
 * @brief Get your nickname.
 *
 * m - The messenger context to use.
 * name needs to be a valid memory location with a size of at least MAX_NAME_LENGTH bytes.
 *
 * @return length of the name.
 * @retval 0 on error.
 */
non_null()
uint16_t getself_name(const Messenger *m, uint8_t *name);

/** @brief Get name of friendnumber and put it in name.
 *
 * name needs to be a valid memory location with a size of at least MAX_NAME_LENGTH (128) bytes.
 *
 * @return length of name if success.
 * @retval -1 if failure.
 */
non_null()
int getname(const Messenger *m, int32_t friendnumber, uint8_t *name);

/** @return the length of name, including null on success.
 * @retval -1 on failure.
 */
non_null() int m_get_name_size(const Messenger *m, int32_t friendnumber);
non_null() int m_get_self_name_size(const Messenger *m);

/** @brief Set our user status.
 * You are responsible for freeing status after.
 *
 * @retval 0 on success.
 * @retval -1 on failure.
 */
non_null() int m_set_statusmessage(Messenger *m, const uint8_t *status, uint16_t length);
non_null() int m_set_userstatus(Messenger *m, uint8_t status);

/**
 * Guaranteed to be at most MAX_STATUSMESSAGE_LENGTH.
 *
 * @return the length of friendnumber's status message, including null on success.
 * @retval -1 on failure.
 */
non_null() int m_get_statusmessage_size(const Messenger *m, int32_t friendnumber);
non_null() int m_get_self_statusmessage_size(const Messenger *m);

/** @brief Copy friendnumber's status message into buf, truncating if size is over maxlen.
 *
 * Get the size you need to allocate from m_get_statusmessage_size.
 * The self variant will copy our own status message.
 *
 * @return the length of the copied data on success
 * @retval -1 on failure.
 */
non_null() int m_copy_statusmessage(const Messenger *m, int32_t friendnumber, uint8_t *buf, uint32_t maxlen);
non_null() int m_copy_self_statusmessage(const Messenger *m, uint8_t *buf);

/** @brief return one of Userstatus values.
 *
 * Values unknown to your application should be represented as USERSTATUS_NONE.
 * As above, the self variant will return our own Userstatus.
 * If friendnumber is invalid, this shall return USERSTATUS_INVALID.
 */
non_null() uint8_t m_get_userstatus(const Messenger *m, int32_t friendnumber);
non_null() uint8_t m_get_self_userstatus(const Messenger *m);


/** @brief returns timestamp of last time friendnumber was seen online or 0 if never seen.
 * if friendnumber is invalid this function will return UINT64_MAX.
 */
non_null() uint64_t m_get_last_online(const Messenger *m, int32_t friendnumber);

/** @brief Set our typing status for a friend.
 * You are responsible for turning it on or off.
 *
 * @retval 0 on success.
 * @retval -1 on failure.
 */
non_null()
int m_set_usertyping(Messenger *m, int32_t friendnumber, bool is_typing);

/** @brief Get the typing status of a friend.
 *
 * @retval -1 if friend number is invalid.
 * @retval 0 if friend is not typing.
 * @retval 1 if friend is typing.
 */
non_null()
int m_get_istyping(const Messenger *m, int32_t friendnumber);

/** Set the function that will be executed when a friend request is received. */
non_null(1) nullable(2)
void m_callback_friendrequest(Messenger *m, m_friend_request_cb *function);

/** Set the function that will be executed when a message from a friend is received. */
non_null() void m_callback_friendmessage(Messenger *m, m_friend_message_cb *function);

/** @brief Set the callback for name changes.
 * You are not responsible for freeing newname.
 */
non_null() void m_callback_namechange(Messenger *m, m_friend_name_cb *function);

/** @brief Set the callback for status message changes.
 *
 * You are not responsible for freeing newstatus
 */
non_null() void m_callback_statusmessage(Messenger *m, m_friend_status_message_cb *function);

/** @brief Set the callback for status type changes. */
non_null() void m_callback_userstatus(Messenger *m, m_friend_status_cb *function);

/** @brief Set the callback for typing changes. */
non_null() void m_callback_typingchange(Messenger *m, m_friend_typing_cb *function);

/** @brief Set the callback for read receipts.
 *
 * If you are keeping a record of returns from m_sendmessage,
 * receipt might be one of those values, meaning the message
 * has been received on the other side.
 * Since core doesn't track ids for you, receipt may not correspond to any message.
 * In that case, you should discard it.
 */
non_null() void m_callback_read_receipt(Messenger *m, m_friend_read_receipt_cb *function);

/** @brief Set the callback for connection status changes.
 *
 * Status:
 * - 0: friend went offline after being previously online.
 * - 1: friend went online.
 *
 * Note that this callback is not called when adding friends, thus the
 * "after being previously online" part.
 * It's assumed that when adding friends, their connection status is offline.
 */
non_null() void m_callback_connectionstatus(Messenger *m, m_friend_connection_status_cb *function);

/** @brief Set the callback for typing changes. */
non_null() void m_callback_core_connection(Messenger *m, m_self_connection_status_cb *function);

/*** CONFERENCES */

/** @brief Set the callback for conference invites. */
non_null(1) nullable(2)
void m_callback_conference_invite(Messenger *m, m_conference_invite_cb *function);

/* Set the callback for group invites.
 */
non_null(1) nullable(2)
void m_callback_group_invite(Messenger *m, m_group_invite_cb *function);


/** @brief Send a conference invite packet.
 *
 * return true on success
 * return false on failure
 */
non_null()
bool send_conference_invite_packet(const Messenger *m, int32_t friendnumber, const uint8_t *data, uint16_t length);

/* Send a group invite packet.
 *
 *  WARNING: Return-value semantics are different than for
 *  send_conference_invite_packet().
 *
 *  return true on success
 */
non_null()
bool send_group_invite_packet(const Messenger *m, uint32_t friendnumber, const uint8_t *packet, uint16_t length);


/*** FILE SENDING */


/** @brief Set the callback for file send requests. */
non_null() void callback_file_sendrequest(Messenger *m, m_file_recv_cb *function);


/** @brief Set the callback for file control requests. */
non_null() void callback_file_control(Messenger *m, m_file_recv_control_cb *function);

/** @brief Set the callback for file data. */
non_null() void callback_file_data(Messenger *m, m_file_recv_chunk_cb *function);

/** @brief Set the callback for file request chunk. */
non_null() void callback_file_reqchunk(Messenger *m, m_file_chunk_request_cb *function);


/** @brief Copy the file transfer file id to file_id
 *
 * @retval 0 on success.
 * @retval -1 if friend not valid.
 * @retval -2 if filenumber not valid
 */
non_null()
int file_get_id(const Messenger *m, int32_t friendnumber, uint32_t filenumber, uint8_t *file_id);

/** @brief Send a file send request.
 *
 * Maximum filename length is 255 bytes.
 *
 * @return file number on success
 * @retval -1 if friend not found.
 * @retval -2 if filename length invalid.
 * @retval -3 if no more file sending slots left.
 * @retval -4 if could not send packet (friend offline).
 */
non_null()
long int new_filesender(const Messenger *m, int32_t friendnumber, uint32_t file_type, uint64_t filesize,
                        const uint8_t *file_id, const uint8_t *filename, uint16_t filename_length);

/** @brief Send a file control request.
 *
 * @retval 0 on success
 * @retval -1 if friend not valid.
 * @retval -2 if friend not online.
 * @retval -3 if file number invalid.
 * @retval -4 if file control is bad.
 * @retval -5 if file already paused.
 * @retval -6 if resume file failed because it was only paused by the other.
 * @retval -7 if resume file failed because it wasn't paused.
 * @retval -8 if packet failed to send.
 */
non_null()
int file_control(const Messenger *m, int32_t friendnumber, uint32_t filenumber, unsigned int control);

/** @brief Send a seek file control request.
 *
 * @retval 0 on success
 * @retval -1 if friend not valid.
 * @retval -2 if friend not online.
 * @retval -3 if file number invalid.
 * @retval -4 if not receiving file.
 * @retval -5 if file status wrong.
 * @retval -6 if position bad.
 * @retval -8 if packet failed to send.
 */
non_null()
int file_seek(const Messenger *m, int32_t friendnumber, uint32_t filenumber, uint64_t position);

/** @brief Send file data.
 *
 * @retval 0 on success
 * @retval -1 if friend not valid.
 * @retval -2 if friend not online.
 * @retval -3 if filenumber invalid.
 * @retval -4 if file transfer not transferring.
 * @retval -5 if bad data size.
 * @retval -6 if packet queue full.
 * @retval -7 if wrong position.
 */
non_null(1) nullable(5)
int send_file_data(const Messenger *m, int32_t friendnumber, uint32_t filenumber, uint64_t position,
                   const uint8_t *data, uint16_t length);

/*** CUSTOM PACKETS */

/** @brief Set handlers for custom lossy packets. */
non_null() void custom_lossy_packet_registerhandler(Messenger *m, m_friend_lossy_packet_cb *lossy_packethandler);

/** @brief High level function to send custom lossy packets.
 *
 * @retval -1 if friend invalid.
 * @retval -2 if length wrong.
 * @retval -3 if first byte invalid.
 * @retval -4 if friend offline.
 * @retval -5 if packet failed to send because of other error.
 * @retval 0 on success.
 */
non_null()
int m_send_custom_lossy_packet(const Messenger *m, int32_t friendnumber, const uint8_t *data, uint32_t length);


/** @brief Set handlers for custom lossless packets. */
non_null()
void custom_lossless_packet_registerhandler(Messenger *m, m_friend_lossless_packet_cb *lossless_packethandler);

/** @brief High level function to send custom lossless packets.
 *
 * @retval -1 if friend invalid.
 * @retval -2 if length wrong.
 * @retval -3 if first byte invalid.
 * @retval -4 if friend offline.
 * @retval -5 if packet failed to send because of other error.
 * @retval 0 on success.
 */
non_null()
int send_custom_lossless_packet(const Messenger *m, int32_t friendnumber, const uint8_t *data, uint32_t length);

/*** Messenger constructor/destructor/operations. */

typedef enum Messenger_Error {
    MESSENGER_ERROR_NONE,
    MESSENGER_ERROR_PORT,
    MESSENGER_ERROR_TCP_SERVER,
    MESSENGER_ERROR_OTHER,
} Messenger_Error;

/** @brief Run this at startup.
 *
 * @return allocated instance of Messenger on success.
 * @retval 0 if there are problems.
 *
 * if error is not NULL it will be set to one of the values in the enum above.
 */
non_null()
Messenger *new_messenger(Mono_Time *mono_time, const Memory *mem, const Random *rng, const Network *ns,
                         Messenger_Options *options, Messenger_Error *error);

/** @brief Run this before closing shop.
 *
 * Free all datastructures.
 */
nullable(1)
void kill_messenger(Messenger *m);

/** @brief The main loop that needs to be run at least 20 times per second. */
non_null(1) nullable(2)
void do_messenger(Messenger *m, void *userdata);

/**
 * @brief Return the time in milliseconds before `do_messenger()` should be called again
 *   for optimal performance.
 *
 * @return time (in ms) before the next `do_messenger()` needs to be run on success.
 */
non_null()
uint32_t messenger_run_interval(const Messenger *m);

/* SAVING AND LOADING FUNCTIONS: */

/** @brief Registers a state plugin for saving, loading, and getting the size of a section of the save.
 *
 * @retval true on success
 * @retval false on error
 */
non_null()
bool m_register_state_plugin(Messenger *m, State_Type type,
                             m_state_size_cb *size_callback,
                             m_state_load_cb *load_callback,
                             m_state_save_cb *save_callback);

/** return size of the messenger data (for saving). */
non_null()
uint32_t messenger_size(const Messenger *m);

/** Save the messenger in data (must be allocated memory of size at least `Messenger_size()`) */
non_null()
uint8_t *messenger_save(const Messenger *m, uint8_t *data);

/** @brief Load a state section.
 *
 * @param data Data to load.
 * @param length Length of data.
 * @param type Type of section (`STATE_TYPE_*`).
 * @param status Result of loading section is stored here if the section is handled.
 * @return true iff section handled.
 */
non_null()
bool messenger_load_state_section(Messenger *m, const uint8_t *data, uint32_t length, uint16_t type,
                                  State_Load_Status *status);

/** @brief Return the number of friends in the instance m.
 *
 * You should use this to determine how much memory to allocate
 * for copy_friendlist.
 */
non_null()
uint32_t count_friendlist(const Messenger *m);

/** @brief Copy a list of valid friend IDs into the array out_list.
 * If out_list is NULL, returns 0.
 * Otherwise, returns the number of elements copied.
 * If the array was too small, the contents
 * of out_list will be truncated to list_size.
 */
non_null()
uint32_t copy_friendlist(const Messenger *m, uint32_t *out_list, uint32_t list_size);

non_null()
bool m_is_receiving_file(Messenger *m);

#endif /* C_TOXCORE_TOXCORE_MESSENGER_H */<|MERGE_RESOLUTION|>--- conflicted
+++ resolved
@@ -195,17 +195,9 @@
         size_t length, void *user_data);
 typedef void m_conference_invite_cb(Messenger *m, uint32_t friend_number, const uint8_t *cookie, uint16_t length,
                                     void *user_data);
-<<<<<<< HEAD
-typedef void m_group_invite_cb(const Messenger *m, uint32_t friendnumber, const uint8_t *data, size_t length,
-                               const uint8_t *group_name, size_t group_name_length, void *userdata);
-typedef int m_lossy_rtp_packet_cb(Messenger *m, uint32_t friendnumber, const uint8_t *data, uint16_t len, void *object);
-=======
-typedef void m_group_invite_cb(const Messenger *m, uint32_t friend_number, const uint8_t *invite_data, size_t length,
+typedef void m_group_invite_cb(const Messenger *m, uint32_t friend_number, const uint8_t *data, size_t length,
                                const uint8_t *group_name, size_t group_name_length, void *user_data);
-typedef void m_msi_packet_cb(Messenger *m, uint32_t friend_number, const uint8_t *data, uint16_t length,
-                             void *user_data);
-typedef int m_lossy_rtp_packet_cb(Messenger *m, uint32_t friend_number, const uint8_t *data, uint16_t length, void *object);
->>>>>>> 14a1a0b9
+typedef int m_lossy_rtp_packet_cb(Messenger *m, uint32_t friend_number, const uint8_t *data, uint16_t len, void *object);
 
 typedef struct RTP_Packet_Handler {
     m_lossy_rtp_packet_cb *function;

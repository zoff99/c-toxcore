--- conflicted
+++ resolved
@@ -33,13 +33,8 @@
 #define FRIEND_ADDRESS_SIZE (CRYPTO_PUBLIC_KEY_SIZE + sizeof(uint32_t) + sizeof(uint16_t))
 
 typedef enum Message_Type {
-<<<<<<< HEAD
-    MESSAGE_NORMAL = 0,
-    MESSAGE_ACTION = 1,
-=======
     MESSAGE_NORMAL,
     MESSAGE_ACTION,
->>>>>>> ee2b733e
     MESSAGE_HIGH_LEVEL_ACK = 2,
 } Message_Type;
 
@@ -108,11 +103,7 @@
 #define TOX_CAPABILITY_NEXT_IMPLEMENTATION ((uint64_t)1) << 63
 /* hardcoded capabilities of this version/branch of toxcore */
 #ifdef TOX_CAPABILITIES_ACTIVE
-<<<<<<< HEAD
-#define TOX_CAPABILITIES_CURRENT (uint64_t)(TOX_CAPABILITY_CAPABILITIES | TOX_CAPABILITY_MSGV2 | TOX_CAPABILITY_TOXAV_H264 | TOX_CAPABILITY_MSGV3)
-=======
 #define TOX_CAPABILITIES_CURRENT (uint64_t)(TOX_CAPABILITY_CAPABILITIES | TOX_CAPABILITY_MSGV2 | TOX_CAPABILITY_MSGV3 | TOX_CAPABILITY_TOXAV_H264)
->>>>>>> ee2b733e
 #else
 #define TOX_CAPABILITIES_CURRENT (uint64_t)(TOX_CAPABILITY_CAPABILITIES | TOX_CAPABILITY_TOXAV_H264)
 #endif
@@ -178,11 +169,6 @@
     uint8_t paused; /* -> File_Pause */ /* 0: not paused, 1 = paused by us, 2 = paused by other, 3 = paused by both. */
     uint32_t last_packet_number; /* number of the last packet sent. */
     uint64_t requested; /* total data requested by the request chunk callback */
-<<<<<<< HEAD
-    uint64_t requested_prev; /* total data requested by the previous request chunk callback */
-    unsigned int slots_allocated; /* number of slots allocated to this transfer. */
-=======
->>>>>>> ee2b733e
     uint8_t id[FILE_ID_LENGTH];
     uint32_t file_type; /* TOX_FILE_KIND of this FT */
     uint8_t needs_resend; /* resend last chunk (after restart of tox or going offline), ONLY valid for sending FTs */
@@ -244,11 +230,8 @@
         size_t length, void *user_data);
 typedef void m_conference_invite_cb(Messenger *m, uint32_t friend_number, const uint8_t *cookie, uint16_t length,
                                     void *user_data);
-<<<<<<< HEAD
-=======
 typedef void m_group_invite_cb(const Messenger *m, uint32_t friendnumber, const uint8_t *data, size_t length,
                                const uint8_t *group_name, size_t group_name_length, void *userdata);
->>>>>>> ee2b733e
 typedef int m_lossy_rtp_packet_cb(Messenger *m, uint32_t friendnumber, const uint8_t *data, uint16_t len, void *object);
 
 int file_seek_for_resume(const Messenger *m, int32_t friendnumber, uint32_t filenumber, uint64_t position,
@@ -283,20 +266,10 @@
     uint32_t message_id; // a semi-unique id used in read receipts.
     uint32_t friendrequest_nospam; // The nospam number used in the friend request.
     uint64_t last_seen_time;
-<<<<<<< HEAD
-    uint8_t last_connection_udp_tcp;
-
-    /* save these 3 for resumable FTs */
-    struct File_Transfers file_sending[MAX_CONCURRENT_FILE_PIPES];
-    uint32_t num_sending_files;
-    struct File_Transfers file_receiving[MAX_CONCURRENT_FILE_PIPES];
-    /* save these 3 for resumable FTs */
-=======
     Connection_Status last_connection_udp_tcp;
     struct File_Transfers file_sending[MAX_CONCURRENT_FILE_PIPES];
     uint32_t num_sending_files;
     struct File_Transfers file_receiving[MAX_CONCURRENT_FILE_PIPES];
->>>>>>> ee2b733e
 
     struct Receipts *receipts_start;
     struct Receipts *receipts_end;
@@ -461,11 +434,7 @@
 non_null()
 int m_delfriend(Messenger *m, int32_t friendnumber);
 
-<<<<<<< HEAD
-/* Checks friend's connection status.
-=======
 /** @brief Checks friend's connection status.
->>>>>>> ee2b733e
  *
  * @retval CONNECTION_UDP (2) if friend is directly connected to us (Online UDP).
  * @retval CONNECTION_TCP (1) if friend is connected to us (Online TCP).
@@ -666,8 +635,6 @@
  */
 non_null() void m_callback_connectionstatus(Messenger *m, m_friend_connection_status_cb *function);
 
-<<<<<<< HEAD
-=======
 non_null() void m_callback_core_connection(Messenger *m, m_self_connection_status_cb *function);
 
 /*** CONFERENCES */
@@ -675,7 +642,6 @@
 /** @brief Set the callback for conference invites. */
 non_null(1) nullable(2)
 void m_callback_conference_invite(Messenger *m, m_conference_invite_cb *function);
->>>>>>> ee2b733e
 
 /* Set the callback for group invites.
  */
@@ -742,23 +708,7 @@
 long int new_filesender(const Messenger *m, int32_t friendnumber, uint32_t file_type, uint64_t filesize,
                         const uint8_t *file_id, const uint8_t *filename, uint16_t filename_length);
 
-<<<<<<< HEAD
-/* Give the number of active sending filetransfers for friend
- *
- *  return number of active sending filetransfers
- */
-uint32_t file_sending_active(const Messenger *m, int32_t friendnumber);
-
-/* Give the number of active receiving filetransfers for friend
- *
- *  return number of active receiving filetransfers
- */
-uint32_t file_receiving_active(const Messenger *m, int32_t friendnumber);
-
-/* Send a file control request.
-=======
 /** @brief Send a file control request.
->>>>>>> ee2b733e
  *
  * @retval 0 on success
  * @retval -1 if friend not valid.
@@ -784,32 +734,6 @@
  * @retval -6 if position bad.
  * @retval -8 if packet failed to send.
  */
-<<<<<<< HEAD
-int file_seek(const Messenger *m, int32_t friendnumber, uint32_t filenumber, uint64_t position, const bool resume_ft);
-
-/* Send file data.
- *
- *  return 0 on success
- *  return -1 if friend not valid.
- *  return -2 if friend not online.
- *  return -3 if filenumber invalid.
- *  return -4 if file transfer not transferring.
- *  return -5 if bad data size.
- *  return -6 if packet queue full.
- *  return -7 if wrong position.
- */
-int file_data(const Messenger *m, int32_t friendnumber, uint32_t filenumber, uint64_t position, const uint8_t *data,
-              uint16_t length);
-
-/* Give the number of bytes left to be sent/received.
- *
- *  send_receive is 0 if we want the sending files, 1 if we want the receiving.
- *
- *  return number of bytes remaining to be sent/received on success
- *  return 0 on failure
- */
-uint64_t file_dataremaining(const Messenger *m, int32_t friendnumber, uint8_t filenumber, uint8_t send_receive);
-=======
 non_null()
 int file_seek(const Messenger *m, int32_t friendnumber, uint32_t filenumber, uint64_t position);
 
@@ -826,7 +750,6 @@
  */
 non_null(1) nullable(5)
 int send_file_data(const Messenger *m, int32_t friendnumber, uint32_t filenumber, uint64_t position, const uint8_t *data, uint16_t length);
->>>>>>> ee2b733e
 
 /*** CUSTOM PACKETS */
 
@@ -888,14 +811,9 @@
 nullable(1)
 void kill_messenger(Messenger *m);
 
-<<<<<<< HEAD
-/* The main loop that needs to be run at least 20 times per second. */
-void do_messenger(Messenger *m, pthread_mutex_t *tox_main_mutex, void *userdata);
-=======
 /** @brief The main loop that needs to be run at least 20 times per second. */
 non_null(1) nullable(2)
 void do_messenger(Messenger *m, void *userdata);
->>>>>>> ee2b733e
 
 /**
  * @brief Return the time in milliseconds before `do_messenger()` should be called again

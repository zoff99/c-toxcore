--- conflicted
+++ resolved
@@ -7,15 +7,12 @@
 exports_files(
     srcs = ["tox.h"],
     visibility = ["//c-toxcore:__subpackages__"],
-<<<<<<< HEAD
-=======
 )
 
 cc_library(
     name = "attributes",
     hdrs = ["attributes.h"],
     visibility = ["//c-toxcore:__subpackages__"],
->>>>>>> ee2b733e
 )
 
 cc_library(
@@ -649,14 +646,6 @@
 
 cc_library(
     name = "Messenger",
-<<<<<<< HEAD
-    srcs = ["Messenger.c"],
-    hdrs = [
-        "Messenger.h",
-        "tox.h",
-    ],
-    visibility = ["//c-toxcore:__subpackages__"],
-=======
     srcs = [
         "Messenger.c",
         "group_chats.c",
@@ -676,7 +665,6 @@
         "//c-toxcore/testing:__pkg__",
         "//c-toxcore/toxav:__pkg__",
     ],
->>>>>>> ee2b733e
     deps = [
         ":DHT",
         ":LAN_discovery",
@@ -722,15 +710,12 @@
     srcs = [
         "tox.c",
         "tox_api.c",
-<<<<<<< HEAD
-=======
         "tox_private.c",
     ],
     hdrs = [
         "tox.h",
         "tox_private.h",
         "tox_struct.h",
->>>>>>> ee2b733e
     ],
     visibility = ["//c-toxcore:__subpackages__"],
     deps = [
@@ -785,28 +770,11 @@
         ":tox_unpack",
         "//c-toxcore/third_party:cmp",
     ],
-<<<<<<< HEAD
-    exclude = [
-        "*.api.h",
-        "ccompat.h",
-        "crypto_core_mem.c",
-        "ping_array.h",
-        "tox.h",
-        "tox_api.c",
-    ],
-=======
->>>>>>> ee2b733e
 )
 
 cc_test(
     name = "tox_events_test",
     size = "small",
-<<<<<<< HEAD
-    srcs = ["//hs-tokstyle/tools:check-cimple"],
-    args = ["$(location %s)" % f for f in CIMPLE_SRCS],
-    data = CIMPLE_SRCS,
-    tags = ["manual"],
-=======
     srcs = ["tox_events_test.cc"],
     deps = [
         ":crypto_core",
@@ -849,5 +817,4 @@
         "*.h",
     ]),
     visibility = ["//c-toxcore/testing:__pkg__"],
->>>>>>> ee2b733e
 )
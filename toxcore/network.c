--- conflicted
+++ resolved
@@ -502,33 +502,24 @@
         return 0;
 
 #ifdef TOX_ENABLE_IPV6
-<<<<<<< HEAD
-	/* same family */
-	if (a->family == b->family) {
-	    if (a->family == AF_INET)
-	        return (a->ip4.in_addr.s_addr == b->ip4.in_addr.s_addr);
-		else if (a->family == AF_INET6)
-	        return IN6_ARE_ADDR_EQUAL(&a->ip6, &b->ip6);
-		else
-			return 0;
-	}
-
-	/* different family: check on the IPv6 one if it is the IPv4 one embedded */
+    /* same family */
+    if (a->family == b->family) {
+        if (a->family == AF_INET)
+            return (a->ip4.in_addr.s_addr == b->ip4.in_addr.s_addr);
+        else if (a->family == AF_INET6)
+            return IN6_ARE_ADDR_EQUAL(&a->ip6, &b->ip6);
+        else
+            return 0;
+    }
+
+    /* different family: check on the IPv6 one if it is the IPv4 one embedded */
     if ((a->family == AF_INET) && (b->family == AF_INET6)) {
-		if (IN6_IS_ADDR_V4COMPAT(&b->ip6))
-			return (a->ip4.in_addr.s_addr == b->ip6.s6_addr32[3]);
-	} else if ((a->family == AF_INET6)  && (b->family == AF_INET)) {
-		if (IN6_IS_ADDR_V4COMPAT(&a->ip6))
-			return (a->ip6.s6_addr32[3] == b->ip4.in_addr.s_addr);
-	}
-=======
-
-    if (a->family == AF_INET)
-        return (a->ip4.in_addr.s_addr == b->ip4.in_addr.s_addr);
-
-    if (a->family == AF_INET6)
-        return IN6_ARE_ADDR_EQUAL(&a->ip6, &b->ip6);
->>>>>>> dde98eb3
+        if (IN6_IS_ADDR_V4COMPAT(&b->ip6))
+            return (a->ip4.in_addr.s_addr == b->ip6.s6_addr32[3]);
+    } else if ((a->family == AF_INET6)  && (b->family == AF_INET)) {
+        if (IN6_IS_ADDR_V4COMPAT(&a->ip6))
+            return (a->ip6.s6_addr32[3] == b->ip4.in_addr.s_addr);
+    }
 
     return 0;
 #else
@@ -769,48 +760,34 @@
     for (walker = server; (walker != NULL) && (rc != 3); walker = walker->ai_next) {
         switch (walker->ai_family) {
             case AF_INET:
-                if (walker->ai_family == family) {
+                if (walker->ai_family == family) { /* AF_INET requested, done */
                     struct sockaddr_in *addr = (struct sockaddr_in *)walker->ai_addr;
 #ifdef TOX_ENABLE_IPV6
                     to->ip4.in_addr = addr->sin_addr;
 #else
                     to->in_addr = addr->sin_addr;
 #endif
-<<<<<<< HEAD
-                rc = 3;
-            }
-#ifdef TOX_ENABLE_IPV6
-            else if (!(rc & 1)) {
-                struct sockaddr_in *addr = (struct sockaddr_in *)walker->ai_addr;
-                ip4.in_addr = addr->sin_addr;
-                rc |= 1;
-            }
-#endif
-            break; /* switch */
-=======
                     rc = 3;
                 }
->>>>>>> dde98eb3
-
-#ifdef TOX_ENABLE_IPV6
-                else if (!(rc & 1)) {
+
+#ifdef TOX_ENABLE_IPV6
+                else if (!(rc & 1)) { /* AF_UNSPEC requested, store away */
                     struct sockaddr_in *addr = (struct sockaddr_in *)walker->ai_addr;
-                    to->ip4.in_addr = addr->sin_addr;
+                    ip4.in_addr = addr->sin_addr;
                     rc |= 1;
                 }
-
 #endif
                 break; /* switch */
 #ifdef TOX_ENABLE_IPV6
 
             case AF_INET6:
-                if (walker->ai_family == family) {
+                if (walker->ai_family == family) { /* AF_INET6 requested, done */
                     if (walker->ai_addrlen == sizeof(struct sockaddr_in6)) {
                         struct sockaddr_in6 *addr = (struct sockaddr_in6 *)walker->ai_addr;
                         to->ip6 = addr->sin6_addr;
                         rc = 3;
                     }
-                } else if (!(rc & 2)) {
+                } else if (!(rc & 2)) { /* AF_UNSPEC requested, store away */
                     if (walker->ai_addrlen == sizeof(struct sockaddr_in6)) {
                         struct sockaddr_in6 *addr = (struct sockaddr_in6 *)walker->ai_addr;
                         ip6 = addr->sin6_addr;

--- conflicted
+++ resolved
@@ -933,28 +933,18 @@
     }
 
     if (net_family_is_unspec(net->family)) { /* Socket not initialized */
-<<<<<<< HEAD
-        LOGGER_DEBUG(net->log, "attempted to send message of length %u on uninitialised socket", (unsigned)length);
-=======
         // TODO(iphydf): Make this an error. Currently, the onion client calls
         // this via DHT getnodes.
         LOGGER_WARNING(net->log, "attempted to send message of length %u on uninitialised socket", packet.length);
->>>>>>> ee2b733e
         return -1;
     }
 
     /* socket TOX_AF_INET, but target IP NOT: can't send */
-<<<<<<< HEAD
-    if (net_family_is_ipv4(net->family) && !net_family_is_ipv4(ip_port.ip.family)) {
-        LOGGER_DEBUG(net->log, "attempted to send message with network family %d (probably IPv6) on IPv4 socket",
-                     ip_port.ip.family.value);
-=======
     if (net_family_is_ipv4(net->family) && !net_family_is_ipv4(ipp_copy.ip.family)) {
         // TODO(iphydf): Make this an error. Occasionally we try to send to an
         // all-zero ip_port.
         LOGGER_WARNING(net->log, "attempted to send message with network family %d (probably IPv6) on IPv4 socket",
                        ipp_copy.ip.family.value);
->>>>>>> ee2b733e
         return -1;
     }
 
@@ -993,11 +983,7 @@
         addr6->sin6_flowinfo = 0;
         addr6->sin6_scope_id = 0;
     } else {
-<<<<<<< HEAD
-        LOGGER_DEBUG(net->log, "unknown address type: %d", ip_port.ip.family.value);
-=======
         LOGGER_ERROR(net->log, "unknown address type: %d", ipp_copy.ip.family.value);
->>>>>>> ee2b733e
         return -1;
     }
 
@@ -1037,15 +1023,9 @@
     if (fail_or_len < 0) {
         const int error = net_error();
 
-<<<<<<< HEAD
-        if (fail_or_len < 0 && error != TOX_EWOULDBLOCK) {
-            const char *strerror = net_new_strerror(error);
-            LOGGER_DEBUG(log, "Unexpected error reading from socket: %u, %s", error, strerror);
-=======
         if (!should_ignore_recv_error(error)) {
             char *strerror = net_new_strerror(error);
             LOGGER_ERROR(log, "unexpected error reading from socket: %u, %s", error, strerror);
->>>>>>> ee2b733e
             net_kill_strerror(strerror);
         }
 
@@ -1115,15 +1095,11 @@
             continue;
         }
 
-<<<<<<< HEAD
-        if (!(net->packethandlers[data[0]].function)) {
-=======
         const Packet_Handler *const handler = &net->packethandlers[data[0]];
 
         if (handler->function == nullptr) {
             // TODO(https://github.com/TokTok/c-toxcore/issues/1115): Make this
             // a warning or error again.
->>>>>>> ee2b733e
             LOGGER_DEBUG(net->log, "[%02u] -- Packet has no handler", data[0]);
             continue;
         }
@@ -1205,11 +1181,6 @@
 
     /* Functions to increase the size of the send and receive UDP buffers.
      */
-<<<<<<< HEAD
-    int n = BYTES_SOCKET_SEND_AND_RECEIVE_BUFFERS; // 1024 * 1024 * 2;
-    setsockopt(temp->sock.socket, SOL_SOCKET, SO_RCVBUF, (const char *)&n, sizeof(n));
-    setsockopt(temp->sock.socket, SOL_SOCKET, SO_SNDBUF, (const char *)&n, sizeof(n));
-=======
     int n = 1024 * 1024 * 2;
 
     if (net_setsockopt(ns, temp->sock, SOL_SOCKET, SO_RCVBUF, &n, sizeof(n)) != 0) {
@@ -1219,7 +1190,6 @@
     if (net_setsockopt(ns, temp->sock, SOL_SOCKET, SO_SNDBUF, &n, sizeof(n)) != 0) {
         LOGGER_ERROR(log, "failed to set socket option %d", SO_SNDBUF);
     }
->>>>>>> ee2b733e
 
     /* Enable broadcast on socket */
     int broadcast = 1;

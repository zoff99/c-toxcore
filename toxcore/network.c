/*
 * Functions for the core networking.
 */

/*
 * Copyright © 2016-2017 The TokTok team.
 * Copyright © 2013 Tox project.
 *
 * This file is part of Tox, the free peer to peer instant messenger.
 *
 * Tox is free software: you can redistribute it and/or modify
 * it under the terms of the GNU General Public License as published by
 * the Free Software Foundation, either version 3 of the License, or
 * (at your option) any later version.
 *
 * Tox is distributed in the hope that it will be useful,
 * but WITHOUT ANY WARRANTY; without even the implied warranty of
 * MERCHANTABILITY or FITNESS FOR A PARTICULAR PURPOSE.  See the
 * GNU General Public License for more details.
 *
 * You should have received a copy of the GNU General Public License
 * along with Tox.  If not, see <http://www.gnu.org/licenses/>.
 */
#ifdef HAVE_CONFIG_H
#include "config.h"
#endif

#define _DARWIN_C_SOURCE
#define _XOPEN_SOURCE 600

#if defined(_WIN32) && _WIN32_WINNT >= _WIN32_WINNT_WINXP
#define _WIN32_WINNT  0x501
#endif

#include "network.h"

#include "logger.h"
#include "util.h"

#include <assert.h>
#ifdef __APPLE__
#include <mach/clock.h>
#include <mach/mach.h>
#endif

#ifndef IPV6_ADD_MEMBERSHIP
#ifdef  IPV6_JOIN_GROUP
#define IPV6_ADD_MEMBERSHIP IPV6_JOIN_GROUP
#define IPV6_DROP_MEMBERSHIP IPV6_LEAVE_GROUP
#endif
#endif

#if !(defined(_WIN32) || defined(__WIN32__) || defined(WIN32))

#include <errno.h>
#include <fcntl.h>
#include <netdb.h>
#include <sys/time.h>
#include <sys/types.h>

#else

#ifndef IPV6_V6ONLY
#define IPV6_V6ONLY 27
#endif

#ifndef EWOULDBLOCK
#define EWOULDBLOCK WSAEWOULDBLOCK
#endif

static const char *inet_ntop(Family family, const void *addr, char *buf, size_t bufsize)
{
    if (family == TOX_AF_INET) {
        struct sockaddr_in saddr;
        memset(&saddr, 0, sizeof(saddr));

        saddr.sin_family = AF_INET;
        saddr.sin_addr = *(const struct in_addr *)addr;

        DWORD len = bufsize;

        if (WSAAddressToString((LPSOCKADDR)&saddr, sizeof(saddr), NULL, buf, &len)) {
            return NULL;
        }

        return buf;
    } else if (family == TOX_AF_INET6) {
        struct sockaddr_in6 saddr;
        memset(&saddr, 0, sizeof(saddr));

        saddr.sin6_family = AF_INET6;
        saddr.sin6_addr = *(const struct in6_addr *)addr;

        DWORD len = bufsize;

        if (WSAAddressToString((LPSOCKADDR)&saddr, sizeof(saddr), NULL, buf, &len)) {
            return NULL;
        }

        return buf;
    }

    return NULL;
}

static int inet_pton(Family family, const char *addrString, void *addrbuf)
{
    if (family == TOX_AF_INET) {
        struct sockaddr_in saddr;
        memset(&saddr, 0, sizeof(saddr));

        INT len = sizeof(saddr);

        if (WSAStringToAddress((LPTSTR)addrString, AF_INET, NULL, (LPSOCKADDR)&saddr, &len)) {
            return 0;
        }

        *(struct in_addr *)addrbuf = saddr.sin_addr;

        return 1;
    } else if (family == TOX_AF_INET6) {
        struct sockaddr_in6 saddr;
        memset(&saddr, 0, sizeof(saddr));

        INT len = sizeof(saddr);

        if (WSAStringToAddress((LPTSTR)addrString, AF_INET6, NULL, (LPSOCKADDR)&saddr, &len)) {
            return 0;
        }

        *(struct in6_addr *)addrbuf = saddr.sin6_addr;

        return 1;
    }

    return 0;
}

#endif

<<<<<<< HEAD
#if !defined(INADDR_LOOPBACK)
#define INADDR_LOOPBACK 0x7f000001
#endif

const IP4 IP4_LOOPBACK = { INADDR_LOOPBACK };
const IP6 IP6_LOOPBACK = {
    { 0, 0, 0, 0, 0, 0, 0, 0, 0, 0, 0, 0, 0, 0, 0, 1 }
};


const IP4 IP4_BROADCAST = { INADDR_BROADCAST };
const IP6 IP6_BROADCAST = {
    { 0, 0, 0, 0, 0, 0, 0, 0, 0, 0, 0xff, 0xff, 0xff, 0xff, 0xff, 0xff }
};

=======
>>>>>>> 05c35462
#if TOX_INET6_ADDRSTRLEN < INET6_ADDRSTRLEN
#error TOX_INET6_ADDRSTRLEN should be greater or equal to INET6_ADDRSTRLEN (#INET6_ADDRSTRLEN)
#endif

#if TOX_INET_ADDRSTRLEN < INET_ADDRSTRLEN
#error TOX_INET_ADDRSTRLEN should be greater or equal to INET_ADDRSTRLEN (#INET_ADDRSTRLEN)
#endif

static int make_proto(int proto);
static int make_socktype(int type);
static int make_family(int tox_family);
static int make_tox_family(int family);

static void get_ip4(IP4 *result, const struct in_addr *addr)
{
    result->uint32 = addr->s_addr;
}

static void get_ip6(IP6 *result, const struct in6_addr *addr)
{
    assert(sizeof(result->uint8) == sizeof(addr->s6_addr));
    memcpy(result->uint8, addr->s6_addr, sizeof(result->uint8));
}

static void fill_addr4(IP4 ip, struct in_addr *addr)
{
    addr->s_addr = ip.uint32;
}

static void fill_addr6(IP6 ip, struct in6_addr *addr)
{
    assert(sizeof(ip.uint8) == sizeof(addr->s6_addr));
    memcpy(addr->s6_addr, ip.uint8, sizeof(ip.uint8));
}
<<<<<<< HEAD
=======

#if !defined(INADDR_LOOPBACK)
#define INADDR_LOOPBACK 0x7f000001
#endif

const IP4 IP4_BROADCAST = { INADDR_BROADCAST };
const IP6 IP6_BROADCAST = {
    { 0, 0, 0, 0, 0, 0, 0, 0, 0, 0, 0xff, 0xff, 0xff, 0xff, 0xff, 0xff }
};

IP4 get_ip4_loopback()
{
    IP4 loopback;
    loopback.uint32 = htonl(INADDR_LOOPBACK);
    return loopback;
}

IP6 get_ip6_loopback()
{
    IP6 loopback;
    get_ip6(&loopback, &in6addr_loopback);
    return loopback;
}
>>>>>>> 05c35462

/* Check if socket is valid.
 *
 * return 1 if valid
 * return 0 if not valid
 */
int sock_valid(Socket sock)
{
#if defined(_WIN32) || defined(__WIN32__) || defined (WIN32)

    if (sock == INVALID_SOCKET) {
#else

    if (sock < 0) {
#endif
        return 0;
    }

    return 1;
}

/* Close the socket.
 */
void kill_sock(Socket sock)
{
#if defined(_WIN32) || defined(__WIN32__) || defined (WIN32)
    closesocket(sock);
#else
    close(sock);
#endif
}

/* Set socket as nonblocking
 *
 * return 1 on success
 * return 0 on failure
 */
int set_socket_nonblock(Socket sock)
{
#if defined(_WIN32) || defined(__WIN32__) || defined (WIN32)
    u_long mode = 1;
    return (ioctlsocket(sock, FIONBIO, &mode) == 0);
#else
    return (fcntl(sock, F_SETFL, O_NONBLOCK, 1) == 0);
#endif
}

/* Set socket to not emit SIGPIPE
 *
 * return 1 on success
 * return 0 on failure
 */
int set_socket_nosigpipe(Socket sock)
{
#if defined(__MACH__)
    int set = 1;
    return (setsockopt(sock, SOL_SOCKET, SO_NOSIGPIPE, (const char *)&set, sizeof(int)) == 0);
#else
    return 1;
#endif
}

/* Enable SO_REUSEADDR on socket.
 *
 * return 1 on success
 * return 0 on failure
 */
int set_socket_reuseaddr(Socket sock)
{
    int set = 1;
    return (setsockopt(sock, SOL_SOCKET, SO_REUSEADDR, (const char *)&set, sizeof(set)) == 0);
}

/* Set socket to dual (IPv4 + IPv6 socket)
 *
 * return 1 on success
 * return 0 on failure
 */
int set_socket_dualstack(Socket sock)
{
    int ipv6only = 0;
    socklen_t optsize = sizeof(ipv6only);
    int res = getsockopt(sock, IPPROTO_IPV6, IPV6_V6ONLY, (char *)&ipv6only, &optsize);

    if ((res == 0) && (ipv6only == 0)) {
        return 1;
    }

    ipv6only = 0;
    return (setsockopt(sock, IPPROTO_IPV6, IPV6_V6ONLY, (const char *)&ipv6only, sizeof(ipv6only)) == 0);
}


/*  return current UNIX time in microseconds (us). */
static uint64_t current_time_actual(void)
{
    uint64_t time;
#if defined(_WIN32) || defined(__WIN32__) || defined (WIN32)
    /* This probably works fine */
    FILETIME ft;
    GetSystemTimeAsFileTime(&ft);
    time = ft.dwHighDateTime;
    time <<= 32;
    time |= ft.dwLowDateTime;
    time -= 116444736000000000ULL;
    return time / 10;
#else
    struct timeval a;
    gettimeofday(&a, NULL);
    time = 1000000ULL * a.tv_sec + a.tv_usec;
    return time;
#endif
}


#if defined(_WIN32) || defined(__WIN32__) || defined (WIN32)
static uint64_t last_monotime;
static uint64_t add_monotime;
#endif

/* return current monotonic time in milliseconds (ms). */
uint64_t current_time_monotonic(void)
{
    uint64_t time;
#if defined(_WIN32) || defined(__WIN32__) || defined (WIN32)
    uint64_t old_add_monotime = add_monotime;
    time = (uint64_t)GetTickCount() + add_monotime;

    /* Check if time has decreased because of 32 bit wrap from GetTickCount(), while avoiding false positives from race
     * conditions when multiple threads call this function at once */
    if (time + 0x10000 < last_monotime) {
        uint32_t add = ~0;
        /* use old_add_monotime rather than simply incrementing add_monotime, to handle the case that many threads
         * simultaneously detect an overflow */
        add_monotime = old_add_monotime + add;
        time += add;
    }

    last_monotime = time;
#else
    struct timespec monotime;
#if defined(__linux__) && defined(CLOCK_MONOTONIC_RAW)
    clock_gettime(CLOCK_MONOTONIC_RAW, &monotime);
#elif defined(__APPLE__)
    clock_serv_t muhclock;
    mach_timespec_t machtime;

    host_get_clock_service(mach_host_self(), SYSTEM_CLOCK, &muhclock);
    clock_get_time(muhclock, &machtime);
    mach_port_deallocate(mach_task_self(), muhclock);

    monotime.tv_sec = machtime.tv_sec;
    monotime.tv_nsec = machtime.tv_nsec;
#else
    clock_gettime(CLOCK_MONOTONIC, &monotime);
#endif
    time = 1000ULL * monotime.tv_sec + (monotime.tv_nsec / 1000000ULL);
#endif
    return time;
}

static uint32_t data_0(uint16_t buflen, const uint8_t *buffer)
{
    return buflen > 4 ? net_ntohl(*(const uint32_t *)&buffer[1]) : 0;
}
static uint32_t data_1(uint16_t buflen, const uint8_t *buffer)
{
    return buflen > 7 ? net_ntohl(*(const uint32_t *)&buffer[5]) : 0;
}

static void loglogdata(Logger *log, const char *message, const uint8_t *buffer,
                       uint16_t buflen, IP_Port ip_port, int res)
{
    char ip_str[IP_NTOA_LEN];

    if (res < 0) { /* Windows doesn't necessarily know %zu */
        LOGGER_TRACE(log, "[%2u] %s %3hu%c %s:%hu (%u: %s) | %04x%04x",
                     buffer[0], message, (buflen < 999 ? (uint16_t)buflen : 999), 'E',
                     ip_ntoa(&ip_port.ip, ip_str, sizeof(ip_str)), net_ntohs(ip_port.port), errno,
                     strerror(errno), data_0(buflen, buffer), data_1(buflen, buffer));
    } else if ((res > 0) && ((size_t)res <= buflen)) {
        LOGGER_TRACE(log, "[%2u] %s %3zu%c %s:%hu (%u: %s) | %04x%04x",
                     buffer[0], message, (res < 999 ? (size_t)res : 999), ((size_t)res < buflen ? '<' : '='),
                     ip_ntoa(&ip_port.ip, ip_str, sizeof(ip_str)), net_ntohs(ip_port.port), 0, "OK",
                     data_0(buflen, buffer), data_1(buflen, buffer));
    } else { /* empty or overwrite */
        LOGGER_TRACE(log, "[%2u] %s %zu%c%zu %s:%hu (%u: %s) | %04x%04x",
                     buffer[0], message, (size_t)res, (!res ? '!' : '>'), buflen,
                     ip_ntoa(&ip_port.ip, ip_str, sizeof(ip_str)), net_ntohs(ip_port.port), 0, "OK",
                     data_0(buflen, buffer), data_1(buflen, buffer));
    }
}

/* Basic network functions:
 * Function to send packet(data) of length length to ip_port.
 */
int sendpacket(Networking_Core *net, IP_Port ip_port, const uint8_t *data, uint16_t length)
{
    if (net->family == 0) { /* Socket not initialized */
        return -1;
    }

    /* socket TOX_AF_INET, but target IP NOT: can't send */
    if ((net->family == TOX_AF_INET) && (ip_port.ip.family != TOX_AF_INET)) {
        return -1;
    }

    struct sockaddr_storage addr;

    size_t addrsize = 0;

    if (ip_port.ip.family == TOX_AF_INET) {
        if (net->family == TOX_AF_INET6) {
            /* must convert to IPV4-in-IPV6 address */
            struct sockaddr_in6 *addr6 = (struct sockaddr_in6 *)&addr;

            addrsize = sizeof(struct sockaddr_in6);
            addr6->sin6_family = AF_INET6;
            addr6->sin6_port = ip_port.port;

            /* there should be a macro for this in a standards compliant
             * environment, not found */
            IP6 ip6;

            ip6.uint32[0] = 0;
            ip6.uint32[1] = 0;
            ip6.uint32[2] = net_htonl(0xFFFF);
            ip6.uint32[3] = ip_port.ip.ip4.uint32;
            fill_addr6(ip6, &addr6->sin6_addr);

            addr6->sin6_flowinfo = 0;
            addr6->sin6_scope_id = 0;
        } else {
            struct sockaddr_in *addr4 = (struct sockaddr_in *)&addr;

            addrsize = sizeof(struct sockaddr_in);
            addr4->sin_family = AF_INET;
            fill_addr4(ip_port.ip.ip4, &addr4->sin_addr);
            addr4->sin_port = ip_port.port;
        }
    } else if (ip_port.ip.family == TOX_AF_INET6) {
        struct sockaddr_in6 *addr6 = (struct sockaddr_in6 *)&addr;

        addrsize = sizeof(struct sockaddr_in6);
        addr6->sin6_family = AF_INET6;
        addr6->sin6_port = ip_port.port;
        fill_addr6(ip_port.ip.ip6, &addr6->sin6_addr);

        addr6->sin6_flowinfo = 0;
        addr6->sin6_scope_id = 0;
    } else {
        /* unknown address type*/
        return -1;
    }

    int res = sendto(net->sock, (const char *) data, length, 0, (struct sockaddr *)&addr, addrsize);

    loglogdata(net->log, "O=>", data, length, ip_port, res);

    return res;
}

/* Function to receive data
 *  ip and port of sender is put into ip_port.
 *  Packet data is put into data.
 *  Packet length is put into length.
 */
static int receivepacket(Logger *log, Socket sock, IP_Port *ip_port, uint8_t *data, uint32_t *length)
{
    memset(ip_port, 0, sizeof(IP_Port));
    struct sockaddr_storage addr;
#if defined(_WIN32) || defined(__WIN32__) || defined (WIN32)
    int addrlen = sizeof(addr);
#else
    socklen_t addrlen = sizeof(addr);
#endif
    *length = 0;
    int fail_or_len = recvfrom(sock, (char *) data, MAX_UDP_PACKET_SIZE, 0, (struct sockaddr *)&addr, &addrlen);

    if (fail_or_len < 0) {

        if (fail_or_len < 0 && errno != EWOULDBLOCK) {
            LOGGER_ERROR(log, "Unexpected error reading from socket: %u, %s\n", errno, strerror(errno));
        }

        return -1; /* Nothing received. */
    }

    *length = (uint32_t)fail_or_len;

    if (addr.ss_family == AF_INET) {
        struct sockaddr_in *addr_in = (struct sockaddr_in *)&addr;

        ip_port->ip.family = make_tox_family(addr_in->sin_family);
        get_ip4(&ip_port->ip.ip4, &addr_in->sin_addr);
        ip_port->port = addr_in->sin_port;
    } else if (addr.ss_family == AF_INET6) {
        struct sockaddr_in6 *addr_in6 = (struct sockaddr_in6 *)&addr;
        ip_port->ip.family = make_tox_family(addr_in6->sin6_family);
        get_ip6(&ip_port->ip.ip6, &addr_in6->sin6_addr);
        ip_port->port = addr_in6->sin6_port;

        if (IPV6_IPV4_IN_V6(ip_port->ip.ip6)) {
            ip_port->ip.family = TOX_AF_INET;
            ip_port->ip.ip4.uint32 = ip_port->ip.ip6.uint32[3];
        }
    } else {
        return -1;
    }

    loglogdata(log, "=>O", data, MAX_UDP_PACKET_SIZE, *ip_port, *length);

    return 0;
}

void networking_registerhandler(Networking_Core *net, uint8_t byte, packet_handler_callback cb, void *object)
{
    net->packethandlers[byte].function = cb;
    net->packethandlers[byte].object = object;
}

void networking_poll(Networking_Core *net, void *userdata)
{
    if (net->family == 0) { /* Socket not initialized */
        return;
    }

    unix_time_update();

    IP_Port ip_port;
    uint8_t data[MAX_UDP_PACKET_SIZE];
    uint32_t length;

    while (receivepacket(net->log, net->sock, &ip_port, data, &length) != -1) {
        if (length < 1) {
            continue;
        }

        if (!(net->packethandlers[data[0]].function)) {
            LOGGER_WARNING(net->log, "[%02u] -- Packet has no handler", data[0]);
            continue;
        }

        net->packethandlers[data[0]].function(net->packethandlers[data[0]].object, ip_port, data, length, userdata);
    }
}

#ifndef VANILLA_NACL
/* Used for sodium_init() */
#include <sodium.h>
#endif

static uint8_t at_startup_ran = 0;
int networking_at_startup(void)
{
    if (at_startup_ran != 0) {
        return 0;
    }

#ifndef VANILLA_NACL

#ifdef USE_RANDOMBYTES_STIR
    randombytes_stir();
#else

    if (sodium_init() == -1) {
        return -1;
    }

#endif /*USE_RANDOMBYTES_STIR*/

#endif/*VANILLA_NACL*/

#if defined(_WIN32) || defined(__WIN32__) || defined (WIN32)
    WSADATA wsaData;

    if (WSAStartup(MAKEWORD(2, 2), &wsaData) != NO_ERROR) {
        return -1;
    }

#endif
    srand((uint32_t)current_time_actual());
    at_startup_ran = 1;
    return 0;
}

/* TODO(irungentoo): Put this somewhere */
#if 0
static void at_shutdown(void)
{
#if defined(_WIN32) || defined(__WIN32__) || defined (WIN32)
    WSACleanup();
#endif
}
#endif

/* Initialize networking.
 * Added for reverse compatibility with old new_networking calls.
 */
Networking_Core *new_networking(Logger *log, IP ip, uint16_t port)
{
    return new_networking_ex(log, ip, port, port + (TOX_PORTRANGE_TO - TOX_PORTRANGE_FROM), 0);
}

/* Initialize networking.
 * Bind to ip and port.
 * ip must be in network order EX: 127.0.0.1 = (7F000001).
 * port is in host byte order (this means don't worry about it).
 *
 *  return Networking_Core object if no problems
 *  return NULL if there are problems.
 *
 * If error is non NULL it is set to 0 if no issues, 1 if socket related error, 2 if other.
 */
Networking_Core *new_networking_ex(Logger *log, IP ip, uint16_t port_from, uint16_t port_to, unsigned int *error)
{
    /* If both from and to are 0, use default port range
     * If one is 0 and the other is non-0, use the non-0 value as only port
     * If from > to, swap
     */
    if (port_from == 0 && port_to == 0) {
        port_from = TOX_PORTRANGE_FROM;
        port_to = TOX_PORTRANGE_TO;
    } else if (port_from == 0 && port_to != 0) {
        port_from = port_to;
    } else if (port_from != 0 && port_to == 0) {
        port_to = port_from;
    } else if (port_from > port_to) {
        uint16_t temp = port_from;
        port_from = port_to;
        port_to = temp;
    }

    if (error) {
        *error = 2;
    }

    /* maybe check for invalid IPs like 224+.x.y.z? if there is any IP set ever */
    if (ip.family != TOX_AF_INET && ip.family != TOX_AF_INET6) {
        LOGGER_ERROR(log, "Invalid address family: %u\n", ip.family);
        return NULL;
    }

    if (networking_at_startup() != 0) {
        return NULL;
    }

    Networking_Core *temp = (Networking_Core *)calloc(1, sizeof(Networking_Core));

    if (temp == NULL) {
        return NULL;
    }

    temp->log = log;
    temp->family = ip.family;
    temp->port = 0;

    /* Initialize our socket. */
    /* add log message what we're creating */
    temp->sock = net_socket(temp->family, TOX_SOCK_DGRAM, TOX_PROTO_UDP);

    /* Check for socket error. */
    if (!sock_valid(temp->sock)) {
        LOGGER_ERROR(log, "Failed to get a socket?! %u, %s\n", errno, strerror(errno));
        free(temp);

        if (error) {
            *error = 1;
        }

        return NULL;
    }

    /* Functions to increase the size of the send and receive UDP buffers.
     */
    int n = 1024 * 1024 * 2;
    setsockopt(temp->sock, SOL_SOCKET, SO_RCVBUF, (const char *)&n, sizeof(n));
    setsockopt(temp->sock, SOL_SOCKET, SO_SNDBUF, (const char *)&n, sizeof(n));

    /* Enable broadcast on socket */
    int broadcast = 1;
    setsockopt(temp->sock, SOL_SOCKET, SO_BROADCAST, (const char *)&broadcast, sizeof(broadcast));

    /* iOS UDP sockets are weird and apparently can SIGPIPE */
    if (!set_socket_nosigpipe(temp->sock)) {
        kill_networking(temp);

        if (error) {
            *error = 1;
        }

        return NULL;
    }

    /* Set socket nonblocking. */
    if (!set_socket_nonblock(temp->sock)) {
        kill_networking(temp);

        if (error) {
            *error = 1;
        }

        return NULL;
    }

    /* Bind our socket to port PORT and the given IP address (usually 0.0.0.0 or ::) */
    uint16_t *portptr = NULL;
    struct sockaddr_storage addr;
    size_t addrsize;

    memset(&addr, 0, sizeof(struct sockaddr_storage));

    if (temp->family == TOX_AF_INET) {
        struct sockaddr_in *addr4 = (struct sockaddr_in *)&addr;

        addrsize = sizeof(struct sockaddr_in);
        addr4->sin_family = AF_INET;
        addr4->sin_port = 0;
        fill_addr4(ip.ip4, &addr4->sin_addr);

        portptr = &addr4->sin_port;
    } else if (temp->family == TOX_AF_INET6) {
        struct sockaddr_in6 *addr6 = (struct sockaddr_in6 *)&addr;

        addrsize = sizeof(struct sockaddr_in6);
        addr6->sin6_family = AF_INET6;
        addr6->sin6_port = 0;
        fill_addr6(ip.ip6, &addr6->sin6_addr);

        addr6->sin6_flowinfo = 0;
        addr6->sin6_scope_id = 0;

        portptr = &addr6->sin6_port;
    } else {
        free(temp);
        return NULL;
    }

    if (ip.family == TOX_AF_INET6) {
        int is_dualstack = set_socket_dualstack(temp->sock);
        LOGGER_DEBUG(log, "Dual-stack socket: %s",
                     is_dualstack ? "enabled" : "Failed to enable, won't be able to receive from/send to IPv4 addresses");
        /* multicast local nodes */
        struct ipv6_mreq mreq;
        memset(&mreq, 0, sizeof(mreq));
        mreq.ipv6mr_multiaddr.s6_addr[ 0] = 0xFF;
        mreq.ipv6mr_multiaddr.s6_addr[ 1] = 0x02;
        mreq.ipv6mr_multiaddr.s6_addr[15] = 0x01;
        mreq.ipv6mr_interface = 0;
        int res = setsockopt(temp->sock, IPPROTO_IPV6, IPV6_ADD_MEMBERSHIP, (const char *)&mreq, sizeof(mreq));

        LOGGER_DEBUG(log, res < 0 ? "Failed to activate local multicast membership. (%u, %s)" :
                     "Local multicast group FF02::1 joined successfully", errno, strerror(errno));
    }

    /* a hanging program or a different user might block the standard port;
     * as long as it isn't a parameter coming from the commandline,
     * try a few ports after it, to see if we can find a "free" one
     *
     * if we go on without binding, the first sendto() automatically binds to
     * a free port chosen by the system (i.e. anything from 1024 to 65535)
     *
     * returning NULL after bind fails has both advantages and disadvantages:
     * advantage:
     *   we can rely on getting the port in the range 33445..33450, which
     *   enables us to tell joe user to open their firewall to a small range
     *
     * disadvantage:
     *   some clients might not test return of tox_new(), blindly assuming that
     *   it worked ok (which it did previously without a successful bind)
     */
    uint16_t port_to_try = port_from;
    *portptr = net_htons(port_to_try);
    int tries;

    for (tries = port_from; tries <= port_to; tries++) {
        int res = bind(temp->sock, (struct sockaddr *)&addr, addrsize);

        if (!res) {
            temp->port = *portptr;

            char ip_str[IP_NTOA_LEN];
            LOGGER_DEBUG(log, "Bound successfully to %s:%u", ip_ntoa(&ip, ip_str, sizeof(ip_str)),
                         net_ntohs(temp->port));

            /* errno isn't reset on success, only set on failure, the failed
             * binds with parallel clients yield a -EPERM to the outside if
             * errno isn't cleared here */
            if (tries > 0) {
                errno = 0;
            }

            if (error) {
                *error = 0;
            }

            return temp;
        }

        port_to_try++;

        if (port_to_try > port_to) {
            port_to_try = port_from;
        }

        *portptr = net_htons(port_to_try);
    }

    char ip_str[IP_NTOA_LEN];
    LOGGER_ERROR(log, "Failed to bind socket: %u, %s IP: %s port_from: %u port_to: %u", errno, strerror(errno),
                 ip_ntoa(&ip, ip_str, sizeof(ip_str)), port_from, port_to);

    kill_networking(temp);

    if (error) {
        *error = 1;
    }

    return NULL;
}

/* Function to cleanup networking stuff. */
void kill_networking(Networking_Core *net)
{
    if (!net) {
        return;
    }

    if (net->family != 0) { /* Socket not initialized */
        kill_sock(net->sock);
    }

    free(net);
}


/* ip_equal
 *  compares two IPAny structures
 *  unset means unequal
 *
 * returns 0 when not equal or when uninitialized
 */
int ip_equal(const IP *a, const IP *b)
{
    if (!a || !b) {
        return 0;
    }

    /* same family */
    if (a->family == b->family) {
        if (a->family == TOX_AF_INET || a->family == TCP_INET) {
            struct in_addr addr_a;
            struct in_addr addr_b;
            fill_addr4(a->ip4, &addr_a);
            fill_addr4(b->ip4, &addr_b);
            return addr_a.s_addr == addr_b.s_addr;
        }

        if (a->family == TOX_AF_INET6 || a->family == TCP_INET6) {
            return a->ip6.uint64[0] == b->ip6.uint64[0] &&
                   a->ip6.uint64[1] == b->ip6.uint64[1];
        }

        return 0;
    }

    /* different family: check on the IPv6 one if it is the IPv4 one embedded */
    if ((a->family == TOX_AF_INET) && (b->family == TOX_AF_INET6)) {
        if (IPV6_IPV4_IN_V6(b->ip6)) {
            struct in_addr addr_a;
            fill_addr4(a->ip4, &addr_a);
            return addr_a.s_addr == b->ip6.uint32[3];
        }
    } else if ((a->family == TOX_AF_INET6)  && (b->family == TOX_AF_INET)) {
        if (IPV6_IPV4_IN_V6(a->ip6)) {
            struct in_addr addr_b;
            fill_addr4(b->ip4, &addr_b);
            return a->ip6.uint32[3] == addr_b.s_addr;
        }
    }

    return 0;
}

/* ipport_equal
 *  compares two IPAny_Port structures
 *  unset means unequal
 *
 * returns 0 when not equal or when uninitialized
 */
int ipport_equal(const IP_Port *a, const IP_Port *b)
{
    if (!a || !b) {
        return 0;
    }

    if (!a->port || (a->port != b->port)) {
        return 0;
    }

    return ip_equal(&a->ip, &b->ip);
}

/* nulls out ip */
void ip_reset(IP *ip)
{
    if (!ip) {
        return;
    }

    memset(ip, 0, sizeof(IP));
}

/* nulls out ip, sets family according to flag */
void ip_init(IP *ip, uint8_t ipv6enabled)
{
    if (!ip) {
        return;
    }

    memset(ip, 0, sizeof(IP));
    ip->family = ipv6enabled ? TOX_AF_INET6 : TOX_AF_INET;
}

/* checks if ip is valid */
int ip_isset(const IP *ip)
{
    if (!ip) {
        return 0;
    }

    return (ip->family != 0);
}

/* checks if ip is valid */
int ipport_isset(const IP_Port *ipport)
{
    if (!ipport) {
        return 0;
    }

    if (!ipport->port) {
        return 0;
    }

    return ip_isset(&ipport->ip);
}

/* copies an ip structure (careful about direction!) */
void ip_copy(IP *target, const IP *source)
{
    if (!source || !target) {
        return;
    }

    memcpy(target, source, sizeof(IP));
}

/* copies an ip_port structure (careful about direction!) */
void ipport_copy(IP_Port *target, const IP_Port *source)
{
    if (!source || !target) {
        return;
    }

    memcpy(target, source, sizeof(IP_Port));
}

/* ip_ntoa
 *   converts ip into a string
 *   ip_str must be of length at least IP_NTOA_LEN
 *
 *   IPv6 addresses are enclosed into square brackets, i.e. "[IPv6]"
 *   writes error message into the buffer on error
 *
 *   returns ip_str
 */
const char *ip_ntoa(const IP *ip, char *ip_str, size_t length)
{
    if (length < IP_NTOA_LEN) {
        snprintf(ip_str, length, "Bad buf length");
        return ip_str;
    }

    if (ip) {
        const int family = make_family(ip->family);

        if (ip->family == TOX_AF_INET) {
            /* returns standard quad-dotted notation */
            struct in_addr addr;
            fill_addr4(ip->ip4, &addr);

            ip_str[0] = 0;
            inet_ntop(family, &addr, ip_str, length);
        } else if (ip->family == TOX_AF_INET6) {
            /* returns hex-groups enclosed into square brackets */
            struct in6_addr addr;
            fill_addr6(ip->ip6, &addr);

            ip_str[0] = '[';
            inet_ntop(family, &addr, &ip_str[1], length - 3);
            size_t len = strlen(ip_str);
            ip_str[len] = ']';
            ip_str[len + 1] = 0;
        } else {
            snprintf(ip_str, length, "(IP invalid, family %u)", ip->family);
        }
    } else {
        snprintf(ip_str, length, "(IP invalid: NULL)");
    }

    /* brute force protection against lacking termination */
    ip_str[length - 1] = 0;
    return ip_str;
}

/*
 * ip_parse_addr
 *  parses IP structure into an address string
 *
 * input
 *  ip: ip of TOX_AF_INET or TOX_AF_INET6 families
 *  length: length of the address buffer
 *          Must be at least INET_ADDRSTRLEN for TOX_AF_INET
 *          and INET6_ADDRSTRLEN for TOX_AF_INET6
 *
 * output
 *  address: dotted notation (IPv4: quad, IPv6: 16) or colon notation (IPv6)
 *
 * returns 1 on success, 0 on failure
 */
int ip_parse_addr(const IP *ip, char *address, size_t length)
{
    if (!address || !ip) {
        return 0;
    }

    if (ip->family == TOX_AF_INET) {
        const struct in_addr *addr = (const struct in_addr *)&ip->ip4;
        return inet_ntop(ip->family, addr, address, length) != NULL;
    }

    if (ip->family == TOX_AF_INET6) {
        const struct in6_addr *addr = (const struct in6_addr *)&ip->ip6;
        return inet_ntop(ip->family, addr, address, length) != NULL;
    }

    return 0;
}

/*
 * addr_parse_ip
 *  directly parses the input into an IP structure
 *  tries IPv4 first, then IPv6
 *
 * input
 *  address: dotted notation (IPv4: quad, IPv6: 16) or colon notation (IPv6)
 *
 * output
 *  IP: family and the value is set on success
 *
 * returns 1 on success, 0 on failure
 */
int addr_parse_ip(const char *address, IP *to)
{
    if (!address || !to) {
        return 0;
    }

    struct in_addr addr4;

    if (inet_pton(AF_INET, address, &addr4) == 1) {
        to->family = TOX_AF_INET;
        get_ip4(&to->ip4, &addr4);
        return 1;
    }

    struct in6_addr addr6;

    if (inet_pton(AF_INET6, address, &addr6) == 1) {
        to->family = TOX_AF_INET6;
        get_ip6(&to->ip6, &addr6);
        return 1;
    }

    return 0;
}

/*
 * addr_resolve():
 *  uses getaddrinfo to resolve an address into an IP address
 *  uses the first IPv4/IPv6 addresses returned by getaddrinfo
 *
 * input
 *  address: a hostname (or something parseable to an IP address)
 *  to: to.family MUST be initialized, either set to a specific IP version
 *     (TOX_AF_INET/TOX_AF_INET6) or to the unspecified AF_UNSPEC (= 0), if both
 *     IP versions are acceptable
 *  extra can be NULL and is only set in special circumstances, see returns
 *
 * returns in *to a valid IPAny (v4/v6),
 *     prefers v6 if ip.family was AF_UNSPEC and both available
 * returns in *extra an IPv4 address, if family was AF_UNSPEC and *to is TOX_AF_INET6
 * returns 0 on failure, TOX_ADDR_RESOLVE_* on success.
 */
int addr_resolve(const char *address, IP *to, IP *extra)
{
    if (!address || !to) {
        return 0;
    }

    Family tox_family = to->family;
    Family family = make_family(tox_family);

    struct addrinfo *server = NULL;
    struct addrinfo *walker = NULL;
    struct addrinfo  hints;
    int rc;
    int result = 0;
    int done = 0;

    memset(&hints, 0, sizeof(hints));
    hints.ai_family   = family;
    hints.ai_socktype = SOCK_DGRAM; // type of socket Tox uses.

    if (networking_at_startup() != 0) {
        return 0;
    }

    rc = getaddrinfo(address, NULL, &hints, &server);

    // Lookup failed.
    if (rc != 0) {
        return 0;
    }

    IP ip4;
    ip_init(&ip4, 0); // ipv6enabled = 0
    IP ip6;
    ip_init(&ip6, 1); // ipv6enabled = 1

    for (walker = server; (walker != NULL) && !done; walker = walker->ai_next) {
        switch (walker->ai_family) {
            case AF_INET:
                if (walker->ai_family == family) { /* AF_INET requested, done */
                    struct sockaddr_in *addr = (struct sockaddr_in *)walker->ai_addr;
                    get_ip4(&to->ip4, &addr->sin_addr);
                    result = TOX_ADDR_RESOLVE_INET;
                    done = 1;
                } else if (!(result & TOX_ADDR_RESOLVE_INET)) { /* AF_UNSPEC requested, store away */
                    struct sockaddr_in *addr = (struct sockaddr_in *)walker->ai_addr;
                    get_ip4(&ip4.ip4, &addr->sin_addr);
                    result |= TOX_ADDR_RESOLVE_INET;
                }

                break; /* switch */

            case AF_INET6:
                if (walker->ai_family == family) { /* AF_INET6 requested, done */
                    if (walker->ai_addrlen == sizeof(struct sockaddr_in6)) {
                        struct sockaddr_in6 *addr = (struct sockaddr_in6 *)walker->ai_addr;
                        get_ip6(&to->ip6, &addr->sin6_addr);
                        result = TOX_ADDR_RESOLVE_INET6;
                        done = 1;
                    }
                } else if (!(result & TOX_ADDR_RESOLVE_INET6)) { /* AF_UNSPEC requested, store away */
                    if (walker->ai_addrlen == sizeof(struct sockaddr_in6)) {
                        struct sockaddr_in6 *addr = (struct sockaddr_in6 *)walker->ai_addr;
                        get_ip6(&ip6.ip6, &addr->sin6_addr);
                        result |= TOX_ADDR_RESOLVE_INET6;
                    }
                }

                break; /* switch */
        }
    }

    if (family == AF_UNSPEC) {
        if (result & TOX_ADDR_RESOLVE_INET6) {
            ip_copy(to, &ip6);

            if ((result & TOX_ADDR_RESOLVE_INET) && (extra != NULL)) {
                ip_copy(extra, &ip4);
            }
        } else if (result & TOX_ADDR_RESOLVE_INET) {
            ip_copy(to, &ip4);
        } else {
            result = 0;
        }
    }

    freeaddrinfo(server);
    return result;
}

/*
 * addr_resolve_or_parse_ip
 *  resolves string into an IP address
 *
 *  address: a hostname (or something parseable to an IP address)
 *  to: to.family MUST be initialized, either set to a specific IP version
 *     (TOX_AF_INET/TOX_AF_INET6) or to the unspecified AF_UNSPEC (= 0), if both
 *     IP versions are acceptable
 *  extra can be NULL and is only set in special circumstances, see returns
 *
 *  returns in *tro a matching address (IPv6 or IPv4)
 *  returns in *extra, if not NULL, an IPv4 address, if to->family was AF_UNSPEC
 *  returns 1 on success
 *  returns 0 on failure
 */
int addr_resolve_or_parse_ip(const char *address, IP *to, IP *extra)
{
    if (!addr_resolve(address, to, extra)) {
        if (!addr_parse_ip(address, to)) {
            return 0;
        }
    }

    return 1;
}

int net_connect(Socket sock, IP_Port ip_port)
{
    struct sockaddr_storage addr = {0};
    size_t addrsize;

    if (ip_port.ip.family == TOX_AF_INET) {
        struct sockaddr_in *addr4 = (struct sockaddr_in *)&addr;

        addrsize = sizeof(struct sockaddr_in);
        addr4->sin_family = AF_INET;
        fill_addr4(ip_port.ip.ip4, &addr4->sin_addr);
        addr4->sin_port = ip_port.port;
    } else if (ip_port.ip.family == TOX_AF_INET6) {
        struct sockaddr_in6 *addr6 = (struct sockaddr_in6 *)&addr;

        addrsize = sizeof(struct sockaddr_in6);
        addr6->sin6_family = AF_INET6;
        fill_addr6(ip_port.ip.ip6, &addr6->sin6_addr);
        addr6->sin6_port = ip_port.port;
    } else {
        return 0;
    }

    return connect(sock, (struct sockaddr *)&addr, addrsize);
}

int32_t net_getipport(const char *node, IP_Port **res, int tox_type)
{
    struct addrinfo *infos;
    int ret = getaddrinfo(node, NULL, NULL, &infos);
    *res = NULL;

    if (ret != 0) {
        return -1;
    }

    // Used to avoid malloc parameter overflow
    const size_t MAX_COUNT = MIN(SIZE_MAX, INT32_MAX) / sizeof(IP_Port);
    int type = make_socktype(tox_type);
    struct addrinfo *cur;
    int32_t count = 0;

    for (cur = infos; count < MAX_COUNT && cur != NULL; cur = cur->ai_next) {
        if (cur->ai_socktype && type > 0 && cur->ai_socktype != type) {
            continue;
        }

        if (cur->ai_family != AF_INET && cur->ai_family != AF_INET6) {
            continue;
        }

        count++;
    }

    assert(count <= MAX_COUNT);

    if (count == 0) {
        return 0;
    }

    *res = (IP_Port *)malloc(sizeof(IP_Port) * count);

    if (*res == NULL) {
        return -1;
    }

    IP_Port *ip_port = *res;

    for (cur = infos; cur != NULL; cur = cur->ai_next) {
        if (cur->ai_socktype && type > 0 && cur->ai_socktype != type) {
            continue;
        }

        if (cur->ai_family == AF_INET) {
            struct sockaddr_in *addr = (struct sockaddr_in *)cur->ai_addr;
            memcpy(&ip_port->ip.ip4, &addr->sin_addr, sizeof(IP4));
        } else if (cur->ai_family == AF_INET6) {
            struct sockaddr_in6 *addr = (struct sockaddr_in6 *)cur->ai_addr;
            memcpy(&ip_port->ip.ip6, &addr->sin6_addr, sizeof(IP6));
        } else {
            continue;
        }

        ip_port->ip.family = make_tox_family(cur->ai_family);

        ip_port++;
    }

    freeaddrinfo(infos);

    return count;
}

void net_freeipport(IP_Port *ip_ports)
{
    free(ip_ports);
}

/* return 1 on success
 * return 0 on failure
 */
int bind_to_port(Socket sock, int family, uint16_t port)
{
    struct sockaddr_storage addr = {0};
    size_t addrsize;

    if (family == TOX_AF_INET) {
        struct sockaddr_in *addr4 = (struct sockaddr_in *)&addr;

        addrsize = sizeof(struct sockaddr_in);
        addr4->sin_family = AF_INET;
        addr4->sin_port = net_htons(port);
    } else if (family == TOX_AF_INET6) {
        struct sockaddr_in6 *addr6 = (struct sockaddr_in6 *)&addr;

        addrsize = sizeof(struct sockaddr_in6);
        addr6->sin6_family = AF_INET6;
        addr6->sin6_port = net_htons(port);
    } else {
        return 0;
    }

    return (bind(sock, (struct sockaddr *)&addr, addrsize) == 0);
}

static int make_tox_family(int family)
{
    switch (family) {
        case AF_INET:
            return TOX_AF_INET;

        case AF_INET6:
            return TOX_AF_INET6;

        case AF_UNSPEC:
            return TOX_AF_UNSPEC;

        default:
            return family;
    }
}

static int make_family(int tox_family)
{
    switch (tox_family) {
        case TOX_AF_INET:
            return AF_INET;

        case TOX_AF_INET6:
            return AF_INET6;

        case TOX_AF_UNSPEC:
            return AF_UNSPEC;

        default:
            return tox_family;
    }
}

static int make_socktype(int type)
{
    switch (type) {
        case TOX_SOCK_STREAM:
            return SOCK_STREAM;

        case TOX_SOCK_DGRAM:
            return SOCK_DGRAM;

        default:
            return type;
    }
}

static int make_proto(int proto)
{
    switch (proto) {
        case TOX_PROTO_TCP:
            return IPPROTO_TCP;

        case TOX_PROTO_UDP:
            return IPPROTO_UDP;

        default:
            return proto;
    }
}

Socket net_socket(int domain, int type, int protocol)
{
    int platform_domain = make_family(domain);
    int platform_type = make_socktype(type);
    int platform_prot = make_proto(protocol);
    return socket(platform_domain, platform_type, platform_prot);
}

/* TODO: Remove, when tox DNS support will be removed.
 * Used only by dns3_test.c
 */
size_t net_sendto_ip4(Socket sock, const char *buf, size_t n, IP_Port ip_port)
{
    struct sockaddr_in target;
    size_t addrsize = sizeof(target);
    target.sin_family = make_family(ip_port.ip.family);
    target.sin_port = net_htons(ip_port.port);
    fill_addr4(ip_port.ip.ip4, &target.sin_addr);

    return (size_t)sendto(sock, buf, n, 0, (struct sockaddr *)&target, addrsize);
}

uint32_t net_htonl(uint32_t hostlong)
{
    return htonl(hostlong);
}

uint16_t net_htons(uint16_t hostshort)
{
    return htons(hostshort);
}

uint32_t net_ntohl(uint32_t hostlong)
{
    return ntohl(hostlong);
}

uint16_t net_ntohs(uint16_t hostshort)
{
    return ntohs(hostshort);
}<|MERGE_RESOLUTION|>--- conflicted
+++ resolved
@@ -138,70 +138,50 @@
 
 #endif
 
-<<<<<<< HEAD
+#if TOX_INET6_ADDRSTRLEN < INET6_ADDRSTRLEN
+#error TOX_INET6_ADDRSTRLEN should be greater or equal to INET6_ADDRSTRLEN (#INET6_ADDRSTRLEN)
+#endif
+
+#if TOX_INET_ADDRSTRLEN < INET_ADDRSTRLEN
+#error TOX_INET_ADDRSTRLEN should be greater or equal to INET_ADDRSTRLEN (#INET_ADDRSTRLEN)
+#endif
+
+static int make_proto(int proto);
+static int make_socktype(int type);
+static int make_family(int tox_family);
+static int make_tox_family(int family);
+
+static void get_ip4(IP4 *result, const struct in_addr *addr)
+{
+    result->uint32 = addr->s_addr;
+}
+
+static void get_ip6(IP6 *result, const struct in6_addr *addr)
+{
+    assert(sizeof(result->uint8) == sizeof(addr->s6_addr));
+    memcpy(result->uint8, addr->s6_addr, sizeof(result->uint8));
+}
+
+static void fill_addr4(IP4 ip, struct in_addr *addr)
+{
+    addr->s_addr = ip.uint32;
+}
+
+static void fill_addr6(IP6 ip, struct in6_addr *addr)
+{
+    assert(sizeof(ip.uint8) == sizeof(addr->s6_addr));
+    memcpy(addr->s6_addr, ip.uint8, sizeof(ip.uint8));
+}
+
 #if !defined(INADDR_LOOPBACK)
 #define INADDR_LOOPBACK 0x7f000001
 #endif
-
-const IP4 IP4_LOOPBACK = { INADDR_LOOPBACK };
-const IP6 IP6_LOOPBACK = {
-    { 0, 0, 0, 0, 0, 0, 0, 0, 0, 0, 0, 0, 0, 0, 0, 1 }
-};
-
 
 const IP4 IP4_BROADCAST = { INADDR_BROADCAST };
 const IP6 IP6_BROADCAST = {
     { 0, 0, 0, 0, 0, 0, 0, 0, 0, 0, 0xff, 0xff, 0xff, 0xff, 0xff, 0xff }
 };
 
-=======
->>>>>>> 05c35462
-#if TOX_INET6_ADDRSTRLEN < INET6_ADDRSTRLEN
-#error TOX_INET6_ADDRSTRLEN should be greater or equal to INET6_ADDRSTRLEN (#INET6_ADDRSTRLEN)
-#endif
-
-#if TOX_INET_ADDRSTRLEN < INET_ADDRSTRLEN
-#error TOX_INET_ADDRSTRLEN should be greater or equal to INET_ADDRSTRLEN (#INET_ADDRSTRLEN)
-#endif
-
-static int make_proto(int proto);
-static int make_socktype(int type);
-static int make_family(int tox_family);
-static int make_tox_family(int family);
-
-static void get_ip4(IP4 *result, const struct in_addr *addr)
-{
-    result->uint32 = addr->s_addr;
-}
-
-static void get_ip6(IP6 *result, const struct in6_addr *addr)
-{
-    assert(sizeof(result->uint8) == sizeof(addr->s6_addr));
-    memcpy(result->uint8, addr->s6_addr, sizeof(result->uint8));
-}
-
-static void fill_addr4(IP4 ip, struct in_addr *addr)
-{
-    addr->s_addr = ip.uint32;
-}
-
-static void fill_addr6(IP6 ip, struct in6_addr *addr)
-{
-    assert(sizeof(ip.uint8) == sizeof(addr->s6_addr));
-    memcpy(addr->s6_addr, ip.uint8, sizeof(ip.uint8));
-}
-<<<<<<< HEAD
-=======
-
-#if !defined(INADDR_LOOPBACK)
-#define INADDR_LOOPBACK 0x7f000001
-#endif
-
-const IP4 IP4_BROADCAST = { INADDR_BROADCAST };
-const IP6 IP6_BROADCAST = {
-    { 0, 0, 0, 0, 0, 0, 0, 0, 0, 0, 0xff, 0xff, 0xff, 0xff, 0xff, 0xff }
-};
-
 IP4 get_ip4_loopback()
 {
     IP4 loopback;
@@ -215,7 +195,6 @@
     get_ip6(&loopback, &in6addr_loopback);
     return loopback;
 }
->>>>>>> 05c35462
 
 /* Check if socket is valid.
  *

/* SPDX-License-Identifier: GPL-3.0-or-later
 * Copyright © 2016-2018 The TokTok team.
 * Copyright © 2013 Tox project.
 */

/**
 * Functions for the core network crypto.
 *
 * NOTE: This code has to be perfect. We don't mess around with encryption.
 */
#include "net_crypto.h"

#include <string.h>

#include "DHT.h"
#include "LAN_discovery.h"
#include "TCP_client.h"
#include "TCP_connection.h"
#include "ccompat.h"
#include "crypto_core.h"
#include "list.h"
#include "logger.h"
#include "mem.h"
#include "mono_time.h"
#include "network.h"
#include "util.h"

typedef struct Packet_Data {
    uint64_t sent_time;
    uint16_t length;
    uint8_t data[MAX_CRYPTO_DATA_SIZE];
} Packet_Data;

typedef struct Packets_Array {
    Packet_Data *buffer[CRYPTO_PACKET_BUFFER_SIZE];
    uint32_t  buffer_start;
    uint32_t  buffer_end; /* packet numbers in array: `{buffer_start, buffer_end)` */
} Packets_Array;

typedef enum Crypto_Conn_State {
    /* the connection slot is free. This value is 0 so it is valid after
     * `crypto_memzero(...)` of the parent struct
     */
    CRYPTO_CONN_FREE = 0,
    CRYPTO_CONN_NO_CONNECTION,       /* the connection is allocated, but not yet used */
    CRYPTO_CONN_COOKIE_REQUESTING,   /* we are sending cookie request packets */
    CRYPTO_CONN_HANDSHAKE_SENT,      /* we are sending handshake packets */
    /* we are sending handshake packets.
     * we have received one from the other, but no data */
    CRYPTO_CONN_NOT_CONFIRMED,
    CRYPTO_CONN_ESTABLISHED,         /* the connection is established */
} Crypto_Conn_State;

typedef struct Crypto_Connection {
    uint8_t public_key[CRYPTO_PUBLIC_KEY_SIZE]; /* The real public key of the peer. */
    uint8_t recv_nonce[CRYPTO_NONCE_SIZE]; /* Nonce of received packets. */
    uint8_t sent_nonce[CRYPTO_NONCE_SIZE]; /* Nonce of sent packets. */
    uint8_t sessionpublic_key[CRYPTO_PUBLIC_KEY_SIZE]; /* Our public key for this session. */
    uint8_t sessionsecret_key[CRYPTO_SECRET_KEY_SIZE]; /* Our private key for this session. */
    uint8_t peersessionpublic_key[CRYPTO_PUBLIC_KEY_SIZE]; /* The public key of the peer. */
    uint8_t shared_key[CRYPTO_SHARED_KEY_SIZE]; /* The precomputed shared key from encrypt_precompute. */
    Crypto_Conn_State status; /* See Crypto_Conn_State documentation */
    uint64_t cookie_request_number; /* number used in the cookie request packets for this connection */
    uint8_t dht_public_key[CRYPTO_PUBLIC_KEY_SIZE]; /* The dht public key of the peer */

    uint8_t *temp_packet; /* Where the cookie request/handshake packet is stored while it is being sent. */
    uint16_t temp_packet_length;
    uint64_t temp_packet_sent_time; /* The time at which the last temp_packet was sent in ms. */
    uint32_t temp_packet_num_sent;

    IP_Port ip_portv4; /* The ip and port to contact this guy directly.*/
    IP_Port ip_portv6;
    uint64_t direct_lastrecv_timev4; /* The Time at which we last received a direct packet in ms. */
    uint64_t direct_lastrecv_timev6;

    uint64_t last_tcp_sent; /* Time the last TCP packet was sent. */

    Packets_Array send_array;
    Packets_Array recv_array;

    connection_status_cb *connection_status_callback;
    void *connection_status_callback_object;
    int connection_status_callback_id;

    connection_data_cb *connection_data_callback;
    void *connection_data_callback_object;
    int connection_data_callback_id;

    connection_lossy_data_cb *connection_lossy_data_callback;
    void *connection_lossy_data_callback_object;
    int connection_lossy_data_callback_id;

    uint64_t last_request_packet_sent;
    uint64_t direct_send_attempt_time;

    uint32_t packet_counter;
    double packet_recv_rate;
    uint64_t packet_counter_set;

    double packet_send_rate;
    uint32_t packets_left;
    uint64_t last_packets_left_set;
    double last_packets_left_rem;

    double packet_send_rate_requested;
    uint32_t packets_left_requested;
    uint64_t last_packets_left_requested_set;
    double last_packets_left_requested_rem;

    uint32_t last_sendqueue_size[CONGESTION_QUEUE_ARRAY_SIZE];
    uint32_t last_sendqueue_counter;
    long signed int last_num_packets_sent[CONGESTION_LAST_SENT_ARRAY_SIZE];
    long signed int last_num_packets_resent[CONGESTION_LAST_SENT_ARRAY_SIZE];
    uint32_t packets_sent;
    uint32_t packets_resent;
    uint64_t last_congestion_event;
    uint64_t rtt_time;

    /* TCP_connection connection_number */
    unsigned int connection_number_tcp;

    bool maximum_speed_reached;

    dht_pk_cb *dht_pk_callback;
    void *dht_pk_callback_object;
    uint32_t dht_pk_callback_number;
} Crypto_Connection;

static const Crypto_Connection empty_crypto_connection = {{0}};

struct Net_Crypto {
    const Logger *log;
    const Memory *mem;
    const Random *rng;
    Mono_Time *mono_time;
    const Network *ns;

    DHT *dht;
    TCP_Connections *tcp_c;

    Crypto_Connection *crypto_connections;

    uint32_t crypto_connections_length; /* Length of connections array. */

    /* Our public and secret keys. */
    uint8_t self_public_key[CRYPTO_PUBLIC_KEY_SIZE];
    uint8_t self_secret_key[CRYPTO_SECRET_KEY_SIZE];

    /* The secret key used for cookies */
    uint8_t secret_symmetric_key[CRYPTO_SYMMETRIC_KEY_SIZE];

    new_connection_cb *new_connection_callback;
    void *new_connection_callback_object;

    /* The current optimal sleep time */
    uint32_t current_sleep_time;

    BS_List ip_port_list;
};

const uint8_t *nc_get_self_public_key(const Net_Crypto *c)
{
    return c->self_public_key;
}

const uint8_t *nc_get_self_secret_key(const Net_Crypto *c)
{
    return c->self_secret_key;
}

TCP_Connections *nc_get_tcp_c(const Net_Crypto *c)
{
    return c->tcp_c;
}

DHT *nc_get_dht(const Net_Crypto *c)
{
    return c->dht;
}

non_null()
static bool crypt_connection_id_is_valid(const Net_Crypto *c, int crypt_connection_id)
{
    if ((uint32_t)crypt_connection_id >= c->crypto_connections_length) {
        return false;
    }

    if (c->crypto_connections == nullptr) {
        return false;
    }

    const Crypto_Conn_State status = c->crypto_connections[crypt_connection_id].status;

    return status != CRYPTO_CONN_NO_CONNECTION && status != CRYPTO_CONN_FREE;
}

/** cookie timeout in seconds */
#define COOKIE_TIMEOUT 15
#define COOKIE_DATA_LENGTH (uint16_t)(CRYPTO_PUBLIC_KEY_SIZE * 2)
#define COOKIE_CONTENTS_LENGTH (uint16_t)(sizeof(uint64_t) + COOKIE_DATA_LENGTH)
#define COOKIE_LENGTH (uint16_t)(CRYPTO_NONCE_SIZE + COOKIE_CONTENTS_LENGTH + CRYPTO_MAC_SIZE)

#define COOKIE_REQUEST_PLAIN_LENGTH (uint16_t)(COOKIE_DATA_LENGTH + sizeof(uint64_t))
#define COOKIE_REQUEST_LENGTH (uint16_t)(1 + CRYPTO_PUBLIC_KEY_SIZE + CRYPTO_NONCE_SIZE + COOKIE_REQUEST_PLAIN_LENGTH + CRYPTO_MAC_SIZE)
#define COOKIE_RESPONSE_LENGTH (uint16_t)(1 + CRYPTO_NONCE_SIZE + COOKIE_LENGTH + sizeof(uint64_t) + CRYPTO_MAC_SIZE)

/** @brief Create a cookie request packet and put it in packet.
 *
 * dht_public_key is the dht public key of the other
 *
 * packet must be of size COOKIE_REQUEST_LENGTH or bigger.
 *
 * @retval -1 on failure.
 * @retval COOKIE_REQUEST_LENGTH on success.
 */
non_null()
static int create_cookie_request(const Net_Crypto *c, uint8_t *packet, const uint8_t *dht_public_key,
                                 uint64_t number, uint8_t *shared_key)
{
    uint8_t plain[COOKIE_REQUEST_PLAIN_LENGTH];

    memcpy(plain, c->self_public_key, CRYPTO_PUBLIC_KEY_SIZE);
    memset(plain + CRYPTO_PUBLIC_KEY_SIZE, 0, CRYPTO_PUBLIC_KEY_SIZE);
    memcpy(plain + (CRYPTO_PUBLIC_KEY_SIZE * 2), &number, sizeof(uint64_t));
    const uint8_t *tmp_shared_key = dht_get_shared_key_sent(c->dht, dht_public_key);
    memcpy(shared_key, tmp_shared_key, CRYPTO_SHARED_KEY_SIZE);
    uint8_t nonce[CRYPTO_NONCE_SIZE];
    random_nonce(c->rng, nonce);
    packet[0] = NET_PACKET_COOKIE_REQUEST;
    memcpy(packet + 1, dht_get_self_public_key(c->dht), CRYPTO_PUBLIC_KEY_SIZE);
    memcpy(packet + 1 + CRYPTO_PUBLIC_KEY_SIZE, nonce, CRYPTO_NONCE_SIZE);
    const int len = encrypt_data_symmetric(shared_key, nonce, plain, sizeof(plain),
                                           packet + 1 + CRYPTO_PUBLIC_KEY_SIZE + CRYPTO_NONCE_SIZE);

    if (len != COOKIE_REQUEST_PLAIN_LENGTH + CRYPTO_MAC_SIZE) {
        return -1;
    }

    return 1 + CRYPTO_PUBLIC_KEY_SIZE + CRYPTO_NONCE_SIZE + len;
}

/** @brief Create cookie of length COOKIE_LENGTH from bytes of length COOKIE_DATA_LENGTH using encryption_key
 *
 * @retval -1 on failure.
 * @retval 0 on success.
 */
non_null()
static int create_cookie(const Random *rng, const Mono_Time *mono_time, uint8_t *cookie, const uint8_t *bytes,
                         const uint8_t *encryption_key)
{
    uint8_t contents[COOKIE_CONTENTS_LENGTH];
    const uint64_t temp_time = mono_time_get(mono_time);
    memcpy(contents, &temp_time, sizeof(temp_time));
    memcpy(contents + sizeof(temp_time), bytes, COOKIE_DATA_LENGTH);
    random_nonce(rng, cookie);
    const int len = encrypt_data_symmetric(encryption_key, cookie, contents, sizeof(contents), cookie + CRYPTO_NONCE_SIZE);

    if (len != COOKIE_LENGTH - CRYPTO_NONCE_SIZE) {
        return -1;
    }

    return 0;
}

/** @brief Open cookie of length COOKIE_LENGTH to bytes of length COOKIE_DATA_LENGTH using encryption_key
 *
 * @retval -1 on failure.
 * @retval 0 on success.
 */
non_null()
static int open_cookie(const Mono_Time *mono_time, uint8_t *bytes, const uint8_t *cookie,
                       const uint8_t *encryption_key)
{
    uint8_t contents[COOKIE_CONTENTS_LENGTH];
    const int len = decrypt_data_symmetric(encryption_key, cookie, cookie + CRYPTO_NONCE_SIZE,
                                           COOKIE_LENGTH - CRYPTO_NONCE_SIZE, contents);

    if (len != sizeof(contents)) {
        return -1;
    }

    uint64_t cookie_time;
    memcpy(&cookie_time, contents, sizeof(cookie_time));
    const uint64_t temp_time = mono_time_get(mono_time);

    if (cookie_time + COOKIE_TIMEOUT < temp_time || temp_time < cookie_time) {
        return -1;
    }

    memcpy(bytes, contents + sizeof(cookie_time), COOKIE_DATA_LENGTH);
    return 0;
}


/** @brief Create a cookie response packet and put it in packet.
 * @param request_plain must be COOKIE_REQUEST_PLAIN_LENGTH bytes.
 * @param packet must be of size COOKIE_RESPONSE_LENGTH or bigger.
 *
 * @retval -1 on failure.
 * @retval COOKIE_RESPONSE_LENGTH on success.
 */
non_null()
static int create_cookie_response(const Net_Crypto *c, uint8_t *packet, const uint8_t *request_plain,
                                  const uint8_t *shared_key, const uint8_t *dht_public_key)
{
    uint8_t cookie_plain[COOKIE_DATA_LENGTH];
    memcpy(cookie_plain, request_plain, CRYPTO_PUBLIC_KEY_SIZE);
    memcpy(cookie_plain + CRYPTO_PUBLIC_KEY_SIZE, dht_public_key, CRYPTO_PUBLIC_KEY_SIZE);
    uint8_t plain[COOKIE_LENGTH + sizeof(uint64_t)];

    if (create_cookie(c->rng, c->mono_time, plain, cookie_plain, c->secret_symmetric_key) != 0) {
        return -1;
    }

    memcpy(plain + COOKIE_LENGTH, request_plain + COOKIE_DATA_LENGTH, sizeof(uint64_t));
    packet[0] = NET_PACKET_COOKIE_RESPONSE;
    random_nonce(c->rng, packet + 1);
    const int len = encrypt_data_symmetric(shared_key, packet + 1, plain, sizeof(plain), packet + 1 + CRYPTO_NONCE_SIZE);

    if (len != COOKIE_RESPONSE_LENGTH - (1 + CRYPTO_NONCE_SIZE)) {
        return -1;
    }

    return COOKIE_RESPONSE_LENGTH;
}

/** @brief Handle the cookie request packet of length length.
 * Put what was in the request in request_plain (must be of size COOKIE_REQUEST_PLAIN_LENGTH)
 * Put the key used to decrypt the request into shared_key (of size CRYPTO_SHARED_KEY_SIZE) for use in the response.
 *
 * @retval -1 on failure.
 * @retval 0 on success.
 */
non_null()
static int handle_cookie_request(const Net_Crypto *c, uint8_t *request_plain, uint8_t *shared_key,
                                 uint8_t *dht_public_key, const uint8_t *packet, uint16_t length)
{
    if (length != COOKIE_REQUEST_LENGTH) {
        return -1;
    }

    memcpy(dht_public_key, packet + 1, CRYPTO_PUBLIC_KEY_SIZE);
    const uint8_t *tmp_shared_key = dht_get_shared_key_sent(c->dht, dht_public_key);
    memcpy(shared_key, tmp_shared_key, CRYPTO_SHARED_KEY_SIZE);
    const int len = decrypt_data_symmetric(shared_key, packet + 1 + CRYPTO_PUBLIC_KEY_SIZE,
                                           packet + 1 + CRYPTO_PUBLIC_KEY_SIZE + CRYPTO_NONCE_SIZE, COOKIE_REQUEST_PLAIN_LENGTH + CRYPTO_MAC_SIZE,
                                           request_plain);

    if (len != COOKIE_REQUEST_PLAIN_LENGTH) {
        return -1;
    }

    return 0;
}

/** Handle the cookie request packet (for raw UDP) */
non_null(1, 2, 3) nullable(5)
static int udp_handle_cookie_request(void *object, const IP_Port *source, const uint8_t *packet, uint16_t length,
                                     void *userdata)
{
    const Net_Crypto *c = (const Net_Crypto *)object;
    uint8_t request_plain[COOKIE_REQUEST_PLAIN_LENGTH];
    uint8_t shared_key[CRYPTO_SHARED_KEY_SIZE];
    uint8_t dht_public_key[CRYPTO_PUBLIC_KEY_SIZE];

    if (handle_cookie_request(c, request_plain, shared_key, dht_public_key, packet, length) != 0) {
        return 1;
    }

    uint8_t data[COOKIE_RESPONSE_LENGTH];

    if (create_cookie_response(c, data, request_plain, shared_key, dht_public_key) != sizeof(data)) {
        return 1;
    }

    if ((uint32_t)sendpacket(dht_get_net(c->dht), source, data, sizeof(data)) != sizeof(data)) {
        return 1;
    }

    return 0;
}

/** Handle the cookie request packet (for TCP) */
non_null()
static int tcp_handle_cookie_request(const Net_Crypto *c, int connections_number, const uint8_t *packet,
                                     uint16_t length)
{
    uint8_t request_plain[COOKIE_REQUEST_PLAIN_LENGTH];
    uint8_t shared_key[CRYPTO_SHARED_KEY_SIZE];
    uint8_t dht_public_key[CRYPTO_PUBLIC_KEY_SIZE];

    if (handle_cookie_request(c, request_plain, shared_key, dht_public_key, packet, length) != 0) {
        return -1;
    }

    uint8_t data[COOKIE_RESPONSE_LENGTH];

    if (create_cookie_response(c, data, request_plain, shared_key, dht_public_key) != sizeof(data)) {
        return -1;
    }

    const int ret = send_packet_tcp_connection(c->tcp_c, connections_number, data, sizeof(data));
    return ret;
}

/** Handle the cookie request packet (for TCP oob packets) */
non_null()
static int tcp_oob_handle_cookie_request(const Net_Crypto *c, unsigned int tcp_connections_number,
        const uint8_t *dht_public_key, const uint8_t *packet, uint16_t length)
{
    uint8_t request_plain[COOKIE_REQUEST_PLAIN_LENGTH];
    uint8_t shared_key[CRYPTO_SHARED_KEY_SIZE];
    uint8_t dht_public_key_temp[CRYPTO_PUBLIC_KEY_SIZE];

    if (handle_cookie_request(c, request_plain, shared_key, dht_public_key_temp, packet, length) != 0) {
        return -1;
    }

    if (!pk_equal(dht_public_key, dht_public_key_temp)) {
        return -1;
    }

    uint8_t data[COOKIE_RESPONSE_LENGTH];

    if (create_cookie_response(c, data, request_plain, shared_key, dht_public_key) != sizeof(data)) {
        return -1;
    }

    const int ret = tcp_send_oob_packet(c->tcp_c, tcp_connections_number, dht_public_key, data, sizeof(data));
    return ret;
}

/** @brief Handle a cookie response packet of length encrypted with shared_key.
 * put the cookie in the response in cookie
 *
 * @param cookie must be of length COOKIE_LENGTH.
 *
 * @retval -1 on failure.
 * @retval COOKIE_LENGTH on success.
 */
non_null()
static int handle_cookie_response(uint8_t *cookie, uint64_t *number,
                                  const uint8_t *packet, uint16_t length,
                                  const uint8_t *shared_key)
{
    if (length != COOKIE_RESPONSE_LENGTH) {
        return -1;
    }

    uint8_t plain[COOKIE_LENGTH + sizeof(uint64_t)];
    const int len = decrypt_data_symmetric(shared_key, packet + 1, packet + 1 + CRYPTO_NONCE_SIZE,
                                           length - (1 + CRYPTO_NONCE_SIZE), plain);

    if (len != sizeof(plain)) {
        return -1;
    }

    memcpy(cookie, plain, COOKIE_LENGTH);
    memcpy(number, plain + COOKIE_LENGTH, sizeof(uint64_t));
    return COOKIE_LENGTH;
}

#define HANDSHAKE_PACKET_LENGTH (1 + COOKIE_LENGTH + CRYPTO_NONCE_SIZE + CRYPTO_NONCE_SIZE + CRYPTO_PUBLIC_KEY_SIZE + CRYPTO_SHA512_SIZE + COOKIE_LENGTH + CRYPTO_MAC_SIZE)

/** @brief Create a handshake packet and put it in packet.
 * @param cookie must be COOKIE_LENGTH bytes.
 * @param packet must be of size HANDSHAKE_PACKET_LENGTH or bigger.
 *
 * @retval -1 on failure.
 * @retval HANDSHAKE_PACKET_LENGTH on success.
 */
non_null()
static int create_crypto_handshake(const Net_Crypto *c, uint8_t *packet, const uint8_t *cookie, const uint8_t *nonce,
                                   const uint8_t *session_pk, const uint8_t *peer_real_pk, const uint8_t *peer_dht_pubkey)
{
    uint8_t plain[CRYPTO_NONCE_SIZE + CRYPTO_PUBLIC_KEY_SIZE + CRYPTO_SHA512_SIZE + COOKIE_LENGTH];
    memcpy(plain, nonce, CRYPTO_NONCE_SIZE);
    memcpy(plain + CRYPTO_NONCE_SIZE, session_pk, CRYPTO_PUBLIC_KEY_SIZE);
    crypto_sha512(plain + CRYPTO_NONCE_SIZE + CRYPTO_PUBLIC_KEY_SIZE, cookie, COOKIE_LENGTH);
    uint8_t cookie_plain[COOKIE_DATA_LENGTH];
    memcpy(cookie_plain, peer_real_pk, CRYPTO_PUBLIC_KEY_SIZE);
    memcpy(cookie_plain + CRYPTO_PUBLIC_KEY_SIZE, peer_dht_pubkey, CRYPTO_PUBLIC_KEY_SIZE);

    if (create_cookie(c->rng, c->mono_time, plain + CRYPTO_NONCE_SIZE + CRYPTO_PUBLIC_KEY_SIZE + CRYPTO_SHA512_SIZE,
                      cookie_plain, c->secret_symmetric_key) != 0) {
        return -1;
    }

    random_nonce(c->rng, packet + 1 + COOKIE_LENGTH);
    const int len = encrypt_data(peer_real_pk, c->self_secret_key, packet + 1 + COOKIE_LENGTH, plain, sizeof(plain),
                                 packet + 1 + COOKIE_LENGTH + CRYPTO_NONCE_SIZE);

    if (len != HANDSHAKE_PACKET_LENGTH - (1 + COOKIE_LENGTH + CRYPTO_NONCE_SIZE)) {
        return -1;
    }

    packet[0] = NET_PACKET_CRYPTO_HS;
    memcpy(packet + 1, cookie, COOKIE_LENGTH);

    return HANDSHAKE_PACKET_LENGTH;
}

/** @brief Handle a crypto handshake packet of length.
 * put the nonce contained in the packet in nonce,
 * the session public key in session_pk
 * the real public key of the peer in peer_real_pk
 * the dht public key of the peer in dht_public_key and
 * the cookie inside the encrypted part of the packet in cookie.
 *
 * if expected_real_pk isn't NULL it denotes the real public key
 * the packet should be from.
 *
 * nonce must be at least CRYPTO_NONCE_SIZE
 * session_pk must be at least CRYPTO_PUBLIC_KEY_SIZE
 * peer_real_pk must be at least CRYPTO_PUBLIC_KEY_SIZE
 * cookie must be at least COOKIE_LENGTH
 *
 * @retval false on failure.
 * @retval true on success.
 */
non_null(1, 2, 3, 4, 5, 6, 7) nullable(9)
static bool handle_crypto_handshake(const Net_Crypto *c, uint8_t *nonce, uint8_t *session_pk, uint8_t *peer_real_pk,
                                    uint8_t *dht_public_key, uint8_t *cookie, const uint8_t *packet, uint16_t length, const uint8_t *expected_real_pk)
{
    if (length != HANDSHAKE_PACKET_LENGTH) {
        return false;
    }

    uint8_t cookie_plain[COOKIE_DATA_LENGTH];

    if (open_cookie(c->mono_time, cookie_plain, packet + 1, c->secret_symmetric_key) != 0) {
        return false;
    }

    if (expected_real_pk != nullptr && !pk_equal(cookie_plain, expected_real_pk)) {
        return false;
    }

    uint8_t cookie_hash[CRYPTO_SHA512_SIZE];
    crypto_sha512(cookie_hash, packet + 1, COOKIE_LENGTH);

    uint8_t plain[CRYPTO_NONCE_SIZE + CRYPTO_PUBLIC_KEY_SIZE + CRYPTO_SHA512_SIZE + COOKIE_LENGTH];
    const int len = decrypt_data(cookie_plain, c->self_secret_key, packet + 1 + COOKIE_LENGTH,
                                 packet + 1 + COOKIE_LENGTH + CRYPTO_NONCE_SIZE,
                                 HANDSHAKE_PACKET_LENGTH - (1 + COOKIE_LENGTH + CRYPTO_NONCE_SIZE), plain);

    if (len != sizeof(plain)) {
        return false;
    }

    if (!crypto_sha512_eq(cookie_hash, plain + CRYPTO_NONCE_SIZE + CRYPTO_PUBLIC_KEY_SIZE)) {
        return false;
    }

    memcpy(nonce, plain, CRYPTO_NONCE_SIZE);
    memcpy(session_pk, plain + CRYPTO_NONCE_SIZE, CRYPTO_PUBLIC_KEY_SIZE);
    memcpy(cookie, plain + CRYPTO_NONCE_SIZE + CRYPTO_PUBLIC_KEY_SIZE + CRYPTO_SHA512_SIZE, COOKIE_LENGTH);
    memcpy(peer_real_pk, cookie_plain, CRYPTO_PUBLIC_KEY_SIZE);
    memcpy(dht_public_key, cookie_plain + CRYPTO_PUBLIC_KEY_SIZE, CRYPTO_PUBLIC_KEY_SIZE);
    return true;
}


non_null()
static Crypto_Connection *get_crypto_connection(const Net_Crypto *c, int crypt_connection_id)
{
    if (!crypt_connection_id_is_valid(c, crypt_connection_id)) {
        return nullptr;
    }

    return &c->crypto_connections[crypt_connection_id];
}


/** @brief Associate an ip_port to a connection.
 *
 * @retval -1 on failure.
 * @retval 0 on success.
 */
non_null()
static int add_ip_port_connection(Net_Crypto *c, int crypt_connection_id, const IP_Port *ip_port)
{
    Crypto_Connection *conn = get_crypto_connection(c, crypt_connection_id);

    if (conn == nullptr) {
        return -1;
    }

    if (net_family_is_ipv4(ip_port->ip.family)) {
        if (!ipport_equal(ip_port, &conn->ip_portv4) && !ip_is_lan(&conn->ip_portv4.ip)) {
            if (!bs_list_add(&c->ip_port_list, (const uint8_t *)ip_port, crypt_connection_id)) {
                return -1;
            }

            bs_list_remove(&c->ip_port_list, (uint8_t *)&conn->ip_portv4, crypt_connection_id);
            conn->ip_portv4 = *ip_port;
            return 0;
        }
    } else if (net_family_is_ipv6(ip_port->ip.family)) {
        if (!ipport_equal(ip_port, &conn->ip_portv6)) {
            if (!bs_list_add(&c->ip_port_list, (const uint8_t *)ip_port, crypt_connection_id)) {
                return -1;
            }

            bs_list_remove(&c->ip_port_list, (uint8_t *)&conn->ip_portv6, crypt_connection_id);
            conn->ip_portv6 = *ip_port;
            return 0;
        }
    }

    return -1;
}

/** @brief Return the IP_Port that should be used to send packets to the other peer.
 *
 * @retval IP_Port with family 0 on failure.
 * @return IP_Port on success.
 */
non_null()
static IP_Port return_ip_port_connection(const Net_Crypto *c, int crypt_connection_id)
{
    const IP_Port empty = {{{0}}};

    const Crypto_Connection *conn = get_crypto_connection(c, crypt_connection_id);

    if (conn == nullptr) {
        return empty;
    }

    const uint64_t current_time = mono_time_get(c->mono_time);
    bool v6 = false;
    bool v4 = false;

    if ((UDP_DIRECT_TIMEOUT + conn->direct_lastrecv_timev4) > current_time) {
        v4 = true;
    }

    if ((UDP_DIRECT_TIMEOUT + conn->direct_lastrecv_timev6) > current_time) {
        v6 = true;
    }

    /* Prefer IP_Ports which haven't timed out to those which have.
     * To break ties, prefer ipv4 lan, then ipv6, then non-lan ipv4.
     */
    if (v4 && ip_is_lan(&conn->ip_portv4.ip)) {
        return conn->ip_portv4;
    }

    if (v6 && net_family_is_ipv6(conn->ip_portv6.ip.family)) {
        return conn->ip_portv6;
    }

    if (v4 && net_family_is_ipv4(conn->ip_portv4.ip.family)) {
        return conn->ip_portv4;
    }

    if (ip_is_lan(&conn->ip_portv4.ip)) {
        return conn->ip_portv4;
    }

    if (net_family_is_ipv6(conn->ip_portv6.ip.family)) {
        return conn->ip_portv6;
    }

    if (net_family_is_ipv4(conn->ip_portv4.ip.family)) {
        return conn->ip_portv4;
    }

    return empty;
}

/** @brief Sends a packet to the peer using the fastest route.
 *
 * @retval -1 on failure.
 * @retval 0 on success.
 */
non_null()
static int send_packet_to(Net_Crypto *c, int crypt_connection_id, const uint8_t *data, uint16_t length)
{
// TODO(irungentoo): TCP, etc...
    Crypto_Connection *conn = get_crypto_connection(c, crypt_connection_id);

    if (conn == nullptr) {
        return -1;
    }

    bool direct_send_attempt = false;

    IP_Port ip_port = return_ip_port_connection(c, crypt_connection_id);

    // TODO(irungentoo): on bad networks, direct connections might not last indefinitely.
    if (!net_family_is_unspec(ip_port.ip.family)) {
        bool direct_connected = false;

        // FIXME(sudden6): handle return value
        crypto_connection_status(c, crypt_connection_id, &direct_connected, nullptr);

        if (direct_connected) {
            if ((uint32_t)sendpacket(dht_get_net(c->dht), &ip_port, data, length) == length) {
                return 0;
            }

            LOGGER_WARNING(c->log, "sending packet of length %d failed", length);
            return -1;
        }

        // TODO(irungentoo): a better way of sending packets directly to confirm the others ip.
        const uint64_t current_time = mono_time_get(c->mono_time);

        if ((((UDP_DIRECT_TIMEOUT / 2) + conn->direct_send_attempt_time) < current_time && length < 96)
                || data[0] == NET_PACKET_COOKIE_REQUEST || data[0] == NET_PACKET_CRYPTO_HS) {
            if ((uint32_t)sendpacket(dht_get_net(c->dht), &ip_port, data, length) == length) {
                direct_send_attempt = true;
                conn->direct_send_attempt_time = mono_time_get(c->mono_time);
            }
        }
    }

    const int ret = send_packet_tcp_connection(c->tcp_c, conn->connection_number_tcp, data, length);

    if (ret == 0) {
        conn->last_tcp_sent = current_time_monotonic(c->mono_time);
    }

    if (direct_send_attempt) {
        return 0;
    }

    return ret;
}

/*** START: Array Related functions */


/** @brief Return number of packets in array
 * Note that holes are counted too.
 */
non_null()
static uint32_t num_packets_array(const Packets_Array *array)
{
    return array->buffer_end - array->buffer_start;
}

/** @brief Add data with packet number to array.
 *
 * @retval -1 on failure.
 * @retval 0 on success.
 */
non_null()
static int add_data_to_buffer(const Memory *mem, Packets_Array *array, uint32_t number, const Packet_Data *data)
{
    if (number - array->buffer_start >= CRYPTO_PACKET_BUFFER_SIZE) {
        return -1;
    }

    const uint32_t num = number % CRYPTO_PACKET_BUFFER_SIZE;

    if (array->buffer[num] != nullptr) {
        return -1;
    }

    Packet_Data *new_d = (Packet_Data *)mem_alloc(mem, sizeof(Packet_Data));

    if (new_d == nullptr) {
        return -1;
    }

    *new_d = *data;
    array->buffer[num] = new_d;

    if (number - array->buffer_start >= num_packets_array(array)) {
        array->buffer_end = number + 1;
    }

    return 0;
}

/** @brief Get pointer of data with packet number.
 *
 * @retval -1 on failure.
 * @retval 0 if data at number is empty.
 * @retval 1 if data pointer was put in data.
 */
non_null()
static int get_data_pointer(const Packets_Array *array, Packet_Data **data, uint32_t number)
{
    const uint32_t num_spots = num_packets_array(array);

    if (array->buffer_end - number > num_spots || number - array->buffer_start >= num_spots) {
        return -1;
    }

    const uint32_t num = number % CRYPTO_PACKET_BUFFER_SIZE;

    if (array->buffer[num] == nullptr) {
        return 0;
    }

    *data = array->buffer[num];
    return 1;
}

/** @brief Add data to end of array.
 *
 * @retval -1 on failure.
 * @return packet number on success.
 */
non_null()
static int64_t add_data_end_of_buffer(const Logger *logger, const Memory *mem, Packets_Array *array, const Packet_Data *data)
{
    const uint32_t num_spots = num_packets_array(array);

    if (num_spots >= CRYPTO_PACKET_BUFFER_SIZE) {
        LOGGER_WARNING(logger, "crypto packet buffer size exceeded; rejecting packet of length %d", data->length);
        return -1;
    }

    Packet_Data *new_d = (Packet_Data *)mem_alloc(mem, sizeof(Packet_Data));

    if (new_d == nullptr) {
        LOGGER_ERROR(logger, "packet data allocation failed");
        return -1;
    }

    *new_d = *data;
    const uint32_t id = array->buffer_end;
    array->buffer[id % CRYPTO_PACKET_BUFFER_SIZE] = new_d;
    ++array->buffer_end;
    return id;
}

/** @brief Read data from beginning of array.
 *
 * @retval -1 on failure.
 * @return packet number on success.
 */
non_null()
static int64_t read_data_beg_buffer(const Memory *mem, Packets_Array *array, Packet_Data *data)
{
    if (array->buffer_end == array->buffer_start) {
        return -1;
    }

    const uint32_t num = array->buffer_start % CRYPTO_PACKET_BUFFER_SIZE;

    if (array->buffer[num] == nullptr) {
        return -1;
    }

    *data = *array->buffer[num];
    const uint32_t id = array->buffer_start;
    ++array->buffer_start;
    mem_delete(mem, array->buffer[num]);
    array->buffer[num] = nullptr;
    return id;
}

/** @brief Delete all packets in array before number (but not number)
 *
 * @retval -1 on failure.
 * @retval 0 on success
 */
non_null()
static int clear_buffer_until(const Memory *mem, Packets_Array *array, uint32_t number)
{
    const uint32_t num_spots = num_packets_array(array);

    if (array->buffer_end - number >= num_spots || number - array->buffer_start > num_spots) {
        return -1;
    }

    uint32_t i;

    for (i = array->buffer_start; i != number; ++i) {
        const uint32_t num = i % CRYPTO_PACKET_BUFFER_SIZE;

        if (array->buffer[num] != nullptr) {
            mem_delete(mem, array->buffer[num]);
            array->buffer[num] = nullptr;
        }
    }

    array->buffer_start = i;
    return 0;
}

non_null()
static int clear_buffer(const Memory *mem, Packets_Array *array)
{
    uint32_t i;

    for (i = array->buffer_start; i != array->buffer_end; ++i) {
        const uint32_t num = i % CRYPTO_PACKET_BUFFER_SIZE;

        if (array->buffer[num] != nullptr) {
            mem_delete(mem, array->buffer[num]);
            array->buffer[num] = nullptr;
        }
    }

    array->buffer_start = i;
    return 0;
}

/** @brief Set array buffer end to number.
 *
 * @retval -1 on failure.
 * @retval 0 on success.
 */
non_null()
static int set_buffer_end(Packets_Array *array, uint32_t number)
{
    if (number - array->buffer_start > CRYPTO_PACKET_BUFFER_SIZE) {
        return -1;
    }

    if (number - array->buffer_end > CRYPTO_PACKET_BUFFER_SIZE) {
        return -1;
    }

    array->buffer_end = number;
    return 0;
}

/**
 * @brief Create a packet request packet from recv_array and send_buffer_end into
 *   data of length.
 *
 * @retval -1 on failure.
 * @return length of packet on success.
 */
non_null()
static int generate_request_packet(uint8_t *data, uint16_t length, const Packets_Array *recv_array)
{
    if (length == 0) {
        return -1;
    }

    data[0] = PACKET_ID_REQUEST;

    uint16_t cur_len = 1;

    if (recv_array->buffer_start == recv_array->buffer_end) {
        return cur_len;
    }

    if (length <= cur_len) {
        return cur_len;
    }

    uint32_t n = 1;

    for (uint32_t i = recv_array->buffer_start; i != recv_array->buffer_end; ++i) {
        const uint32_t num = i % CRYPTO_PACKET_BUFFER_SIZE;

        if (recv_array->buffer[num] == nullptr) {
            data[cur_len] = n;
            n = 0;
            ++cur_len;

            if (length <= cur_len) {
                return cur_len;
            }
        } else if (n == 255) {
            data[cur_len] = 0;
            n = 0;
            ++cur_len;

            if (length <= cur_len) {
                return cur_len;
            }
        }

        ++n;
    }

    return cur_len;
}

/** @brief Handle a request data packet.
 * Remove all the packets the other received from the array.
 *
 * @retval -1 on failure.
 * @return number of requested packets on success.
 */
non_null()
static int handle_request_packet(const Memory *mem, Mono_Time *mono_time, Packets_Array *send_array,
                                 const uint8_t *data, uint16_t length,
                                 uint64_t *latest_send_time, uint64_t rtt_time)
{
    if (length == 0) {
        return -1;
    }

    if (data[0] != PACKET_ID_REQUEST) {
        return -1;
    }

    if (length == 1) {
        return 0;
    }

    ++data;
    --length;

    uint32_t n = 1;
    uint32_t requested = 0;

    const uint64_t temp_time = current_time_monotonic(mono_time);
    uint64_t l_sent_time = 0;

    for (uint32_t i = send_array->buffer_start; i != send_array->buffer_end; ++i) {
        if (length == 0) {
            break;
        }

        const uint32_t num = i % CRYPTO_PACKET_BUFFER_SIZE;

        if (n == data[0]) {
            if (send_array->buffer[num] != nullptr) {
                const uint64_t sent_time = send_array->buffer[num]->sent_time;

                if ((sent_time + rtt_time) < temp_time) {
                    send_array->buffer[num]->sent_time = 0;
                }
            }

            ++data;
            --length;
            n = 0;
            ++requested;
        } else {
            if (send_array->buffer[num] != nullptr) {
                l_sent_time = max_u64(l_sent_time, send_array->buffer[num]->sent_time);

                mem_delete(mem, send_array->buffer[num]);
                send_array->buffer[num] = nullptr;
            }
        }

        if (n == 255) {
            n = 1;

            if (data[0] != 0) {
                return -1;
            }

            ++data;
            --length;
        } else {
            ++n;
        }
    }

    *latest_send_time = max_u64(*latest_send_time, l_sent_time);

    return requested;
}

/** END: Array Related functions */

#define MAX_DATA_DATA_PACKET_SIZE (MAX_CRYPTO_PACKET_SIZE - (1 + sizeof(uint16_t) + CRYPTO_MAC_SIZE))

/** @brief Creates and sends a data packet to the peer using the fastest route.
 *
 * @retval -1 on failure.
 * @retval 0 on success.
 */
non_null()
static int send_data_packet(Net_Crypto *c, int crypt_connection_id, const uint8_t *data, uint16_t length)
{
    const uint16_t max_length = MAX_CRYPTO_PACKET_SIZE - (1 + sizeof(uint16_t) + CRYPTO_MAC_SIZE);

    if (length == 0 || length > max_length) {
        LOGGER_ERROR(c->log, "zero-length or too large data packet: %d (max: %d)", length, max_length);
        return -1;
    }

    Crypto_Connection *conn = get_crypto_connection(c, crypt_connection_id);

    if (conn == nullptr) {
        LOGGER_ERROR(c->log, "connection id %d not found", crypt_connection_id);
        return -1;
    }

    const uint16_t packet_size = 1 + sizeof(uint16_t) + length + CRYPTO_MAC_SIZE;
    VLA(uint8_t, packet, packet_size);
    packet[0] = NET_PACKET_CRYPTO_DATA;
    memcpy(packet + 1, conn->sent_nonce + (CRYPTO_NONCE_SIZE - sizeof(uint16_t)), sizeof(uint16_t));
    const int len = encrypt_data_symmetric(conn->shared_key, conn->sent_nonce, data, length, packet + 1 + sizeof(uint16_t));

    if (len + 1 + sizeof(uint16_t) != packet_size) {
        LOGGER_ERROR(c->log, "encryption failed: %d", len);
        return -1;
    }

    increment_nonce(conn->sent_nonce);

    return send_packet_to(c, crypt_connection_id, packet, SIZEOF_VLA(packet));
}

/** @brief Creates and sends a data packet with buffer_start and num to the peer using the fastest route.
 *
 * @retval -1 on failure.
 * @retval 0 on success.
 */
non_null()
static int send_data_packet_helper(Net_Crypto *c, int crypt_connection_id, uint32_t buffer_start, uint32_t num,
                                   const uint8_t *data, uint16_t length)
{
    if (length == 0 || length > MAX_CRYPTO_DATA_SIZE) {
        LOGGER_ERROR(c->log, "zero-length or too large data packet: %d (max: %d)", length, MAX_CRYPTO_PACKET_SIZE);
        return -1;
    }

    num = net_htonl(num);
    buffer_start = net_htonl(buffer_start);
    const uint16_t padding_length = (MAX_CRYPTO_DATA_SIZE - length) % CRYPTO_MAX_PADDING;
    VLA(uint8_t, packet, sizeof(uint32_t) + sizeof(uint32_t) + padding_length + length);
    memcpy(packet, &buffer_start, sizeof(uint32_t));
    memcpy(packet + sizeof(uint32_t), &num, sizeof(uint32_t));
    memset(packet + (sizeof(uint32_t) * 2), PACKET_ID_PADDING, padding_length);
    memcpy(packet + (sizeof(uint32_t) * 2) + padding_length, data, length);

    return send_data_packet(c, crypt_connection_id, packet, SIZEOF_VLA(packet));
}

non_null()
static int reset_max_speed_reached(Net_Crypto *c, int crypt_connection_id)
{
    Crypto_Connection *conn = get_crypto_connection(c, crypt_connection_id);

    if (conn == nullptr) {
        return -1;
    }

    /* If last packet send failed, try to send packet again.
     * If sending it fails we won't be able to send the new packet. */
    if (conn->maximum_speed_reached) {
        Packet_Data *dt = nullptr;
        const uint32_t packet_num = conn->send_array.buffer_end - 1;
        const int ret = get_data_pointer(&conn->send_array, &dt, packet_num);

        if (ret == 1 && dt->sent_time == 0) {
            if (send_data_packet_helper(c, crypt_connection_id, conn->recv_array.buffer_start, packet_num,
                                        dt->data, dt->length) != 0) {
                return -1;
            }

            dt->sent_time = current_time_monotonic(c->mono_time);
        }

        conn->maximum_speed_reached = false;
    }

    return 0;
}

/**
 * @retval -1 if data could not be put in packet queue.
 * @return positive packet number if data was put into the queue.
 */
non_null()
static int64_t send_lossless_packet(Net_Crypto *c, int crypt_connection_id, const uint8_t *data, uint16_t length,
                                    bool congestion_control)
{
    if (length == 0 || length > MAX_CRYPTO_DATA_SIZE) {
        LOGGER_ERROR(c->log, "rejecting too large (or empty) packet of size %d on crypt connection %d", length,
                     crypt_connection_id);
        return -1;
    }

    Crypto_Connection *conn = get_crypto_connection(c, crypt_connection_id);

    if (conn == nullptr) {
        return -1;
    }

    /* If last packet send failed, try to send packet again.
     * If sending it fails we won't be able to send the new packet. */
    reset_max_speed_reached(c, crypt_connection_id);

    if (conn->maximum_speed_reached && congestion_control) {
        LOGGER_INFO(c->log, "congestion control: maximum speed reached on crypt connection %d", crypt_connection_id);
        return -1;
    }

    Packet_Data dt;
    dt.sent_time = 0;
    dt.length = length;
    memcpy(dt.data, data, length);
    const int64_t packet_num = add_data_end_of_buffer(c->log, c->mem, &conn->send_array, &dt);

    if (packet_num == -1) {
        return -1;
    }

    if (!congestion_control && conn->maximum_speed_reached) {
        return packet_num;
    }

    if (send_data_packet_helper(c, crypt_connection_id, conn->recv_array.buffer_start, packet_num, data, length) == 0) {
        Packet_Data *dt1 = nullptr;

        if (get_data_pointer(&conn->send_array, &dt1, packet_num) == 1) {
            dt1->sent_time = current_time_monotonic(c->mono_time);
        }
    } else {
        conn->maximum_speed_reached = true;
        LOGGER_DEBUG(c->log, "send_data_packet failed (packet_num = %ld)", (long)packet_num);
    }

    return packet_num;
}

/**
 * @brief Get the lowest 2 bytes from the nonce and convert
 *   them to host byte format before returning them.
 */
non_null()
static uint16_t get_nonce_uint16(const uint8_t *nonce)
{
    uint16_t num;
    memcpy(&num, nonce + (CRYPTO_NONCE_SIZE - sizeof(uint16_t)), sizeof(uint16_t));
    return net_ntohs(num);
}

#define DATA_NUM_THRESHOLD 21845

/** @brief Handle a data packet.
 * Decrypt packet of length and put it into data.
 * data must be at least MAX_DATA_DATA_PACKET_SIZE big.
 *
 * @retval -1 on failure.
 * @return length of data on success.
 */
non_null()
static int handle_data_packet(const Net_Crypto *c, int crypt_connection_id, uint8_t *data, const uint8_t *packet,
                              uint16_t length)
{
    const uint16_t crypto_packet_overhead = 1 + sizeof(uint16_t) + CRYPTO_MAC_SIZE;

    if (length <= crypto_packet_overhead || length > MAX_CRYPTO_PACKET_SIZE) {
        return -1;
    }

    Crypto_Connection *conn = get_crypto_connection(c, crypt_connection_id);

    if (conn == nullptr) {
        return -1;
    }

    uint8_t nonce[CRYPTO_NONCE_SIZE];
    memcpy(nonce, conn->recv_nonce, CRYPTO_NONCE_SIZE);
    const uint16_t num_cur_nonce = get_nonce_uint16(nonce);
    uint16_t num;
    net_unpack_u16(packet + 1, &num);
    const uint16_t diff = num - num_cur_nonce;
    increment_nonce_number(nonce, diff);
    const int len = decrypt_data_symmetric(conn->shared_key, nonce, packet + 1 + sizeof(uint16_t),
                                           length - (1 + sizeof(uint16_t)), data);

    if ((unsigned int)len != length - crypto_packet_overhead) {
        return -1;
    }

    if (diff > DATA_NUM_THRESHOLD * 2) {
        increment_nonce_number(conn->recv_nonce, DATA_NUM_THRESHOLD);
    }

    return len;
}

/** @brief Send a request packet.
 *
 * @retval -1 on failure.
 * @retval 0 on success.
 */
non_null()
static int send_request_packet(Net_Crypto *c, int crypt_connection_id)
{
    const Crypto_Connection *conn = get_crypto_connection(c, crypt_connection_id);

    if (conn == nullptr) {
        return -1;
    }

    uint8_t data[MAX_CRYPTO_DATA_SIZE];
    const int len = generate_request_packet(data, sizeof(data), &conn->recv_array);

    if (len == -1) {
        return -1;
    }

    return send_data_packet_helper(c, crypt_connection_id, conn->recv_array.buffer_start, conn->send_array.buffer_end, data,
                                   len);
}

/** @brief Send up to max num previously requested data packets.
 *
 * @retval -1 on failure.
 * @return number of packets sent on success.
 */
non_null()
static int send_requested_packets(Net_Crypto *c, int crypt_connection_id, uint32_t max_num)
{
    if (max_num == 0) {
        return -1;
    }

    const Crypto_Connection *conn = get_crypto_connection(c, crypt_connection_id);

    if (conn == nullptr) {
        return -1;
    }

    const uint64_t temp_time = current_time_monotonic(c->mono_time);
    const uint32_t array_size = num_packets_array(&conn->send_array);
    uint32_t num_sent = 0;

    for (uint32_t i = 0; i < array_size; ++i) {
        Packet_Data *dt;
        const uint32_t packet_num = i + conn->send_array.buffer_start;
        const int ret = get_data_pointer(&conn->send_array, &dt, packet_num);

        if (ret == -1) {
            return -1;
        }

        if (ret == 0) {
            continue;
        }

        if (dt->sent_time != 0) {
            continue;
        }

        if (send_data_packet_helper(c, crypt_connection_id, conn->recv_array.buffer_start, packet_num, dt->data,
                                    dt->length) == 0) {
            dt->sent_time = temp_time;
            ++num_sent;
        }

        if (num_sent >= max_num) {
            break;
        }
    }

    return num_sent;
}


/** @brief Add a new temp packet to send repeatedly.
 *
 * @retval -1 on failure.
 * @retval 0 on success.
 */
non_null()
static int new_temp_packet(const Net_Crypto *c, int crypt_connection_id, const uint8_t *packet, uint16_t length)
{
    if (length == 0 || length > MAX_CRYPTO_PACKET_SIZE) {
        return -1;
    }

    Crypto_Connection *conn = get_crypto_connection(c, crypt_connection_id);

    if (conn == nullptr) {
        return -1;
    }

    uint8_t *temp_packet = (uint8_t *)mem_balloc(c->mem, length);

    if (temp_packet == nullptr) {
        return -1;
    }

    if (conn->temp_packet != nullptr) {
        mem_delete(c->mem, conn->temp_packet);
    }

    memcpy(temp_packet, packet, length);
    conn->temp_packet = temp_packet;
    conn->temp_packet_length = length;
    conn->temp_packet_sent_time = 0;
    conn->temp_packet_num_sent = 0;
    return 0;
}

/** @brief Clear the temp packet.
 *
 * @retval -1 on failure.
 * @retval 0 on success.
 */
non_null()
static int clear_temp_packet(const Net_Crypto *c, int crypt_connection_id)
{
    Crypto_Connection *conn = get_crypto_connection(c, crypt_connection_id);

    if (conn == nullptr) {
        return -1;
    }

    if (conn->temp_packet != nullptr) {
        mem_delete(c->mem, conn->temp_packet);
    }

    conn->temp_packet = nullptr;
    conn->temp_packet_length = 0;
    conn->temp_packet_sent_time = 0;
    conn->temp_packet_num_sent = 0;
    return 0;
}


/** @brief Send the temp packet.
 *
 * @retval -1 on failure.
 * @retval 0 on success.
 */
non_null()
static int send_temp_packet(Net_Crypto *c, int crypt_connection_id)
{
    Crypto_Connection *conn = get_crypto_connection(c, crypt_connection_id);

    if (conn == nullptr) {
        return -1;
    }

    if (conn->temp_packet == nullptr) {
        return -1;
    }

    if (send_packet_to(c, crypt_connection_id, conn->temp_packet, conn->temp_packet_length) != 0) {
        return -1;
    }

    conn->temp_packet_sent_time = current_time_monotonic(c->mono_time);
    ++conn->temp_packet_num_sent;
    return 0;
}

/** @brief Create a handshake packet and set it as a temp packet.
 * @param cookie must be COOKIE_LENGTH.
 *
 * @retval -1 on failure.
 * @retval 0 on success.
 */
non_null()
static int create_send_handshake(Net_Crypto *c, int crypt_connection_id, const uint8_t *cookie,
                                 const uint8_t *dht_public_key)
{
    const Crypto_Connection *conn = get_crypto_connection(c, crypt_connection_id);

    if (conn == nullptr) {
        return -1;
    }

    uint8_t handshake_packet[HANDSHAKE_PACKET_LENGTH];

    if (create_crypto_handshake(c, handshake_packet, cookie, conn->sent_nonce, conn->sessionpublic_key,
                                conn->public_key, dht_public_key) != sizeof(handshake_packet)) {
        return -1;
    }

    if (new_temp_packet(c, crypt_connection_id, handshake_packet, sizeof(handshake_packet)) != 0) {
        return -1;
    }

    send_temp_packet(c, crypt_connection_id);
    return 0;
}

/** @brief Send a kill packet.
 *
 * @retval -1 on failure.
 * @retval 0 on success.
 */
non_null()
static int send_kill_packet(Net_Crypto *c, int crypt_connection_id)
{
    const Crypto_Connection *conn = get_crypto_connection(c, crypt_connection_id);

    if (conn == nullptr) {
        return -1;
    }

    uint8_t kill_packet = PACKET_ID_KILL;
    return send_data_packet_helper(c, crypt_connection_id, conn->recv_array.buffer_start, conn->send_array.buffer_end,
                                   &kill_packet, sizeof(kill_packet));
}

non_null(1) nullable(3)
static void connection_kill(Net_Crypto *c, int crypt_connection_id, void *userdata)
{
    const Crypto_Connection *conn = get_crypto_connection(c, crypt_connection_id);

    if (conn == nullptr) {
        return;
    }

    if (conn->connection_status_callback != nullptr) {
        conn->connection_status_callback(conn->connection_status_callback_object, conn->connection_status_callback_id,
                                         false, userdata);
    }

    crypto_kill(c, crypt_connection_id);
}

/** @brief Handle a received data packet.
 *
 * @retval -1 on failure.
 * @retval 0 on success.
 */
non_null(1, 3) nullable(6)
static int handle_data_packet_core(Net_Crypto *c, int crypt_connection_id, const uint8_t *packet, uint16_t length,
                                   bool udp, void *userdata)
{
    if (length > MAX_CRYPTO_PACKET_SIZE || length <= CRYPTO_DATA_PACKET_MIN_SIZE) {
        return -1;
    }

    Crypto_Connection *conn = get_crypto_connection(c, crypt_connection_id);

    if (conn == nullptr) {
        return -1;
    }

    uint8_t data[MAX_DATA_DATA_PACKET_SIZE];
    const int len = handle_data_packet(c, crypt_connection_id, data, packet, length);

    if (len <= (int)(sizeof(uint32_t) * 2)) {
        return -1;
    }

    uint32_t buffer_start;
    uint32_t num;
    memcpy(&buffer_start, data, sizeof(uint32_t));
    memcpy(&num, data + sizeof(uint32_t), sizeof(uint32_t));
    buffer_start = net_ntohl(buffer_start);
    num = net_ntohl(num);

    uint64_t rtt_calc_time = 0;

    if (buffer_start != conn->send_array.buffer_start) {
        Packet_Data *packet_time;

        if (get_data_pointer(&conn->send_array, &packet_time, conn->send_array.buffer_start) == 1) {
            rtt_calc_time = packet_time->sent_time;
        }

        if (clear_buffer_until(c->mem, &conn->send_array, buffer_start) != 0) {
            return -1;
        }
    }

    const uint8_t *real_data = data + (sizeof(uint32_t) * 2);
    uint16_t real_length = len - (sizeof(uint32_t) * 2);

    while (real_data[0] == PACKET_ID_PADDING) { /* Remove Padding */
        ++real_data;
        --real_length;

        if (real_length == 0) {
            return -1;
        }
    }

    if (real_data[0] == PACKET_ID_KILL) {
        connection_kill(c, crypt_connection_id, userdata);
        return 0;
    }

    if (conn->status == CRYPTO_CONN_NOT_CONFIRMED) {
        clear_temp_packet(c, crypt_connection_id);
        conn->status = CRYPTO_CONN_ESTABLISHED;

        if (conn->connection_status_callback != nullptr) {
            conn->connection_status_callback(conn->connection_status_callback_object, conn->connection_status_callback_id,
                                             true, userdata);
        }
    }

    if (real_data[0] == PACKET_ID_REQUEST) {
        uint64_t rtt_time;

        if (udp) {
            rtt_time = conn->rtt_time;
        } else {
            rtt_time = DEFAULT_TCP_PING_CONNECTION;
        }

        const int requested = handle_request_packet(c->mem, c->mono_time, &conn->send_array, real_data, real_length, &rtt_calc_time, rtt_time);

        if (requested == -1) {
            return -1;
        }

        set_buffer_end(&conn->recv_array, num);
    } else if (real_data[0] >= PACKET_ID_RANGE_LOSSLESS_START && real_data[0] <= PACKET_ID_RANGE_LOSSLESS_END) {
        Packet_Data dt = {0};
        dt.length = real_length;
        memcpy(dt.data, real_data, real_length);

        if (add_data_to_buffer(c->mem, &conn->recv_array, num, &dt) != 0) {
            return -1;
        }

        while (true) {
            const int ret = read_data_beg_buffer(c->mem, &conn->recv_array, &dt);

            if (ret == -1) {
                break;
            }

            if (conn->connection_data_callback != nullptr) {
                conn->connection_data_callback(conn->connection_data_callback_object, conn->connection_data_callback_id, dt.data,
                                               dt.length, userdata);
            }

            /* conn might get killed in callback. */
            conn = get_crypto_connection(c, crypt_connection_id);

            if (conn == nullptr) {
                return -1;
            }
        }

        /* Packet counter. */
        ++conn->packet_counter;
    } else if (real_data[0] >= PACKET_ID_RANGE_LOSSY_START && real_data[0] <= PACKET_ID_RANGE_LOSSY_END) {

        set_buffer_end(&conn->recv_array, num);

        if (conn->connection_lossy_data_callback != nullptr) {
            conn->connection_lossy_data_callback(conn->connection_lossy_data_callback_object,
                                                 conn->connection_lossy_data_callback_id, real_data, real_length, userdata);
        }
    } else {
        return -1;
    }

    if (rtt_calc_time != 0) {
        uint64_t rtt_time = current_time_monotonic(c->mono_time) - rtt_calc_time;

        if (rtt_time < conn->rtt_time) {
            conn->rtt_time = rtt_time;
        }
    }

    return 0;
}

non_null()
static int handle_packet_cookie_response(Net_Crypto *c, int crypt_connection_id, const uint8_t *packet, uint16_t length)
{
    Crypto_Connection *conn = get_crypto_connection(c, crypt_connection_id);

    if (conn == nullptr) {
        return -1;
    }

    if (conn->status != CRYPTO_CONN_COOKIE_REQUESTING) {
        return -1;
    }

    uint8_t cookie[COOKIE_LENGTH];
    uint64_t number;

    if (handle_cookie_response(cookie, &number, packet, length, conn->shared_key) != sizeof(cookie)) {
        return -1;
    }

    if (number != conn->cookie_request_number) {
        return -1;
    }

    if (create_send_handshake(c, crypt_connection_id, cookie, conn->dht_public_key) != 0) {
        return -1;
    }

    conn->status = CRYPTO_CONN_HANDSHAKE_SENT;
    return 0;
}

non_null(1, 3) nullable(5)
static int handle_packet_crypto_hs(Net_Crypto *c, int crypt_connection_id, const uint8_t *packet, uint16_t length,
                                   void *userdata)
{
    Crypto_Connection *conn = get_crypto_connection(c, crypt_connection_id);

    if (conn == nullptr) {
        return -1;
    }

    if (conn->status != CRYPTO_CONN_COOKIE_REQUESTING
            && conn->status != CRYPTO_CONN_HANDSHAKE_SENT
            && conn->status != CRYPTO_CONN_NOT_CONFIRMED) {
        return -1;
    }

    uint8_t peer_real_pk[CRYPTO_PUBLIC_KEY_SIZE];
    uint8_t dht_public_key[CRYPTO_PUBLIC_KEY_SIZE];
    uint8_t cookie[COOKIE_LENGTH];

    if (!handle_crypto_handshake(c, conn->recv_nonce, conn->peersessionpublic_key, peer_real_pk, dht_public_key, cookie,
                                 packet, length, conn->public_key)) {
        return -1;
    }

    if (pk_equal(dht_public_key, conn->dht_public_key)) {
        encrypt_precompute(conn->peersessionpublic_key, conn->sessionsecret_key, conn->shared_key);

        if (conn->status == CRYPTO_CONN_COOKIE_REQUESTING) {
            if (create_send_handshake(c, crypt_connection_id, cookie, dht_public_key) != 0) {
                return -1;
            }
        }

        conn->status = CRYPTO_CONN_NOT_CONFIRMED;
    } else {
        if (conn->dht_pk_callback != nullptr) {
            conn->dht_pk_callback(conn->dht_pk_callback_object, conn->dht_pk_callback_number, dht_public_key, userdata);
        }
    }

    return 0;
}

non_null(1, 3) nullable(6)
static int handle_packet_crypto_data(Net_Crypto *c, int crypt_connection_id, const uint8_t *packet, uint16_t length,
                                     bool udp, void *userdata)
{
    const Crypto_Connection *conn = get_crypto_connection(c, crypt_connection_id);

    if (conn == nullptr) {
        return -1;
    }

    if (conn->status != CRYPTO_CONN_NOT_CONFIRMED && conn->status != CRYPTO_CONN_ESTABLISHED) {
        return -1;
    }

    return handle_data_packet_core(c, crypt_connection_id, packet, length, udp, userdata);
}

/** @brief Handle a packet that was received for the connection.
 *
 * @retval -1 on failure.
 * @retval 0 on success.
 */
non_null(1, 3) nullable(6)
static int handle_packet_connection(Net_Crypto *c, int crypt_connection_id, const uint8_t *packet, uint16_t length,
                                    bool udp, void *userdata)
{
    if (length == 0 || length > MAX_CRYPTO_PACKET_SIZE) {
        return -1;
    }

    switch (packet[0]) {
        case NET_PACKET_COOKIE_RESPONSE:
            return handle_packet_cookie_response(c, crypt_connection_id, packet, length);

        case NET_PACKET_CRYPTO_HS:
            return handle_packet_crypto_hs(c, crypt_connection_id, packet, length, userdata);

        case NET_PACKET_CRYPTO_DATA:
            return handle_packet_crypto_data(c, crypt_connection_id, packet, length, udp, userdata);

        default:
            return -1;
    }
}

/** @brief Set the size of the friend list to numfriends.
 *
 * @retval -1 if mem_vrealloc fails.
 * @retval 0 if it succeeds.
 */
non_null()
static int realloc_cryptoconnection(Net_Crypto *c, uint32_t num)
{
    if (num == 0) {
        mem_delete(c->mem, c->crypto_connections);
        c->crypto_connections = nullptr;
        return 0;
    }

    Crypto_Connection *newcrypto_connections = (Crypto_Connection *)mem_vrealloc(
            c->mem, c->crypto_connections, num, sizeof(Crypto_Connection));

    if (newcrypto_connections == nullptr) {
        return -1;
    }

    c->crypto_connections = newcrypto_connections;
    return 0;
}


/** @brief Create a new empty crypto connection.
 *
 * @retval -1 on failure.
 * @return connection id on success.
 */
non_null()
static int create_crypto_connection(Net_Crypto *c)
{
    int id = -1;

    for (uint32_t i = 0; i < c->crypto_connections_length; ++i) {
        if (c->crypto_connections[i].status == CRYPTO_CONN_FREE) {
            id = i;
            break;
        }
    }

    if (id == -1) {
        if (realloc_cryptoconnection(c, c->crypto_connections_length + 1) == 0) {
            id = c->crypto_connections_length;
            ++c->crypto_connections_length;
            c->crypto_connections[id] = empty_crypto_connection;
        }
    }

    if (id != -1) {
        // Memsetting float/double to 0 is non-portable, so we explicitly set them to 0
        c->crypto_connections[id].packet_recv_rate = 0.0;
        c->crypto_connections[id].packet_send_rate = 0.0;
        c->crypto_connections[id].last_packets_left_rem = 0.0;
        c->crypto_connections[id].packet_send_rate_requested = 0.0;
        c->crypto_connections[id].last_packets_left_requested_rem = 0.0;
    }

    return id;
}

/** @brief Wipe a crypto connection.
 *
 * @retval -1 on failure.
 * @retval 0 on success.
 */
non_null()
static int wipe_crypto_connection(Net_Crypto *c, int crypt_connection_id)
{
    if ((uint32_t)crypt_connection_id >= c->crypto_connections_length) {
        return -1;
    }

    if (c->crypto_connections == nullptr) {
        return -1;
    }

    const Crypto_Conn_State status = c->crypto_connections[crypt_connection_id].status;

    if (status == CRYPTO_CONN_FREE) {
        return -1;
    }

    uint32_t i;

    crypto_memzero(&c->crypto_connections[crypt_connection_id], sizeof(Crypto_Connection));

    /* check if we can resize the connections array */
    for (i = c->crypto_connections_length; i != 0; --i) {
        if (c->crypto_connections[i - 1].status != CRYPTO_CONN_FREE) {
            break;
        }
    }

    if (c->crypto_connections_length != i) {
        c->crypto_connections_length = i;
        realloc_cryptoconnection(c, c->crypto_connections_length);
    }

    return 0;
}

/** @brief Get crypto connection id from public key of peer.
 *
 * @retval -1 if there are no connections like we are looking for.
 * @return id if it found it.
 */
non_null()
static int getcryptconnection_id(const Net_Crypto *c, const uint8_t *public_key)
{
    for (uint32_t i = 0; i < c->crypto_connections_length; ++i) {
        if (!crypt_connection_id_is_valid(c, i)) {
            continue;
        }

        if (pk_equal(public_key, c->crypto_connections[i].public_key)) {
            return i;
        }
    }

    return -1;
}

/** @brief Add a source to the crypto connection.
 * This is to be used only when we have received a packet from that source.
 *
 * @retval -1 on failure.
 * @retval 0 if source was a direct UDP connection.
 * @return positive number on success.
 */
non_null()
static int crypto_connection_add_source(Net_Crypto *c, int crypt_connection_id, const IP_Port *source)
{
    Crypto_Connection *conn = get_crypto_connection(c, crypt_connection_id);

    if (conn == nullptr) {
        return -1;
    }

    if (net_family_is_ipv4(source->ip.family) || net_family_is_ipv6(source->ip.family)) {
        if (add_ip_port_connection(c, crypt_connection_id, source) != 0) {
            return -1;
        }

        if (net_family_is_ipv4(source->ip.family)) {
            conn->direct_lastrecv_timev4 = mono_time_get(c->mono_time);
        } else {
            conn->direct_lastrecv_timev6 = mono_time_get(c->mono_time);
        }

        return 0;
    }

    unsigned int tcp_connections_number;

    if (ip_port_to_tcp_connections_number(source, &tcp_connections_number)) {
        if (add_tcp_number_relay_connection(c->tcp_c, conn->connection_number_tcp, tcp_connections_number) == 0) {
            return 1;
        }
    }

    return -1;
}


/** @brief Set function to be called when someone requests a new connection to us.
 *
 * The set function should return -1 on failure and 0 on success.
 *
 * n_c is only valid for the duration of the function call.
 */
void new_connection_handler(Net_Crypto *c, new_connection_cb *new_connection_callback, void *object)
{
    c->new_connection_callback = new_connection_callback;
    c->new_connection_callback_object = object;
}

/** @brief Handle a handshake packet by someone who wants to initiate a new connection with us.
 * This calls the callback set by `new_connection_handler()` if the handshake is ok.
 *
 * @retval -1 on failure.
 * @retval 0 on success.
 */
non_null(1, 2, 3) nullable(5)
static int handle_new_connection_handshake(Net_Crypto *c, const IP_Port *source, const uint8_t *data, uint16_t length,
        void *userdata)
{
    uint8_t *cookie = (uint8_t *)mem_balloc(c->mem, COOKIE_LENGTH);

    if (cookie == nullptr) {
        return -1;
    }

    New_Connection n_c = {{{{0}}}};
    n_c.cookie = cookie;
    n_c.source = *source;
    n_c.cookie_length = COOKIE_LENGTH;

    if (!handle_crypto_handshake(c, n_c.recv_nonce, n_c.peersessionpublic_key, n_c.public_key, n_c.dht_public_key,
                                 n_c.cookie, data, length, nullptr)) {
        mem_delete(c->mem, n_c.cookie);
        return -1;
    }

    const int crypt_connection_id = getcryptconnection_id(c, n_c.public_key);

    if (crypt_connection_id != -1) {
        Crypto_Connection *conn = get_crypto_connection(c, crypt_connection_id);

        if (conn == nullptr) {
            return -1;
        }

        if (!pk_equal(n_c.dht_public_key, conn->dht_public_key)) {
            connection_kill(c, crypt_connection_id, userdata);
        } else {
            if (conn->status != CRYPTO_CONN_COOKIE_REQUESTING && conn->status != CRYPTO_CONN_HANDSHAKE_SENT) {
                mem_delete(c->mem, n_c.cookie);
                return -1;
            }

            memcpy(conn->recv_nonce, n_c.recv_nonce, CRYPTO_NONCE_SIZE);
            memcpy(conn->peersessionpublic_key, n_c.peersessionpublic_key, CRYPTO_PUBLIC_KEY_SIZE);
            encrypt_precompute(conn->peersessionpublic_key, conn->sessionsecret_key, conn->shared_key);

            crypto_connection_add_source(c, crypt_connection_id, source);

            if (create_send_handshake(c, crypt_connection_id, n_c.cookie, n_c.dht_public_key) != 0) {
                mem_delete(c->mem, n_c.cookie);
                return -1;
            }

            conn->status = CRYPTO_CONN_NOT_CONFIRMED;
            mem_delete(c->mem, n_c.cookie);
            return 0;
        }
    }

    const int ret = c->new_connection_callback(c->new_connection_callback_object, &n_c);
    mem_delete(c->mem, n_c.cookie);
    return ret;
}

/** @brief Accept a crypto connection.
 *
 * return -1 on failure.
 * return connection id on success.
 */
int accept_crypto_connection(Net_Crypto *c, const New_Connection *n_c)
{
    if (getcryptconnection_id(c, n_c->public_key) != -1) {
        return -1;
    }

    const int crypt_connection_id = create_crypto_connection(c);

    if (crypt_connection_id == -1) {
        LOGGER_ERROR(c->log, "Could not create new crypto connection");
        return -1;
    }

    Crypto_Connection *conn = &c->crypto_connections[crypt_connection_id];

    if (n_c->cookie_length != COOKIE_LENGTH) {
        wipe_crypto_connection(c, crypt_connection_id);
        return -1;
    }

    const int connection_number_tcp = new_tcp_connection_to(c->tcp_c, n_c->dht_public_key, crypt_connection_id);

    if (connection_number_tcp == -1) {
        wipe_crypto_connection(c, crypt_connection_id);
        return -1;
    }

    conn->connection_number_tcp = connection_number_tcp;
    memcpy(conn->public_key, n_c->public_key, CRYPTO_PUBLIC_KEY_SIZE);
    memcpy(conn->recv_nonce, n_c->recv_nonce, CRYPTO_NONCE_SIZE);
    memcpy(conn->peersessionpublic_key, n_c->peersessionpublic_key, CRYPTO_PUBLIC_KEY_SIZE);
    random_nonce(c->rng, conn->sent_nonce);
    crypto_new_keypair(c->rng, conn->sessionpublic_key, conn->sessionsecret_key);
    encrypt_precompute(conn->peersessionpublic_key, conn->sessionsecret_key, conn->shared_key);
    conn->status = CRYPTO_CONN_NOT_CONFIRMED;

    if (create_send_handshake(c, crypt_connection_id, n_c->cookie, n_c->dht_public_key) != 0) {
        kill_tcp_connection_to(c->tcp_c, conn->connection_number_tcp);
        wipe_crypto_connection(c, crypt_connection_id);
        return -1;
    }

    memcpy(conn->dht_public_key, n_c->dht_public_key, CRYPTO_PUBLIC_KEY_SIZE);
    conn->packet_send_rate = CRYPTO_PACKET_MIN_RATE;
    conn->packet_send_rate_requested = CRYPTO_PACKET_MIN_RATE;
    conn->packets_left = CRYPTO_MIN_QUEUE_LENGTH;
    conn->rtt_time = DEFAULT_PING_CONNECTION;
    crypto_connection_add_source(c, crypt_connection_id, &n_c->source);
    return crypt_connection_id;
}

/** @brief Create a crypto connection.
 * If one to that real public key already exists, return it.
 *
 * return -1 on failure.
 * return connection id on success.
 */
int new_crypto_connection(Net_Crypto *c, const uint8_t *real_public_key, const uint8_t *dht_public_key)
{
    int crypt_connection_id = getcryptconnection_id(c, real_public_key);

    if (crypt_connection_id != -1) {
        return crypt_connection_id;
    }

    crypt_connection_id = create_crypto_connection(c);

    if (crypt_connection_id == -1) {
        return -1;
    }

    Crypto_Connection *conn = &c->crypto_connections[crypt_connection_id];

    const int connection_number_tcp = new_tcp_connection_to(c->tcp_c, dht_public_key, crypt_connection_id);

    if (connection_number_tcp == -1) {
        wipe_crypto_connection(c, crypt_connection_id);
        return -1;
    }

    conn->connection_number_tcp = connection_number_tcp;
    memcpy(conn->public_key, real_public_key, CRYPTO_PUBLIC_KEY_SIZE);
    random_nonce(c->rng, conn->sent_nonce);
    crypto_new_keypair(c->rng, conn->sessionpublic_key, conn->sessionsecret_key);
    conn->status = CRYPTO_CONN_COOKIE_REQUESTING;
    conn->packet_send_rate = CRYPTO_PACKET_MIN_RATE;
    conn->packet_send_rate_requested = CRYPTO_PACKET_MIN_RATE;
    conn->packets_left = CRYPTO_MIN_QUEUE_LENGTH;
    conn->rtt_time = DEFAULT_PING_CONNECTION;
    memcpy(conn->dht_public_key, dht_public_key, CRYPTO_PUBLIC_KEY_SIZE);

    conn->cookie_request_number = random_u64(c->rng);
    uint8_t cookie_request[COOKIE_REQUEST_LENGTH];

    if (create_cookie_request(c, cookie_request, conn->dht_public_key, conn->cookie_request_number,
                              conn->shared_key) != sizeof(cookie_request)
            || new_temp_packet(c, crypt_connection_id, cookie_request, sizeof(cookie_request)) != 0) {
        kill_tcp_connection_to(c->tcp_c, conn->connection_number_tcp);
        wipe_crypto_connection(c, crypt_connection_id);
        return -1;
    }

    return crypt_connection_id;
}

/** @brief Set the direct ip of the crypto connection.
 *
 * Connected is 0 if we are not sure we are connected to that person, 1 if we are sure.
 *
 * return -1 on failure.
 * return 0 on success.
 */
int set_direct_ip_port(Net_Crypto *c, int crypt_connection_id, const IP_Port *ip_port, bool connected)
{
    Crypto_Connection *conn = get_crypto_connection(c, crypt_connection_id);

    if (conn == nullptr) {
        return -1;
    }

    if (add_ip_port_connection(c, crypt_connection_id, ip_port) != 0) {
        return -1;
    }

    const uint64_t direct_lastrecv_time = connected ? mono_time_get(c->mono_time) : 0;

    if (net_family_is_ipv4(ip_port->ip.family)) {
        conn->direct_lastrecv_timev4 = direct_lastrecv_time;
    } else {
        conn->direct_lastrecv_timev6 = direct_lastrecv_time;
    }

    return 0;
}


non_null(1, 3) nullable(5)
static int tcp_data_callback(void *object, int crypt_connection_id, const uint8_t *packet, uint16_t length,
                             void *userdata)
{
    Net_Crypto *c = (Net_Crypto *)object;

    if (length == 0 || length > MAX_CRYPTO_PACKET_SIZE) {
        return -1;
    }

    const Crypto_Connection *conn = get_crypto_connection(c, crypt_connection_id);

    if (conn == nullptr) {
        return -1;
    }

    if (packet[0] == NET_PACKET_COOKIE_REQUEST) {
        return tcp_handle_cookie_request(c, conn->connection_number_tcp, packet, length);
    }

<<<<<<< HEAD
    const int ret = handle_packet_connection(c, crypt_connection_id, data, length, false, userdata);
=======
    // This unlocks the mutex that at this point is locked by do_tcp before
    // calling do_tcp_connections.
    pthread_mutex_unlock(&c->tcp_mutex);
    const int ret = handle_packet_connection(c, crypt_connection_id, packet, length, false, userdata);
    pthread_mutex_lock(&c->tcp_mutex);
>>>>>>> 14a1a0b9

    if (ret != 0) {
        return -1;
    }

    // TODO(irungentoo): detect and kill bad TCP connections.
    return 0;
}

non_null(1, 2, 4) nullable(6)
static int tcp_oob_callback(void *object, const uint8_t *public_key, unsigned int tcp_connections_number,
                            const uint8_t *packet, uint16_t length, void *userdata)
{
    Net_Crypto *c = (Net_Crypto *)object;

    if (length == 0 || length > MAX_CRYPTO_PACKET_SIZE) {
        return -1;
    }

    if (packet[0] == NET_PACKET_COOKIE_REQUEST) {
        return tcp_oob_handle_cookie_request(c, tcp_connections_number, public_key, packet, length);
    }

    if (packet[0] == NET_PACKET_CRYPTO_HS) {
        const IP_Port source = tcp_connections_number_to_ip_port(tcp_connections_number);

        if (handle_new_connection_handshake(c, &source, packet, length, userdata) != 0) {
            return -1;
        }

        return 0;
    }

    return -1;
}

/** @brief Add a tcp relay, associating it to a crypt_connection_id.
 *
 * return 0 if it was added.
 * return -1 if it wasn't.
 */
int add_tcp_relay_peer(Net_Crypto *c, int crypt_connection_id, const IP_Port *ip_port, const uint8_t *public_key)
{
    const Crypto_Connection *conn = get_crypto_connection(c, crypt_connection_id);

    if (conn == nullptr) {
        return -1;
    }

    return add_tcp_relay_connection(c->tcp_c, conn->connection_number_tcp, ip_port, public_key);
}

/** @brief Add a tcp relay to the array.
 *
 * return 0 if it was added.
 * return -1 if it wasn't.
 */
int add_tcp_relay(Net_Crypto *c, const IP_Port *ip_port, const uint8_t *public_key)
{
    return add_tcp_relay_global(c->tcp_c, ip_port, public_key);
}

/** @brief Return a random TCP connection number for use in send_tcp_onion_request.
 *
 * TODO(irungentoo): This number is just the index of an array that the elements can
 * change without warning.
 *
 * return TCP connection number on success.
 * return -1 on failure.
 */
int get_random_tcp_con_number(const Net_Crypto *c)
{
    return get_random_tcp_onion_conn_number(c->tcp_c);
}

/** @brief Put IP_Port of a random onion TCP connection in ip_port.
 *
 * return true on success.
 * return false on failure.
 */
bool get_random_tcp_conn_ip_port(const Net_Crypto *c, IP_Port *ip_port)
{
    return tcp_get_random_conn_ip_port(c->tcp_c, ip_port);
}

/** @brief Send an onion packet via the TCP relay corresponding to tcp_connections_number.
 *
 * return 0 on success.
 * return -1 on failure.
 */
int send_tcp_onion_request(Net_Crypto *c, unsigned int tcp_connections_number, const uint8_t *data, uint16_t length)
{
    return tcp_send_onion_request(c->tcp_c, tcp_connections_number, data, length);
}

/**
 * Send a forward request to the TCP relay with IP_Port tcp_forwarder,
 * requesting to forward data via a chain of dht nodes starting with dht_node.
 * A chain_length of 0 means that dht_node is the final destination of data.
 *
 * return 0 on success.
 * return -1 on failure.
 */
int send_tcp_forward_request(const Logger *logger, Net_Crypto *c, const IP_Port *tcp_forwarder, const IP_Port *dht_node,
                             const uint8_t *chain_keys, uint16_t chain_length,
                             const uint8_t *data, uint16_t data_length)
{
    return tcp_send_forward_request(logger, c->tcp_c, tcp_forwarder, dht_node,
                                    chain_keys, chain_length, data, data_length);
}

/** @brief Copy a maximum of num random TCP relays we are connected to to tcp_relays.
 *
 * NOTE that the family of the copied ip ports will be set to TCP_INET or TCP_INET6.
 *
 * return number of relays copied to tcp_relays on success.
 * return 0 on failure.
 */
unsigned int copy_connected_tcp_relays(const Net_Crypto *c, Node_format *tcp_relays, uint16_t num)
{
    if (num == 0) {
        return 0;
    }

    return tcp_copy_connected_relays(c->tcp_c, tcp_relays, num);
}

uint32_t copy_connected_tcp_relays_index(const Net_Crypto *c, Node_format *tcp_relays, uint16_t num, uint32_t idx)
{
    if (num == 0) {
        return 0;
    }

    return tcp_copy_connected_relays_index(c->tcp_c, tcp_relays, num, idx);
}

non_null()
static void do_tcp(Net_Crypto *c, void *userdata)
{
    do_tcp_connections(c->log, c->tcp_c, userdata);

    for (uint32_t i = 0; i < c->crypto_connections_length; ++i) {
        const Crypto_Connection *conn = get_crypto_connection(c, i);

        if (conn == nullptr) {
            continue;
        }

        if (conn->status != CRYPTO_CONN_ESTABLISHED) {
            continue;
        }

        bool direct_connected = false;

        if (!crypto_connection_status(c, i, &direct_connected, nullptr)) {
            continue;
        }

        set_tcp_connection_to_status(c->tcp_c, conn->connection_number_tcp, !direct_connected);
    }
}

/** @brief Set function to be called when connection with crypt_connection_id goes connects/disconnects.
 *
 * The set function should return -1 on failure and 0 on success.
 * Note that if this function is set, the connection will clear itself on disconnect.
 * Object and id will be passed to this function untouched.
 * status is 1 if the connection is going online, 0 if it is going offline.
 *
 * return -1 on failure.
 * return 0 on success.
 */
int connection_status_handler(const Net_Crypto *c, int crypt_connection_id,
                              connection_status_cb *connection_status_callback, void *object, int id)
{
    Crypto_Connection *conn = get_crypto_connection(c, crypt_connection_id);

    if (conn == nullptr) {
        return -1;
    }

    conn->connection_status_callback = connection_status_callback;
    conn->connection_status_callback_object = object;
    conn->connection_status_callback_id = id;
    return 0;
}

/** @brief Set function to be called when connection with crypt_connection_id receives a lossless data packet of length.
 *
 * The set function should return -1 on failure and 0 on success.
 * Object and id will be passed to this function untouched.
 *
 * return -1 on failure.
 * return 0 on success.
 */
int connection_data_handler(const Net_Crypto *c, int crypt_connection_id,
                            connection_data_cb *connection_data_callback, void *object, int id)
{
    Crypto_Connection *conn = get_crypto_connection(c, crypt_connection_id);

    if (conn == nullptr) {
        return -1;
    }

    conn->connection_data_callback = connection_data_callback;
    conn->connection_data_callback_object = object;
    conn->connection_data_callback_id = id;
    return 0;
}

/** @brief Set function to be called when connection with crypt_connection_id receives a lossy data packet of length.
 *
 * The set function should return -1 on failure and 0 on success.
 * Object and id will be passed to this function untouched.
 *
 * return -1 on failure.
 * return 0 on success.
 */
int connection_lossy_data_handler(const Net_Crypto *c, int crypt_connection_id,
                                  connection_lossy_data_cb *connection_lossy_data_callback,
                                  void *object, int id)
{
    Crypto_Connection *conn = get_crypto_connection(c, crypt_connection_id);

    if (conn == nullptr) {
        return -1;
    }

    conn->connection_lossy_data_callback = connection_lossy_data_callback;
    conn->connection_lossy_data_callback_object = object;
    conn->connection_lossy_data_callback_id = id;
    return 0;
}


/** @brief Set the function for this friend that will be callbacked with object and number if
 * the friend sends us a different dht public key than we have associated to him.
 *
 * If this function is called, the connection should be recreated with the new public key.
 *
 * object and number will be passed as argument to this function.
 *
 * return -1 on failure.
 * return 0 on success.
 */
int nc_dht_pk_callback(const Net_Crypto *c, int crypt_connection_id, dht_pk_cb *function, void *object, uint32_t number)
{
    Crypto_Connection *conn = get_crypto_connection(c, crypt_connection_id);

    if (conn == nullptr) {
        return -1;
    }

    conn->dht_pk_callback = function;
    conn->dht_pk_callback_object = object;
    conn->dht_pk_callback_number = number;
    return 0;
}

/** @brief Get the crypto connection id from the ip_port.
 *
 * return -1 on failure.
 * return connection id on success.
 */
non_null()
static int crypto_id_ip_port(const Net_Crypto *c, const IP_Port *ip_port)
{
    return bs_list_find(&c->ip_port_list, (const uint8_t *)ip_port);
}

#define CRYPTO_MIN_PACKET_SIZE (1 + sizeof(uint16_t) + CRYPTO_MAC_SIZE)

/** @brief Handle raw UDP packets coming directly from the socket.
 *
 * Handles:
 * Cookie response packets.
 * Crypto handshake packets.
 * Crypto data packets.
 *
 */
non_null(1, 2, 3) nullable(5)
static int udp_handle_packet(void *object, const IP_Port *source, const uint8_t *packet, uint16_t length,
                             void *userdata)
{
    Net_Crypto *c = (Net_Crypto *)object;

    if (length <= CRYPTO_MIN_PACKET_SIZE || length > MAX_CRYPTO_PACKET_SIZE) {
        return 1;
    }

    const int crypt_connection_id = crypto_id_ip_port(c, source);

    if (crypt_connection_id == -1) {
        if (packet[0] != NET_PACKET_CRYPTO_HS) {
            return 1;
        }

        if (handle_new_connection_handshake(c, source, packet, length, userdata) != 0) {
            return 1;
        }

        return 0;
    }

    if (handle_packet_connection(c, crypt_connection_id, packet, length, true, userdata) != 0) {
        return 1;
    }

    Crypto_Connection *conn = get_crypto_connection(c, crypt_connection_id);

    if (conn == nullptr) {
        return -1;
    }

    if (net_family_is_ipv4(source->ip.family)) {
        conn->direct_lastrecv_timev4 = mono_time_get(c->mono_time);
    } else {
        conn->direct_lastrecv_timev6 = mono_time_get(c->mono_time);
    }

    return 0;
}

/** @brief The dT for the average packet receiving rate calculations.
 * Also used as the
 */
#define PACKET_COUNTER_AVERAGE_INTERVAL 50

/** @brief Ratio of recv queue size / recv packet rate (in seconds) times
 * the number of ms between request packets to send at that ratio
 */
#define REQUEST_PACKETS_COMPARE_CONSTANT (0.125 * 100.0)

/** @brief Timeout for increasing speed after congestion event (in ms). */
#define CONGESTION_EVENT_TIMEOUT 1000

/**
 * If the send queue is SEND_QUEUE_RATIO times larger than the
 * calculated link speed the packet send speed will be reduced
 * by a value depending on this number.
 */
#define SEND_QUEUE_RATIO 2.0

non_null()
static void send_crypto_packets(Net_Crypto *c)
{
    const uint64_t temp_time = current_time_monotonic(c->mono_time);
    double total_send_rate = 0;
    uint32_t peak_request_packet_interval = -1;

    for (uint32_t i = 0; i < c->crypto_connections_length; ++i) {
        Crypto_Connection *conn = get_crypto_connection(c, i);

        if (conn == nullptr) {
            continue;
        }

        if ((CRYPTO_SEND_PACKET_INTERVAL + conn->temp_packet_sent_time) < temp_time) {
            send_temp_packet(c, i);
        }

        if ((conn->status == CRYPTO_CONN_NOT_CONFIRMED || conn->status == CRYPTO_CONN_ESTABLISHED)
                && (CRYPTO_SEND_PACKET_INTERVAL + conn->last_request_packet_sent) < temp_time) {
            if (send_request_packet(c, i) == 0) {
                conn->last_request_packet_sent = temp_time;
            }
        }

        if (conn->status == CRYPTO_CONN_ESTABLISHED) {
            if (conn->packet_recv_rate > CRYPTO_PACKET_MIN_RATE) {
                double request_packet_interval = REQUEST_PACKETS_COMPARE_CONSTANT / ((num_packets_array(
                                                     &conn->recv_array) + 1.0) / (conn->packet_recv_rate + 1.0));

                const double request_packet_interval2 = ((CRYPTO_PACKET_MIN_RATE / conn->packet_recv_rate) *
                                                        (double)CRYPTO_SEND_PACKET_INTERVAL) + (double)PACKET_COUNTER_AVERAGE_INTERVAL;

                if (request_packet_interval2 < request_packet_interval) {
                    request_packet_interval = request_packet_interval2;
                }

                if (request_packet_interval < PACKET_COUNTER_AVERAGE_INTERVAL) {
                    request_packet_interval = PACKET_COUNTER_AVERAGE_INTERVAL;
                }

                if (request_packet_interval > CRYPTO_SEND_PACKET_INTERVAL) {
                    request_packet_interval = CRYPTO_SEND_PACKET_INTERVAL;
                }

                if (temp_time - conn->last_request_packet_sent > (uint64_t)request_packet_interval) {
                    if (send_request_packet(c, i) == 0) {
                        conn->last_request_packet_sent = temp_time;
                    }
                }

                if (request_packet_interval < peak_request_packet_interval) {
                    peak_request_packet_interval = request_packet_interval;
                }
            }

            if ((PACKET_COUNTER_AVERAGE_INTERVAL + conn->packet_counter_set) < temp_time) {
                const double dt = (double)(temp_time - conn->packet_counter_set);

                conn->packet_recv_rate = (double)conn->packet_counter / (dt / 1000.0);
                conn->packet_counter = 0;
                conn->packet_counter_set = temp_time;

                const uint32_t packets_sent = conn->packets_sent;
                conn->packets_sent = 0;

                const uint32_t packets_resent = conn->packets_resent;
                conn->packets_resent = 0;

                /* conjestion control
                 *  calculate a new value of conn->packet_send_rate based on some data
                 */

                const unsigned int pos = conn->last_sendqueue_counter % CONGESTION_QUEUE_ARRAY_SIZE;
                conn->last_sendqueue_size[pos] = num_packets_array(&conn->send_array);

                long signed int sum = 0;
                sum = (long signed int)conn->last_sendqueue_size[pos] -
                      (long signed int)conn->last_sendqueue_size[(pos + 1) % CONGESTION_QUEUE_ARRAY_SIZE];

                const unsigned int n_p_pos = conn->last_sendqueue_counter % CONGESTION_LAST_SENT_ARRAY_SIZE;
                conn->last_num_packets_sent[n_p_pos] = packets_sent;
                conn->last_num_packets_resent[n_p_pos] = packets_resent;

                conn->last_sendqueue_counter = (conn->last_sendqueue_counter + 1) %
                                               (CONGESTION_QUEUE_ARRAY_SIZE * CONGESTION_LAST_SENT_ARRAY_SIZE);

                bool direct_connected = false;
                /* return value can be ignored since the `if` above ensures the connection is established */
                crypto_connection_status(c, i, &direct_connected, nullptr);

                /* When switching from TCP to UDP, don't change the packet send rate for CONGESTION_EVENT_TIMEOUT ms. */
                if (!(direct_connected && conn->last_tcp_sent + CONGESTION_EVENT_TIMEOUT > temp_time)) {
                    long signed int total_sent = 0;
                    long signed int total_resent = 0;

                    // TODO(irungentoo): use real delay
                    unsigned int delay = (unsigned int)(((double)conn->rtt_time / PACKET_COUNTER_AVERAGE_INTERVAL) + 0.5);
                    const unsigned int packets_set_rem_array = CONGESTION_LAST_SENT_ARRAY_SIZE - CONGESTION_QUEUE_ARRAY_SIZE;

                    if (delay > packets_set_rem_array) {
                        delay = packets_set_rem_array;
                    }

                    for (unsigned j = 0; j < CONGESTION_QUEUE_ARRAY_SIZE; ++j) {
                        const unsigned int ind = (j + (packets_set_rem_array  - delay) + n_p_pos) % CONGESTION_LAST_SENT_ARRAY_SIZE;
                        total_sent += conn->last_num_packets_sent[ind];
                        total_resent += conn->last_num_packets_resent[ind];
                    }

                    if (sum > 0) {
                        total_sent -= sum;
                    } else {
                        if (total_resent > -sum) {
                            total_resent = -sum;
                        }
                    }

                    /* if queue is too big only allow resending packets. */
                    const uint32_t npackets = num_packets_array(&conn->send_array);
                    double min_speed = 1000.0 * (((double)total_sent) / ((double)CONGESTION_QUEUE_ARRAY_SIZE *
                                                 PACKET_COUNTER_AVERAGE_INTERVAL));

                    const double min_speed_request = 1000.0 * (((double)(total_sent + total_resent)) / (
                                                         (double)CONGESTION_QUEUE_ARRAY_SIZE * PACKET_COUNTER_AVERAGE_INTERVAL));

                    if (min_speed < CRYPTO_PACKET_MIN_RATE) {
                        min_speed = CRYPTO_PACKET_MIN_RATE;
                    }

                    const double send_array_ratio = (double)npackets / min_speed;

                    // TODO(irungentoo): Improve formula?
                    if (send_array_ratio > SEND_QUEUE_RATIO && CRYPTO_MIN_QUEUE_LENGTH < npackets) {
                        conn->packet_send_rate = min_speed * (1.0 / (send_array_ratio / SEND_QUEUE_RATIO));
                    } else if (conn->last_congestion_event + CONGESTION_EVENT_TIMEOUT < temp_time) {
                        conn->packet_send_rate = min_speed * 1.2;
                    } else {
                        conn->packet_send_rate = min_speed * 0.9;
                    }

                    conn->packet_send_rate_requested = min_speed_request * 1.2;

                    if (conn->packet_send_rate < CRYPTO_PACKET_MIN_RATE) {
                        conn->packet_send_rate = CRYPTO_PACKET_MIN_RATE;
                    }

                    if (conn->packet_send_rate_requested < conn->packet_send_rate) {
                        conn->packet_send_rate_requested = conn->packet_send_rate;
                    }
                }
            }

            if (conn->last_packets_left_set == 0 || conn->last_packets_left_requested_set == 0) {
                conn->last_packets_left_requested_set = temp_time;
                conn->last_packets_left_set = temp_time;
                conn->packets_left_requested = CRYPTO_MIN_QUEUE_LENGTH;
                conn->packets_left = CRYPTO_MIN_QUEUE_LENGTH;
            } else {
                if (((uint64_t)((1000.0 / conn->packet_send_rate) + 0.5) + conn->last_packets_left_set) <= temp_time) {
                    double n_packets = conn->packet_send_rate * (((double)(temp_time - conn->last_packets_left_set)) / 1000.0);
                    n_packets += conn->last_packets_left_rem;

                    const uint32_t num_packets = n_packets;
                    const double rem = n_packets - (double)num_packets;

                    if (conn->packets_left > num_packets * 4 + CRYPTO_MIN_QUEUE_LENGTH) {
                        conn->packets_left = num_packets * 4 + CRYPTO_MIN_QUEUE_LENGTH;
                    } else {
                        conn->packets_left += num_packets;
                    }

                    conn->last_packets_left_set = temp_time;
                    conn->last_packets_left_rem = rem;
                }

                if (((uint64_t)((1000.0 / conn->packet_send_rate_requested) + 0.5) + conn->last_packets_left_requested_set) <=
                        temp_time) {
                    double n_packets = conn->packet_send_rate_requested * (((double)(temp_time - conn->last_packets_left_requested_set)) /
                                       1000.0);
                    n_packets += conn->last_packets_left_requested_rem;

                    uint32_t num_packets = n_packets;
                    double rem = n_packets - (double)num_packets;
                    conn->packets_left_requested = num_packets;

                    conn->last_packets_left_requested_set = temp_time;
                    conn->last_packets_left_requested_rem = rem;
                }

                if (conn->packets_left > conn->packets_left_requested) {
                    conn->packets_left_requested = conn->packets_left;
                }
            }

            const int ret = send_requested_packets(c, i, conn->packets_left_requested);

            if (ret != -1) {
                conn->packets_left_requested -= ret;
                conn->packets_resent += ret;

                if ((unsigned int)ret < conn->packets_left) {
                    conn->packets_left -= ret;
                } else {
                    conn->last_congestion_event = temp_time;
                    conn->packets_left = 0;
                }
            }

            if (conn->packet_send_rate > CRYPTO_PACKET_MIN_RATE * 1.5) {
                total_send_rate += conn->packet_send_rate;
            }
        }
    }

    c->current_sleep_time = -1;
    uint32_t sleep_time = peak_request_packet_interval;

    if (c->current_sleep_time > sleep_time) {
        c->current_sleep_time = sleep_time;
    }

    if (total_send_rate > CRYPTO_PACKET_MIN_RATE) {
        sleep_time = 1000.0 / total_send_rate;

        if (c->current_sleep_time > sleep_time) {
            c->current_sleep_time = sleep_time + 1;
        }
    }

    sleep_time = CRYPTO_SEND_PACKET_INTERVAL;

    if (c->current_sleep_time > sleep_time) {
        c->current_sleep_time = sleep_time;
    }
}

/**
 * @retval 1 if max speed was reached for this connection (no more data can be physically through the pipe).
 * @retval 0 if it wasn't reached.
 */
bool max_speed_reached(Net_Crypto *c, int crypt_connection_id)
{
    return reset_max_speed_reached(c, crypt_connection_id) != 0;
}

/**
 * @return the number of packet slots left in the sendbuffer.
 * @retval 0 if failure.
 */
uint32_t crypto_num_free_sendqueue_slots(const Net_Crypto *c, int crypt_connection_id)
{
    const Crypto_Connection *conn = get_crypto_connection(c, crypt_connection_id);

    if (conn == nullptr) {
        return 0;
    }

    const uint32_t max_packets = CRYPTO_PACKET_BUFFER_SIZE - num_packets_array(&conn->send_array);

    if (conn->packets_left < max_packets) {
        return conn->packets_left;
    }

    return max_packets;
}

/** @brief Sends a lossless cryptopacket.
 *
 * return -1 if data could not be put in packet queue.
 * return positive packet number if data was put into the queue.
 *
 * The first byte of data must be in the PACKET_ID_RANGE_LOSSLESS.
 *
 * congestion_control: should congestion control apply to this packet?
 */
int64_t write_cryptpacket(Net_Crypto *c, int crypt_connection_id, const uint8_t *data, uint16_t length,
                          bool congestion_control)
{
    if (length == 0) {
        // We need at least a packet id.
        LOGGER_ERROR(c->log, "rejecting empty packet for crypto connection %d", crypt_connection_id);
        return -1;
    }

    if (data[0] < PACKET_ID_RANGE_LOSSLESS_START || data[0] > PACKET_ID_RANGE_LOSSLESS_END) {
        LOGGER_ERROR(c->log, "rejecting lossless packet with out-of-range id %d", data[0]);
        return -1;
    }

    Crypto_Connection *conn = get_crypto_connection(c, crypt_connection_id);

    if (conn == nullptr) {
        LOGGER_WARNING(c->log, "invalid crypt connection id %d", crypt_connection_id);
        return -1;
    }

    if (conn->status != CRYPTO_CONN_ESTABLISHED) {
        LOGGER_WARNING(c->log, "attempted to send packet to non-established connection %d", crypt_connection_id);
        return -1;
    }

    if (congestion_control && conn->packets_left == 0) {
        LOGGER_ERROR(c->log, "congestion control: rejecting packet of length %d on crypt connection %d", length,
                     crypt_connection_id);
        return -1;
    }

    const int64_t ret = send_lossless_packet(c, crypt_connection_id, data, length, congestion_control);

    if (ret == -1) {
        return -1;
    }

    if (congestion_control) {
        --conn->packets_left;
        --conn->packets_left_requested;
        ++conn->packets_sent;
    }

    return ret;
}

/** @brief Check if packet_number was received by the other side.
 *
 * packet_number must be a valid packet number of a packet sent on this connection.
 *
 * return -1 on failure.
 * return 0 on success.
 *
 * Note: The condition `buffer_end - buffer_start < packet_number - buffer_start` is
 * a trick which handles situations `buffer_end >= buffer_start` and
 * `buffer_end < buffer_start` (when buffer_end overflowed) both correctly.
 *
 * It CANNOT be simplified to `packet_number < buffer_start`, as it will fail
 * when `buffer_end < buffer_start`.
 */
int cryptpacket_received(const Net_Crypto *c, int crypt_connection_id, uint32_t packet_number)
{
    const Crypto_Connection *conn = get_crypto_connection(c, crypt_connection_id);

    if (conn == nullptr) {
        return -1;
    }

    const uint32_t num = num_packets_array(&conn->send_array);
    const uint32_t num1 = packet_number - conn->send_array.buffer_start;

    if (num >= num1) {
        return -1;
    }

    return 0;
}

/** @brief Sends a lossy cryptopacket.
 *
 * return -1 on failure.
 * return 0 on success.
 *
 * The first byte of data must be in the PACKET_ID_RANGE_LOSSY.
 */
int send_lossy_cryptpacket(Net_Crypto *c, int crypt_connection_id, const uint8_t *data, uint16_t length)
{
    if (length == 0 || length > MAX_CRYPTO_DATA_SIZE) {
        return -1;
    }

    if (data[0] < PACKET_ID_RANGE_LOSSY_START || data[0] > PACKET_ID_RANGE_LOSSY_END) {
        return -1;
    }

    Crypto_Connection *conn = get_crypto_connection(c, crypt_connection_id);

    int ret = -1;

    if (conn != nullptr) {
        const uint32_t buffer_start = conn->recv_array.buffer_start;
        const uint32_t buffer_end = conn->send_array.buffer_end;
        ret = send_data_packet_helper(c, crypt_connection_id, buffer_start, buffer_end, data, length);
    }

    return ret;
}

/** @brief Kill a crypto connection.
 *
 * return -1 on failure.
 * return 0 on success.
 */
int crypto_kill(Net_Crypto *c, int crypt_connection_id)
{
    Crypto_Connection *conn = get_crypto_connection(c, crypt_connection_id);

    int ret = -1;

    if (conn != nullptr) {
        if (conn->status == CRYPTO_CONN_ESTABLISHED) {
            send_kill_packet(c, crypt_connection_id);
        }

        kill_tcp_connection_to(c->tcp_c, conn->connection_number_tcp);

        bs_list_remove(&c->ip_port_list, (uint8_t *)&conn->ip_portv4, crypt_connection_id);
        bs_list_remove(&c->ip_port_list, (uint8_t *)&conn->ip_portv6, crypt_connection_id);
        clear_temp_packet(c, crypt_connection_id);
        clear_buffer(c->mem, &conn->send_array);
        clear_buffer(c->mem, &conn->recv_array);
        ret = wipe_crypto_connection(c, crypt_connection_id);
    }

    return ret;
}

bool crypto_connection_status(const Net_Crypto *c, int crypt_connection_id, bool *direct_connected,
                              uint32_t *online_tcp_relays)
{
    const Crypto_Connection *conn = get_crypto_connection(c, crypt_connection_id);

    if (conn == nullptr) {
        return false;
    }

    if (direct_connected != nullptr) {
        *direct_connected = false;

        const uint64_t current_time = mono_time_get(c->mono_time);

        if ((UDP_DIRECT_TIMEOUT + conn->direct_lastrecv_timev4) > current_time ||
                (UDP_DIRECT_TIMEOUT + conn->direct_lastrecv_timev6) > current_time) {
            *direct_connected = true;
        }
    }

    if (online_tcp_relays != nullptr) {
        *online_tcp_relays = tcp_connection_to_online_tcp_relays(c->tcp_c, conn->connection_number_tcp);
    }

    return true;
}

void new_keys(Net_Crypto *c)
{
    crypto_new_keypair(c->rng, c->self_public_key, c->self_secret_key);
}

/** @brief Save the public and private keys to the keys array.
 * Length must be CRYPTO_PUBLIC_KEY_SIZE + CRYPTO_SECRET_KEY_SIZE.
 *
 * TODO(irungentoo): Save only secret key.
 */
void save_keys(const Net_Crypto *c, uint8_t *keys)
{
    memcpy(keys, c->self_public_key, CRYPTO_PUBLIC_KEY_SIZE);
    memcpy(keys + CRYPTO_PUBLIC_KEY_SIZE, c->self_secret_key, CRYPTO_SECRET_KEY_SIZE);
}

/** @brief Load the secret key.
 * Length must be CRYPTO_SECRET_KEY_SIZE.
 */
void load_secret_key(Net_Crypto *c, const uint8_t *sk)
{
    memcpy(c->self_secret_key, sk, CRYPTO_SECRET_KEY_SIZE);
    crypto_derive_public_key(c->self_public_key, c->self_secret_key);
}

/** @brief Create new instance of Net_Crypto.
 * Sets all the global connection variables to their default values.
 */
Net_Crypto *new_net_crypto(const Logger *log, const Memory *mem, const Random *rng, const Network *ns,
                           Mono_Time *mono_time, DHT *dht, const TCP_Proxy_Info *proxy_info)
{
    if (dht == nullptr) {
        return nullptr;
    }

    Net_Crypto *temp = (Net_Crypto *)mem_alloc(mem, sizeof(Net_Crypto));

    if (temp == nullptr) {
        return nullptr;
    }

    temp->log = log;
    temp->mem = mem;
    temp->rng = rng;
    temp->mono_time = mono_time;
    temp->ns = ns;

    temp->tcp_c = new_tcp_connections(log, mem, rng, ns, mono_time, dht_get_self_secret_key(dht), proxy_info);

    if (temp->tcp_c == nullptr) {
        mem_delete(mem, temp);
        return nullptr;
    }

    set_packet_tcp_connection_callback(temp->tcp_c, &tcp_data_callback, temp);
    set_oob_packet_tcp_connection_callback(temp->tcp_c, &tcp_oob_callback, temp);

    temp->dht = dht;

    new_keys(temp);
    new_symmetric_key(rng, temp->secret_symmetric_key);

    temp->current_sleep_time = CRYPTO_SEND_PACKET_INTERVAL;

    networking_registerhandler(dht_get_net(dht), NET_PACKET_COOKIE_REQUEST, &udp_handle_cookie_request, temp);
    networking_registerhandler(dht_get_net(dht), NET_PACKET_COOKIE_RESPONSE, &udp_handle_packet, temp);
    networking_registerhandler(dht_get_net(dht), NET_PACKET_CRYPTO_HS, &udp_handle_packet, temp);
    networking_registerhandler(dht_get_net(dht), NET_PACKET_CRYPTO_DATA, &udp_handle_packet, temp);

    bs_list_init(&temp->ip_port_list, sizeof(IP_Port), 8);

    return temp;
}

non_null(1) nullable(2)
static void kill_timedout(Net_Crypto *c, void *userdata)
{
    for (uint32_t i = 0; i < c->crypto_connections_length; ++i) {
        const Crypto_Connection *conn = get_crypto_connection(c, i);

        if (conn == nullptr) {
            continue;
        }

        if (conn->status == CRYPTO_CONN_COOKIE_REQUESTING || conn->status == CRYPTO_CONN_HANDSHAKE_SENT
                || conn->status == CRYPTO_CONN_NOT_CONFIRMED) {
            if (conn->temp_packet_num_sent < MAX_NUM_SENDPACKET_TRIES) {
                continue;
            }

            connection_kill(c, i, userdata);
        }

#if 0

        if (conn->status == CRYPTO_CONN_ESTABLISHED) {
            // TODO(irungentoo): add a timeout here?
            /* do_timeout_here(); */
        }

#endif /* 0 */
    }
}

/** return the optimal interval in ms for running do_net_crypto. */
uint32_t crypto_run_interval(const Net_Crypto *c)
{
    return c->current_sleep_time;
}

/** Main loop. */
void do_net_crypto(Net_Crypto *c, void *userdata)
{
    kill_timedout(c, userdata);
    do_tcp(c, userdata);
    send_crypto_packets(c);
}

void kill_net_crypto(Net_Crypto *c)
{
    if (c == nullptr) {
        return;
    }

    const Memory *mem = c->mem;

    for (uint32_t i = 0; i < c->crypto_connections_length; ++i) {
        crypto_kill(c, i);
    }

    kill_tcp_connections(c->tcp_c);
    bs_list_free(&c->ip_port_list);
    networking_registerhandler(dht_get_net(c->dht), NET_PACKET_COOKIE_REQUEST, nullptr, nullptr);
    networking_registerhandler(dht_get_net(c->dht), NET_PACKET_COOKIE_RESPONSE, nullptr, nullptr);
    networking_registerhandler(dht_get_net(c->dht), NET_PACKET_CRYPTO_HS, nullptr, nullptr);
    networking_registerhandler(dht_get_net(c->dht), NET_PACKET_CRYPTO_DATA, nullptr, nullptr);
    crypto_memzero(c, sizeof(Net_Crypto));
    mem_delete(mem, c);
}<|MERGE_RESOLUTION|>--- conflicted
+++ resolved
@@ -2177,15 +2177,7 @@
         return tcp_handle_cookie_request(c, conn->connection_number_tcp, packet, length);
     }
 
-<<<<<<< HEAD
-    const int ret = handle_packet_connection(c, crypt_connection_id, data, length, false, userdata);
-=======
-    // This unlocks the mutex that at this point is locked by do_tcp before
-    // calling do_tcp_connections.
-    pthread_mutex_unlock(&c->tcp_mutex);
     const int ret = handle_packet_connection(c, crypt_connection_id, packet, length, false, userdata);
-    pthread_mutex_lock(&c->tcp_mutex);
->>>>>>> 14a1a0b9
 
     if (ret != 0) {
         return -1;

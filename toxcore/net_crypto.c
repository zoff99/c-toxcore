--- conflicted
+++ resolved
@@ -11,11 +11,10 @@
 #include "net_crypto.h"
 
 #include <math.h>
-#include <stdio.h>
 #include <stdlib.h>
 #include <string.h>
-//TODO: remove, used to for bin2hex_toupper() function to print/log bytes
-#include "../other/fun/create_common.h"
+//TODO: remove
+#include <stdio.h>
 
 #include "ccompat.h"
 #include "list.h"
@@ -528,7 +527,7 @@
 {
     //TODO: remove
     if (log != nullptr) {
-        // LOGGER_DEBUG(log, "ENTERING");
+        LOGGER_DEBUG(log, "ENTERING");
     }
 
     crypto_memzero(noise_handshake, sizeof(struct noise_handshake));
@@ -558,7 +557,7 @@
         if (log != nullptr) {
             char log_spub[CRYPTO_PUBLIC_KEY_SIZE*2+1];
             bytes2string(log_spub, sizeof(log_spub), noise_handshake->static_public, CRYPTO_PUBLIC_KEY_SIZE, log);
-            // LOGGER_DEBUG(log, "static pub: %s", log_spub);
+            LOGGER_DEBUG(log, "static pub: %s", log_spub);
         }
         
     } else {
@@ -574,7 +573,7 @@
             if (log != nullptr) {
                 char log_spub[CRYPTO_PUBLIC_KEY_SIZE*2+1];
                 bytes2string(log_spub, sizeof(log_spub), noise_handshake->remote_static, CRYPTO_PUBLIC_KEY_SIZE, log);
-                // LOGGER_DEBUG(log, "INITIATOR remote static: %s", log_spub);
+                LOGGER_DEBUG(log, "INITIATOR remote static: %s", log_spub);
             }
 
             /* Calls MixHash() once for each public key listed in the pre-messages from Noise IK */ 
@@ -633,15 +632,10 @@
 static int create_crypto_handshake(const Net_Crypto *c, uint8_t *packet, const uint8_t *cookie, const uint8_t *nonce, const uint8_t *ephemeral_private,
                                    const uint8_t *ephemeral_public, const uint8_t *peer_real_pk, const uint8_t *peer_dht_pubkey, noise_handshake *noise_handshake)
 {
-<<<<<<< HEAD
-    // LOGGER_DEBUG(c->log, "ENTERING: create_crypto_handshake()");
-    // Noise-based handshake
-=======
     LOGGER_DEBUG(c->log, "ENTERING: create_crypto_handshake()");
     /* Noise-based handshake */
->>>>>>> fb4d415e
     if (noise_handshake != nullptr) {
-        // LOGGER_DEBUG(c->log, "NOISE HANDSHAKE");
+        LOGGER_DEBUG(c->log, "NOISE HANDSHAKE");
             /* Initiator: Handshake packet structure
             [uint8_t 26]
             [Cookie 112 bytes]
@@ -868,37 +862,7 @@
     LOGGER_DEBUG(c->log, "ENTERING");
     /* Noise-based handshake */
     if (noise_handshake != nullptr) {
-<<<<<<< HEAD
-        // LOGGER_DEBUG(c->log, "NOISE handshake => INITIATOR or RESPONDER: %d", noise_handshake->initiator);
-        
-        if (!noise_handshake->initiator) {
-            if (length != NOISE_HANDSHAKE_PACKET_LENGTH_INITIATOR) {
-                LOGGER_DEBUG(c->log, "NOISE handshake => RESPONDER: length != NOISE_HANDSHAKE_PACKET_LENGTH_INITIATOR");
-                //TODO: wipe in this case? //TODO: wipe crypto conn or just noise_handshake?
-                return false;
-            }
-        } else if (noise_handshake->initiator) {
-            if (length != NOISE_HANDSHAKE_PACKET_LENGTH_RESPONDER) {
-                // LOGGER_DEBUG(c->log, "NOISE handshake => INITIATOR: length != NOISE_HANDSHAKE_PACKET_LENGTH_RESPONDER");
-                //TODO: initialize here as responder?
-                if (noise_handshake_init(c->log, noise_handshake, c->self_secret_key, nullptr, false) != 0) {
-                    //TODO: 
-                    // crypto_memzero(conn->noise_handshake, sizeof(struct noise_handshake));
-                    // free(conn->noise_handshake);
-                    //TODO: necessary? have no crypt_connection_id here
-                    // pthread_mutex_lock(&c->tcp_mutex);
-                    // kill_tcp_connection_to(c->tcp_c, conn->connection_number_tcp);
-                    // pthread_mutex_unlock(&c->tcp_mutex);
-                    // wipe_crypto_connection(c, crypt_connection_id);
-                    return false;
-                }
-            }
-        } else {
-            return false;
-        }
-=======
         LOGGER_DEBUG(c->log, "NOISE handshake => INITIATOR or RESPONDER: %d", noise_handshake->initiator);
->>>>>>> fb4d415e
 
         uint8_t cookie_plain[COOKIE_DATA_LENGTH];
 
@@ -915,13 +879,8 @@
 
         /* -> e, es, s, ss */
         if(!noise_handshake->initiator) {
-<<<<<<< HEAD
-            // LOGGER_DEBUG(c->log, "NOISE handshake => RESPONDER");
-            /* Initiator: Handshake packet structure => THIS IS HANDLED HERE
-=======
             LOGGER_DEBUG(c->log, "RESPONDER: Noise HS handle/ReadMessage");
             /* Initiator: Handshake packet structure handled here
->>>>>>> fb4d415e
             [uint8_t 26]
             [Cookie 112 bytes]
             [session public key of the peer (32 bytes)] => currently in plain
@@ -994,11 +953,7 @@
             crypto_memzero(noise_handshake_temp_key, CRYPTO_SHARED_KEY_SIZE);
 
             if (!crypto_sha512_eq(cookie_hash, handshake_payload_plain + CRYPTO_NONCE_SIZE)) {
-<<<<<<< HEAD
-                // LOGGER_DEBUG(c->log, "NOISE handshake => RESPONDER => COOKIE HASH WRONG");
-=======
                 LOGGER_DEBUG(c->log, "RESPONDER: COOKIE HASH WRONG");
->>>>>>> fb4d415e
                 return false;
             }
 
@@ -1010,21 +965,13 @@
             memcpy(peer_real_pk, cookie_plain, CRYPTO_PUBLIC_KEY_SIZE);
             memcpy(dht_public_key, cookie_plain + CRYPTO_PUBLIC_KEY_SIZE, CRYPTO_PUBLIC_KEY_SIZE);
             //TODO: memzero packet?
-<<<<<<< HEAD
-            // LOGGER_DEBUG(c->log, "END NOISE handshake => RESPONDER");
-=======
             LOGGER_DEBUG(c->log, "RESPONDER: END Noise HS handle/ReadMessage");
->>>>>>> fb4d415e
             return true;
         }
         /* ReadMessage() if initiator: 
         <- e, ee, se */
         else if(noise_handshake->initiator) {
-<<<<<<< HEAD
-            // LOGGER_DEBUG(c->log, "ENTERING NOISE handshake => INITIATOR");
-=======
             LOGGER_DEBUG(c->log, "INITIATOR: Noise HS handle/ReadMessage");
->>>>>>> fb4d415e
             /* Responder: Handshake packet structure
             [uint8_t 26]
             [Cookie 112 bytes]
@@ -1067,18 +1014,14 @@
             if(noise_decrypt_and_hash(handshake_payload_plain, packet + 1 + COOKIE_LENGTH + CRYPTO_PUBLIC_KEY_SIZE + CRYPTO_NONCE_SIZE, 
                             sizeof(handshake_payload_plain) + CRYPTO_MAC_SIZE, noise_handshake_temp_key, 
                             noise_handshake->hash, nonce) != sizeof(handshake_payload_plain)) {
-<<<<<<< HEAD
-                // LOGGER_DEBUG(c->log, "INITIATOR: Noise handshake decryption failed");
-=======
                 LOGGER_DEBUG(c->log, "INITIATOR: Noise ReadMessage remote static decryption failed");
->>>>>>> fb4d415e
                 return false;
             }
 
             crypto_memzero(noise_handshake_temp_key, CRYPTO_SHARED_KEY_SIZE);
 
             if (!crypto_sha512_eq(cookie_hash, handshake_payload_plain + CRYPTO_NONCE_SIZE)) {
-                // LOGGER_DEBUG(c->log, "INITIATOR: Noise handshake cookie verification failed");
+                LOGGER_DEBUG(c->log, "INITIATOR: Noise handshake cookie verification failed");
                 return false;
             }
 
@@ -1089,11 +1032,7 @@
             memcpy(peer_real_pk, cookie_plain, CRYPTO_PUBLIC_KEY_SIZE);
             memcpy(dht_public_key, cookie_plain + CRYPTO_PUBLIC_KEY_SIZE, CRYPTO_PUBLIC_KEY_SIZE);
 
-<<<<<<< HEAD
-            // LOGGER_DEBUG(c->log, "END NOISE handshake => INITIATOR");
-=======
             LOGGER_DEBUG(c->log, "INITIATOR: END Noise HS handle/ReadMessage");
->>>>>>> fb4d415e
             return true;
         } else {
             return false;
@@ -1101,7 +1040,7 @@
     }
     /* non-Noise handshake */
     else {
-        // LOGGER_DEBUG(c->log, "ENTERING: handle_crypto_handshake() => OLD HANDSHAKE");
+        LOGGER_DEBUG(c->log, "ENTERING: handle_crypto_handshake() => OLD HANDSHAKE");
 
         if (length != HANDSHAKE_PACKET_LENGTH) {
             return false;
@@ -2163,7 +2102,7 @@
     uint8_t kill_packet = PACKET_ID_KILL;
 
     //TODO: remove
-    // LOGGER_DEBUG(c->log, "KILL PACKET");
+    LOGGER_DEBUG(c->log, "KILL PACKET");
 
     return send_data_packet_helper(c, crypt_connection_id, conn->recv_array.buffer_start, conn->send_array.buffer_end,
                                    &kill_packet, sizeof(kill_packet));
@@ -2244,7 +2183,7 @@
     const uint8_t *real_data = data + (sizeof(uint32_t) * 2);
     uint16_t real_length = len - (sizeof(uint32_t) * 2);
 
-    // LOGGER_DEBUG(c->log, "DATA ID: %d", real_data[0]);
+    LOGGER_DEBUG(c->log, "DATA ID: %d", real_data[0]);
 
     while (real_data[0] == PACKET_ID_PADDING) { /* Remove Padding */
         ++real_data;
@@ -2255,7 +2194,7 @@
         }
     }
 
-    // LOGGER_DEBUG(c->log, "DATA ID after PADDING: %d", real_data[0]);
+    LOGGER_DEBUG(c->log, "DATA ID after PADDING: %d", real_data[0]);
 
     if (real_data[0] == PACKET_ID_KILL) {
         LOGGER_DEBUG(c->log, "KILL PACKET RECEIVED");
@@ -2425,17 +2364,10 @@
                                    void *userdata)
 {
     Crypto_Connection *conn = get_crypto_connection(c, crypt_connection_id);
-<<<<<<< HEAD
-    // LOGGER_DEBUG(c->log, "ENTERING: handle_packet_crypto_hs(); crypt_connection_id: %d => PACKET: %d => NET_PACKET_CRYPTO_HS => CRYPTO CONN STATE: %d",
-    //         crypt_connection_id,
-    //         packet[0],
-    //         conn->status);
-=======
     LOGGER_DEBUG(c->log, "ENTERING: crypt_connection_id: %d | PACKET: %d | CRYPTO CONN STATE: %d",
             crypt_connection_id,
             packet[0],
             conn->status);
->>>>>>> fb4d415e
 
     if (conn == nullptr) {
         return -1;
@@ -2461,19 +2393,6 @@
     bool initiator_change = false;
 
     if (conn->noise_handshake != nullptr) {
-<<<<<<< HEAD
-        // LOGGER_DEBUG(c->log, "handle_packet_crypto_hs() => NOISE HANDHSHAKE");
-        if (conn->noise_handshake->initiator) {
-            // LOGGER_DEBUG(c->log, "INITIATOR");
-            if (!handle_crypto_handshake(c, conn->recv_nonce, conn->peersessionpublic_key, peer_real_pk, dht_public_key, cookie,
-                                    packet, length, conn->public_key, conn->noise_handshake)) {
-                return -1;
-            }
-
-            //TODO: Check if still INITIATOR after handle_crypto_handshake(), can change to RESPONDER
-            if (conn->noise_handshake->initiator) {
-                // LOGGER_DEBUG(c->log, "STILL INITIATOR");
-=======
         LOGGER_DEBUG(c->log, "NOISE HANDHSHAKE");
         if (conn->noise_handshake->initiator) {
             if(length == NOISE_HANDSHAKE_PACKET_LENGTH_RESPONDER) {
@@ -2483,7 +2402,6 @@
                                     packet, length, conn->public_key, conn->noise_handshake)) {
                     return -1;
                 }
->>>>>>> fb4d415e
 
                 //TODO: ok here?
                 conn->status = CRYPTO_CONN_NOT_CONFIRMED;
@@ -2503,10 +2421,6 @@
                 // LOGGER_DEBUG(c->log, "send_key: %s", key);
                 // bytes2string(key, sizeof(key), conn->recv_key, CRYPTO_SECRET_KEY_SIZE, c->log);
                 // LOGGER_DEBUG(c->log, "recv_key: %s", key);
-<<<<<<< HEAD
-            } else if (!conn->noise_handshake->initiator) {
-                // LOGGER_DEBUG(c->log, "INITIATOR CHANGED TO RESPONDER");
-=======
             } else if (length == NOISE_HANDSHAKE_PACKET_LENGTH_INITIATOR) {
                 LOGGER_DEBUG(c->log, "INITIATOR: CHANGED TO RESPONDER");
                 if (noise_handshake_init(c->log, conn->noise_handshake, c->self_secret_key, nullptr, false) != 0) {
@@ -2525,7 +2439,6 @@
                                     packet, length, conn->public_key, conn->noise_handshake)) {
                     return -1;
                 }
->>>>>>> fb4d415e
 
                 //TODO: remove
                 // char ck_print[CRYPTO_SHA512_SIZE*2+1];
@@ -2593,13 +2506,13 @@
             }
         } else {
             //TODO: remove
-            // LOGGER_DEBUG(c->log, "NOT initiator or responder => !conn->noise_handshake->initiator: %d, initiator_change: %d", !conn->noise_handshake->initiator, initiator_change);
+            LOGGER_DEBUG(c->log, "NOT initiator or responder => !conn->noise_handshake->initiator: %d, initiator_change: %d", !conn->noise_handshake->initiator, initiator_change);
             return -1;
         }
     } 
     /* non-Noise handshake */ 
     else {
-        // LOGGER_DEBUG(c->log, "handle_packet_crypto_hs() => OLD HANDHSHAKE");
+        LOGGER_DEBUG(c->log, "handle_packet_crypto_hs() => OLD HANDHSHAKE");
         if (!handle_crypto_handshake(c, conn->recv_nonce, conn->peersessionpublic_key, peer_real_pk, dht_public_key, cookie,
                                  packet, length, conn->public_key, nullptr)) {
             return -1;
@@ -2614,7 +2527,7 @@
 
         //TODO: Noise Split() here?
 
-        // LOGGER_DEBUG(c->log, "Crypto Conn Status: %d", conn->status);
+        LOGGER_DEBUG(c->log, "Crypto Conn Status: %d", conn->status);
 
         // non-Noise handshake case
         if (conn->status == CRYPTO_CONN_COOKIE_REQUESTING) {
@@ -2627,7 +2540,7 @@
         //TODO: necessary for old handshake / backwards compatibility
         //conn->status = CRYPTO_CONN_NOT_CONFIRMED;
     } else {
-        // LOGGER_DEBUG(c->log, "pk_equal FALSE case");
+        LOGGER_DEBUG(c->log, "pk_equal FALSE case");
         if (conn->dht_pk_callback != nullptr) {
             conn->dht_pk_callback(conn->dht_pk_callback_object, conn->dht_pk_callback_number, dht_public_key, userdata);
         }
@@ -2765,10 +2678,6 @@
     c->crypto_connections[id].packet_send_rate_requested = 0;
     c->crypto_connections[id].last_packets_left_requested_rem = 0;
 
-    // ******* MEM leak source *******
-    // ******* MEM leak source *******
-    // ******* MEM leak source *******
-    // ******* MEM leak source *******
     c->crypto_connections[id].noise_handshake = calloc(1, sizeof(struct noise_handshake));
 
     if (c->crypto_connections[id].noise_handshake == nullptr) {
@@ -3090,9 +2999,6 @@
         LOGGER_ERROR(c->log, "Could not create new crypto connection");
         return -1;
     }
-
-    //TODO: remove
-    // LOGGER_DEBUG(c->log, "ENTERING: accept_crypto_connection()");
 
     Crypto_Connection *conn = &c->crypto_connections[crypt_connection_id];
 
@@ -3308,7 +3214,7 @@
     Net_Crypto *c = (Net_Crypto *)object;
 
     //TODO: remove
-    // LOGGER_DEBUG(c->log, "ENTERING => PACKET: %d", data[0]);
+    LOGGER_DEBUG(c->log, "ENTERING => PACKET: %d", data[0]);
 
     if (length == 0 || length > MAX_CRYPTO_PACKET_SIZE) {
         return -1;
@@ -3341,7 +3247,7 @@
     Net_Crypto *c = (Net_Crypto *)object;
 
     //TODO: remove
-    // LOGGER_DEBUG(c->log, "ENTERING => PACKET: %d", data[0]);
+    LOGGER_DEBUG(c->log, "ENTERING => PACKET: %d", data[0]);
 
     if (length == 0 || length > MAX_CRYPTO_PACKET_SIZE) {
         return -1;
@@ -3377,7 +3283,8 @@
         return -1;
     }
 
-    return add_tcp_relay_connection(c->tcp_c, conn->connection_number_tcp, ip_port, public_key);
+    const int ret = add_tcp_relay_connection(c->tcp_c, conn->connection_number_tcp, ip_port, public_key);
+    return ret;
 }
 
 /** @brief Add a tcp relay to the array.
@@ -3387,7 +3294,8 @@
  */
 int add_tcp_relay(Net_Crypto *c, const IP_Port *ip_port, const uint8_t *public_key)
 {
-    return add_tcp_relay_global(c->tcp_c, ip_port, public_key);
+    const int ret = add_tcp_relay_global(c->tcp_c, ip_port, public_key);
+    return ret;
 }
 
 /** @brief Return a random TCP connection number for use in send_tcp_onion_request.
@@ -3400,7 +3308,9 @@
  */
 int get_random_tcp_con_number(Net_Crypto *c)
 {
-    return get_random_tcp_onion_conn_number(c->tcp_c);
+    const int ret = get_random_tcp_onion_conn_number(c->tcp_c);
+
+    return ret;
 }
 
 /** @brief Put IP_Port of a random onion TCP connection in ip_port.
@@ -3410,7 +3320,9 @@
  */
 bool get_random_tcp_conn_ip_port(Net_Crypto *c, IP_Port *ip_port)
 {
-    return tcp_get_random_conn_ip_port(c->tcp_c, ip_port);
+    const bool ret = tcp_get_random_conn_ip_port(c->tcp_c, ip_port);
+
+    return ret;
 }
 
 /** @brief Send an onion packet via the TCP relay corresponding to tcp_connections_number.
@@ -3420,7 +3332,9 @@
  */
 int send_tcp_onion_request(Net_Crypto *c, unsigned int tcp_connections_number, const uint8_t *data, uint16_t length)
 {
-    return tcp_send_onion_request(c->tcp_c, tcp_connections_number, data, length);
+    const int ret = tcp_send_onion_request(c->tcp_c, tcp_connections_number, data, length);
+
+    return ret;
 }
 
 /**
@@ -3435,8 +3349,10 @@
                              const uint8_t *chain_keys, uint16_t chain_length,
                              const uint8_t *data, uint16_t data_length)
 {
-    return tcp_send_forward_request(logger, c->tcp_c, tcp_forwarder, dht_node,
-                                    chain_keys, chain_length, data, data_length);
+    const int ret = tcp_send_forward_request(logger, c->tcp_c, tcp_forwarder, dht_node,
+                                             chain_keys, chain_length, data, data_length);
+
+    return ret;
 }
 
 /** @brief Copy a maximum of num random TCP relays we are connected to to tcp_relays.
@@ -3452,8 +3368,7 @@
         return 0;
     }
 
-    return tcp_copy_connected_relays(c->tcp_c, tcp_relays, num);
-}
+    const unsigned int ret = tcp_copy_connected_relays(c->tcp_c, tcp_relays, num);
 
 non_null()
 char *udp_copy_all_connected(IP_Port conn_ip_port, char *connections_report_string, uint16_t max_num, uint32_t* num)
@@ -3568,7 +3483,9 @@
         return 0;
     }
 
-    return tcp_copy_connected_relays_index(c->tcp_c, tcp_relays, num, idx);
+    const uint32_t ret = tcp_copy_connected_relays_index(c->tcp_c, tcp_relays, num, idx);
+
+    return ret;
 }
 
 non_null()
@@ -3636,7 +3553,7 @@
     Crypto_Connection *conn = get_crypto_connection(c, crypt_connection_id);
 
     //TODO: remove
-    // LOGGER_DEBUG(c->log, "ENTERING");
+    LOGGER_DEBUG(c->log, "ENTERING");
 
     if (conn == nullptr) {
         return -1;
@@ -3663,7 +3580,7 @@
     Crypto_Connection *conn = get_crypto_connection(c, crypt_connection_id);
 
     //TODO: remove
-    // LOGGER_DEBUG(c->log, "ENTERING");
+    LOGGER_DEBUG(c->log, "ENTERING");
 
     if (conn == nullptr) {
         return -1;
@@ -3691,7 +3608,7 @@
     Crypto_Connection *conn = get_crypto_connection(c, crypt_connection_id);
 
     //TODO: remove
-    // LOGGER_DEBUG(c->log, "ENTERING");
+    LOGGER_DEBUG(c->log, "ENTERING");
 
     if (conn == nullptr) {
         return -1;
@@ -3731,7 +3648,7 @@
     Net_Crypto *c = (Net_Crypto *)object;
 
     //TODO: remove
-    // LOGGER_DEBUG(c->log, "ENTERING => PACKET: %d", packet[0]);
+    LOGGER_DEBUG(c->log, "ENTERING => PACKET: %d", packet[0]);
 
     if (length <= CRYPTO_MIN_PACKET_SIZE || length > MAX_CRYPTO_PACKET_SIZE) {
         return 1;
@@ -4205,7 +4122,7 @@
 {
     Crypto_Connection *conn = get_crypto_connection(c, crypt_connection_id);
 
-    // LOGGER_DEBUG(c->log, "ENTERING: crypto conn: %d", crypt_connection_id);
+    LOGGER_DEBUG(c->log, "ENTERING: crypto conn: %d", crypt_connection_id);
 
     int ret = -1;
 
@@ -4259,7 +4176,7 @@
 void new_keys(Net_Crypto *c)
 {
     //TODO: remove
-    // LOGGER_DEBUG(c->log, "ENTERING");
+    LOGGER_DEBUG(c->log, "ENTERING");
     crypto_new_keypair(c->rng, c->self_public_key, c->self_secret_key);
 }
 
@@ -4327,7 +4244,7 @@
 
     bs_list_init(&temp->ip_port_list, sizeof(IP_Port), 8);
 
-    // LOGGER_DEBUG(temp->log, "DONE");
+    LOGGER_DEBUG(temp->log, "DONE");
 
     return temp;
 }
@@ -4400,6 +4317,9 @@
         crypto_kill(c, i);
     }
 
+    pthread_mutex_destroy(&c->tcp_mutex);
+    pthread_mutex_destroy(&c->connections_mutex);
+
     kill_tcp_connections(c->tcp_c);
     bs_list_free(&c->ip_port_list);
     networking_registerhandler(dht_get_net(c->dht), NET_PACKET_COOKIE_REQUEST, nullptr, nullptr);
@@ -4408,6 +4328,4 @@
     networking_registerhandler(dht_get_net(c->dht), NET_PACKET_CRYPTO_DATA, nullptr, nullptr);
     crypto_memzero(c, sizeof(Net_Crypto));
     free(c);
-}
-
-#pragma GCC diagnostic pop+}
/* SPDX-License-Identifier: GPL-3.0-or-later
 * Copyright © 2016-2018 The TokTok team.
 * Copyright © 2013 Tox project.
 */

/**
 * Functions for the core network crypto.
 *
 * NOTE: This code has to be perfect. We don't mess around with encryption.
 */
#include "net_crypto.h"

#include <math.h>
#include <stdio.h>
#include <stdlib.h>
#include <string.h>
//TODO: remove
#include <stdio.h>
#include "../testing/misc_tools.h"
#include "logger.h"

#include "ccompat.h"
#include "list.h"
#include "mono_time.h"
#include "util.h"

#pragma GCC diagnostic push
#pragma GCC diagnostic ignored "-Wpointer-sign"

static const uint8_t NOISE_PROTOCOL_NAME[34] = "Noise_IK_25519_XChaChaPoly_SHA512";
typedef struct Packet_Data {
    uint64_t sent_time;
    uint16_t length;
    uint8_t data[MAX_CRYPTO_DATA_SIZE];
} Packet_Data;

typedef struct Packets_Array {
    Packet_Data *buffer[CRYPTO_PACKET_BUFFER_SIZE];
    uint32_t  buffer_start;
    uint32_t  buffer_end; /* packet numbers in array: `{buffer_start, buffer_end)` */
} Packets_Array;

typedef enum Crypto_Conn_State {
    /* the connection slot is free. This value is 0 so it is valid after
     * `crypto_memzero(...)` of the parent struct
     */
    CRYPTO_CONN_FREE = 0,
    CRYPTO_CONN_NO_CONNECTION,       /* the connection is allocated, but not yet used */
    CRYPTO_CONN_COOKIE_REQUESTING,   /* we are sending cookie request packets */
    CRYPTO_CONN_HANDSHAKE_SENT,      /* we are sending handshake packets */
    /* we are sending handshake packets.
     * we have received one from the other, but no data */
    CRYPTO_CONN_NOT_CONFIRMED,
    CRYPTO_CONN_ESTABLISHED,         /* the connection is established */
} Crypto_Conn_State;

typedef struct Crypto_Connection {
    // Necessary for non-Noise handshake
    uint8_t public_key[CRYPTO_PUBLIC_KEY_SIZE]; /* The real public key of the peer. */
    uint8_t recv_nonce[CRYPTO_NONCE_SIZE]; /* Nonce of received packets. */
    uint8_t sent_nonce[CRYPTO_NONCE_SIZE]; /* Nonce of sent packets. */
    uint8_t sessionpublic_key[CRYPTO_PUBLIC_KEY_SIZE]; /* Our public key for this session. */
    uint8_t sessionsecret_key[CRYPTO_SECRET_KEY_SIZE]; /* Our private key for this session. */
    uint8_t peersessionpublic_key[CRYPTO_PUBLIC_KEY_SIZE]; /* The public key of the peer. */
    uint8_t shared_key[CRYPTO_SHARED_KEY_SIZE]; /* The precomputed shared key from encrypt_precompute. */
    Crypto_Conn_State status; /* See Crypto_Conn_State documentation */
    uint64_t cookie_request_number; /* number used in the cookie request packets for this connection */
    uint8_t dht_public_key[CRYPTO_PUBLIC_KEY_SIZE]; /* The dht public key of the peer */

    // For Noise
    noise_handshake *noise_handshake;
    uint8_t send_key[CRYPTO_PUBLIC_KEY_SIZE];
    uint8_t recv_key[CRYPTO_PUBLIC_KEY_SIZE];
    // uint8_t noise_hash[CRYPTO_SHA512_SIZE];
    // uint8_t noise_chaining_key[CRYPTO_SHA512_SIZE];
    // uint8_t niose_send_key[CRYPTO_PUBLIC_KEY_SIZE];
    // uint8_t noise_recv_key[CRYPTO_PUBLIC_KEY_SIZE];
    //TODO: necessary?
    uint32_t handshake_send_interval;
    // bool initiator;
    // uint8_t precomputed_static_static[CRYPTO_PUBLIC_KEY_SIZE];

    uint8_t *temp_packet; /* Where the cookie request/handshake packet is stored while it is being sent. */
    uint16_t temp_packet_length;
    uint64_t temp_packet_sent_time; /* The time at which the last temp_packet was sent in ms. */
    uint32_t temp_packet_num_sent;

    IP_Port ip_portv4; /* The ip and port to contact this guy directly.*/
    IP_Port ip_portv6;
    uint64_t direct_lastrecv_timev4; /* The Time at which we last received a direct packet in ms. */
    uint64_t direct_lastrecv_timev6;

    uint64_t last_tcp_sent; /* Time the last TCP packet was sent. */

    Packets_Array send_array;
    Packets_Array recv_array;

    connection_status_cb *connection_status_callback;
    void *connection_status_callback_object;
    int connection_status_callback_id;

    connection_data_cb *connection_data_callback;
    void *connection_data_callback_object;
    int connection_data_callback_id;

    connection_lossy_data_cb *connection_lossy_data_callback;
    void *connection_lossy_data_callback_object;
    int connection_lossy_data_callback_id;

    uint64_t last_request_packet_sent;
    uint64_t direct_send_attempt_time;

    uint32_t packet_counter;
    double packet_recv_rate;
    uint64_t packet_counter_set;

    double packet_send_rate;
    uint32_t packets_left;
    uint64_t last_packets_left_set;
    double last_packets_left_rem;

    double packet_send_rate_requested;
    uint32_t packets_left_requested;
    uint64_t last_packets_left_requested_set;
    double last_packets_left_requested_rem;

    uint32_t last_sendqueue_size[CONGESTION_QUEUE_ARRAY_SIZE];
    uint32_t last_sendqueue_counter;
    long signed int last_num_packets_sent[CONGESTION_LAST_SENT_ARRAY_SIZE];
    long signed int last_num_packets_resent[CONGESTION_LAST_SENT_ARRAY_SIZE];
    uint32_t packets_sent;
    uint32_t packets_resent;
    uint64_t last_congestion_event;
    uint64_t rtt_time;

    /* TCP_connection connection_number */
    unsigned int connection_number_tcp;

    bool maximum_speed_reached;

    dht_pk_cb *dht_pk_callback;
    void *dht_pk_callback_object;
    uint32_t dht_pk_callback_number;
} Crypto_Connection;

static const Crypto_Connection empty_crypto_connection = {{0}};

struct Net_Crypto {
    const Logger *log;
    const Random *rng;
    Mono_Time *mono_time;
    const Network *ns;

    DHT *dht;
    TCP_Connections *tcp_c;

    Crypto_Connection *crypto_connections;

    uint32_t crypto_connections_length; /* Length of connections array. */

    /* Our public and secret keys. */
    uint8_t self_public_key[CRYPTO_PUBLIC_KEY_SIZE];
    uint8_t self_secret_key[CRYPTO_SECRET_KEY_SIZE];

    /* The secret key used for cookies */
    uint8_t secret_symmetric_key[CRYPTO_SYMMETRIC_KEY_SIZE];

    new_connection_cb *new_connection_callback;
    void *new_connection_callback_object;

    /* The current optimal sleep time */
    uint32_t current_sleep_time;

    BS_List ip_port_list;
};

const uint8_t *nc_get_self_public_key(const Net_Crypto *c)
{
    return c->self_public_key;
}

const uint8_t *nc_get_self_secret_key(const Net_Crypto *c)
{
    return c->self_secret_key;
}

TCP_Connections *nc_get_tcp_c(const Net_Crypto *c)
{
    return c->tcp_c;
}

DHT *nc_get_dht(const Net_Crypto *c)
{
    return c->dht;
}

non_null()
static bool crypt_connection_id_is_valid(const Net_Crypto *c, int crypt_connection_id)
{
    if ((uint32_t)crypt_connection_id >= c->crypto_connections_length) {
        return false;
    }

    if (c->crypto_connections == nullptr) {
        return false;
    }

    const Crypto_Conn_State status = c->crypto_connections[crypt_connection_id].status;

    return status != CRYPTO_CONN_NO_CONNECTION && status != CRYPTO_CONN_FREE;
}

/** cookie timeout in seconds */
#define COOKIE_TIMEOUT 15
#define COOKIE_DATA_LENGTH (uint16_t)(CRYPTO_PUBLIC_KEY_SIZE * 2)
#define COOKIE_CONTENTS_LENGTH (uint16_t)(sizeof(uint64_t) + COOKIE_DATA_LENGTH)
#define COOKIE_LENGTH (uint16_t)(CRYPTO_NONCE_SIZE + COOKIE_CONTENTS_LENGTH + CRYPTO_MAC_SIZE)

#define COOKIE_REQUEST_PLAIN_LENGTH (uint16_t)(COOKIE_DATA_LENGTH + sizeof(uint64_t))
#define COOKIE_REQUEST_LENGTH (uint16_t)(1 + CRYPTO_PUBLIC_KEY_SIZE + CRYPTO_NONCE_SIZE + COOKIE_REQUEST_PLAIN_LENGTH + CRYPTO_MAC_SIZE)
#define COOKIE_RESPONSE_LENGTH (uint16_t)(1 + CRYPTO_NONCE_SIZE + COOKIE_LENGTH + sizeof(uint64_t) + CRYPTO_MAC_SIZE)

/** @brief Create a cookie request packet and put it in packet.
 *
 * dht_public_key is the dht public key of the other
 *
 * packet must be of size COOKIE_REQUEST_LENGTH or bigger.
 *
 * @retval -1 on failure.
 * @retval COOKIE_REQUEST_LENGTH on success.
 */
non_null()
static int create_cookie_request(const Net_Crypto *c, uint8_t *packet, const uint8_t *dht_public_key,
                                 uint64_t number, uint8_t *shared_key)
{
    //TODO: remove
    // LOGGER_DEBUG(c->log, "ENTERING: create_cookie_request()");
    uint8_t plain[COOKIE_REQUEST_PLAIN_LENGTH];
    uint8_t padding[CRYPTO_PUBLIC_KEY_SIZE] = {0};

    memcpy(plain, c->self_public_key, CRYPTO_PUBLIC_KEY_SIZE);
    //TODO: "Padding is used to maintain backwards-compatibility with previous versions of the protocol." => can this be removed by now?
    memcpy(plain + CRYPTO_PUBLIC_KEY_SIZE, padding, CRYPTO_PUBLIC_KEY_SIZE);
    memcpy(plain + (CRYPTO_PUBLIC_KEY_SIZE * 2), &number, sizeof(uint64_t));
    const uint8_t *tmp_shared_key = dht_get_shared_key_sent(c->dht, dht_public_key);
    memcpy(shared_key, tmp_shared_key, CRYPTO_SHARED_KEY_SIZE);
    uint8_t nonce[CRYPTO_NONCE_SIZE];
    random_nonce(c->rng, nonce);
    packet[0] = NET_PACKET_COOKIE_REQUEST;
    memcpy(packet + 1, dht_get_self_public_key(c->dht), CRYPTO_PUBLIC_KEY_SIZE);
    memcpy(packet + 1 + CRYPTO_PUBLIC_KEY_SIZE, nonce, CRYPTO_NONCE_SIZE);
    const int len = encrypt_data_symmetric(shared_key, nonce, plain, sizeof(plain),
                                           packet + 1 + CRYPTO_PUBLIC_KEY_SIZE + CRYPTO_NONCE_SIZE);

    if (len != COOKIE_REQUEST_PLAIN_LENGTH + CRYPTO_MAC_SIZE) {
        return -1;
    }
    //TODO: remove
    // LOGGER_DEBUG(c->log, "END: create_cookie_request()");
    return 1 + CRYPTO_PUBLIC_KEY_SIZE + CRYPTO_NONCE_SIZE + len;
}

/** @brief Create cookie of length COOKIE_LENGTH from bytes of length COOKIE_DATA_LENGTH using encryption_key
 *
 * @retval -1 on failure.
 * @retval 0 on success.
 */
non_null()
static int create_cookie(const Random *rng, const Mono_Time *mono_time, uint8_t *cookie, const uint8_t *bytes,
                         const uint8_t *encryption_key)
{
    uint8_t contents[COOKIE_CONTENTS_LENGTH];
    const uint64_t temp_time = mono_time_get(mono_time);
    memcpy(contents, &temp_time, sizeof(temp_time));
    memcpy(contents + sizeof(temp_time), bytes, COOKIE_DATA_LENGTH);
    random_nonce(rng, cookie);
    const int len = encrypt_data_symmetric(encryption_key, cookie, contents, sizeof(contents), cookie + CRYPTO_NONCE_SIZE);

    if (len != COOKIE_LENGTH - CRYPTO_NONCE_SIZE) {
        return -1;
    }

    return 0;
}

/** @brief Open cookie of length COOKIE_LENGTH to bytes of length COOKIE_DATA_LENGTH using encryption_key
 *
 * @retval -1 on failure.
 * @retval 0 on success.
 */
non_null()
static int open_cookie(const Mono_Time *mono_time, uint8_t *bytes, const uint8_t *cookie,
                       const uint8_t *encryption_key)
{
    uint8_t contents[COOKIE_CONTENTS_LENGTH];
    const int len = decrypt_data_symmetric(encryption_key, cookie, cookie + CRYPTO_NONCE_SIZE,
                                           COOKIE_LENGTH - CRYPTO_NONCE_SIZE, contents);

    if (len != sizeof(contents)) {
        return -1;
    }

    uint64_t cookie_time;
    memcpy(&cookie_time, contents, sizeof(cookie_time));
    const uint64_t temp_time = mono_time_get(mono_time);

    if (cookie_time + COOKIE_TIMEOUT < temp_time || temp_time < cookie_time) {
        return -1;
    }

    memcpy(bytes, contents + sizeof(cookie_time), COOKIE_DATA_LENGTH);
    return 0;
}


/** @brief Create a cookie response packet and put it in packet.
 * @param request_plain must be COOKIE_REQUEST_PLAIN_LENGTH bytes.
 * @param packet must be of size COOKIE_RESPONSE_LENGTH or bigger.
 *
 * @retval -1 on failure.
 * @retval COOKIE_RESPONSE_LENGTH on success.
 */
non_null()
static int create_cookie_response(const Net_Crypto *c, uint8_t *packet, const uint8_t *request_plain,
                                  const uint8_t *shared_key, const uint8_t *dht_public_key)
{
    // LOGGER_DEBUG(c->log, "ENTERING: create_cookie_response()");
    uint8_t cookie_plain[COOKIE_DATA_LENGTH];
    memcpy(cookie_plain, request_plain, CRYPTO_PUBLIC_KEY_SIZE);
    memcpy(cookie_plain + CRYPTO_PUBLIC_KEY_SIZE, dht_public_key, CRYPTO_PUBLIC_KEY_SIZE);
    uint8_t plain[COOKIE_LENGTH + sizeof(uint64_t)];

    if (create_cookie(c->rng, c->mono_time, plain, cookie_plain, c->secret_symmetric_key) != 0) {
        return -1;
    }

    memcpy(plain + COOKIE_LENGTH, request_plain + COOKIE_DATA_LENGTH, sizeof(uint64_t));
    packet[0] = NET_PACKET_COOKIE_RESPONSE;
    random_nonce(c->rng, packet + 1);
    const int len = encrypt_data_symmetric(shared_key, packet + 1, plain, sizeof(plain), packet + 1 + CRYPTO_NONCE_SIZE);

    if (len != COOKIE_RESPONSE_LENGTH - (1 + CRYPTO_NONCE_SIZE)) {
        return -1;
    }

    return COOKIE_RESPONSE_LENGTH;
}

/** @brief Handle the cookie request packet of length length.
 * Put what was in the request in request_plain (must be of size COOKIE_REQUEST_PLAIN_LENGTH)
 * Put the key used to decrypt the request into shared_key (of size CRYPTO_SHARED_KEY_SIZE) for use in the response.
 *
 * @retval -1 on failure.
 * @retval 0 on success.
 */
non_null()
static int handle_cookie_request(const Net_Crypto *c, uint8_t *request_plain, uint8_t *shared_key,
                                 uint8_t *dht_public_key, const uint8_t *packet, uint16_t length)
{
    // LOGGER_DEBUG(c->log, "ENTERING: handle_cookie_request()");
    if (length != COOKIE_REQUEST_LENGTH) {
        return -1;
    }

    memcpy(dht_public_key, packet + 1, CRYPTO_PUBLIC_KEY_SIZE);
    const uint8_t *tmp_shared_key = dht_get_shared_key_sent(c->dht, dht_public_key);
    memcpy(shared_key, tmp_shared_key, CRYPTO_SHARED_KEY_SIZE);
    const int len = decrypt_data_symmetric(shared_key, packet + 1 + CRYPTO_PUBLIC_KEY_SIZE,
                                           packet + 1 + CRYPTO_PUBLIC_KEY_SIZE + CRYPTO_NONCE_SIZE, COOKIE_REQUEST_PLAIN_LENGTH + CRYPTO_MAC_SIZE,
                                           request_plain);

    if (len != COOKIE_REQUEST_PLAIN_LENGTH) {
        return -1;
    }

    return 0;
}

/** Handle the cookie request packet (for raw UDP) */
non_null(1, 2, 3) nullable(5)
static int udp_handle_cookie_request(void *object, const IP_Port *source, const uint8_t *packet, uint16_t length,
                                     void *userdata)
{
    const Net_Crypto *c = (const Net_Crypto *)object;

    //TODO: remove
    LOGGER_DEBUG(c->log, "ENTERING: udp_handle_cookie_request()");

    uint8_t request_plain[COOKIE_REQUEST_PLAIN_LENGTH];
    uint8_t shared_key[CRYPTO_SHARED_KEY_SIZE];
    uint8_t dht_public_key[CRYPTO_PUBLIC_KEY_SIZE];

    if (handle_cookie_request(c, request_plain, shared_key, dht_public_key, packet, length) != 0) {
        return 1;
    }

    uint8_t data[COOKIE_RESPONSE_LENGTH];

    if (create_cookie_response(c, data, request_plain, shared_key, dht_public_key) != sizeof(data)) {
        return 1;
    }

    if ((uint32_t)sendpacket(dht_get_net(c->dht), source, data, sizeof(data)) != sizeof(data)) {
        return 1;
    }

    return 0;
}

/** Handle the cookie request packet (for TCP) */
non_null()
static int tcp_handle_cookie_request(const Net_Crypto *c, int connections_number, const uint8_t *packet,
                                     uint16_t length)
{
    // LOGGER_DEBUG(c->log, "ENTERING: tcp_handle_cookie_request()");
    uint8_t request_plain[COOKIE_REQUEST_PLAIN_LENGTH];
    uint8_t shared_key[CRYPTO_SHARED_KEY_SIZE];
    uint8_t dht_public_key[CRYPTO_PUBLIC_KEY_SIZE];

    if (handle_cookie_request(c, request_plain, shared_key, dht_public_key, packet, length) != 0) {
        return -1;
    }

    uint8_t data[COOKIE_RESPONSE_LENGTH];

    if (create_cookie_response(c, data, request_plain, shared_key, dht_public_key) != sizeof(data)) {
        return -1;
    }

    const int ret = send_packet_tcp_connection(c->tcp_c, connections_number, data, sizeof(data));
    return ret;
}

/** Handle the cookie request packet (for TCP oob packets) */
non_null()
static int tcp_oob_handle_cookie_request(const Net_Crypto *c, unsigned int tcp_connections_number,
        const uint8_t *dht_public_key, const uint8_t *packet, uint16_t length)
{
    // LOGGER_DEBUG(c->log, "ENTERING: tcp_oob_handle_cookie_request()");
    uint8_t request_plain[COOKIE_REQUEST_PLAIN_LENGTH];
    uint8_t shared_key[CRYPTO_SHARED_KEY_SIZE];
    uint8_t dht_public_key_temp[CRYPTO_PUBLIC_KEY_SIZE];

    if (handle_cookie_request(c, request_plain, shared_key, dht_public_key_temp, packet, length) != 0) {
        return -1;
    }

    if (!pk_equal(dht_public_key, dht_public_key_temp)) {
        return -1;
    }

    uint8_t data[COOKIE_RESPONSE_LENGTH];

    if (create_cookie_response(c, data, request_plain, shared_key, dht_public_key) != sizeof(data)) {
        return -1;
    }

    const int ret = tcp_send_oob_packet(c->tcp_c, tcp_connections_number, dht_public_key, data, sizeof(data));
    return ret;
}

/** @brief Handle a cookie response packet of length encrypted with shared_key.
 * put the cookie in the response in cookie
 *
 * @param cookie must be of length COOKIE_LENGTH.
 *
 * @retval -1 on failure.
 * @retval COOKIE_LENGTH on success.
 */
non_null()
static int handle_cookie_response(uint8_t *cookie, uint64_t *number,
                                  const uint8_t *packet, uint16_t length,
                                  const uint8_t *shared_key)
{
    //TODO: add logger?
    // FILE *fp;
    // fp  = fopen ("data.log", "a");
    // fprintf(fp, "ENTERING: handle_cookie_response()\n");
    // fclose(fp);

    if (length != COOKIE_RESPONSE_LENGTH) {
        return -1;
    }

    uint8_t plain[COOKIE_LENGTH + sizeof(uint64_t)];
    const int len = decrypt_data_symmetric(shared_key, packet + 1, packet + 1 + CRYPTO_NONCE_SIZE,
                                           length - (1 + CRYPTO_NONCE_SIZE), plain);

    if (len != sizeof(plain)) {
        return -1;
    }

    memcpy(cookie, plain, COOKIE_LENGTH);
    memcpy(number, plain + COOKIE_LENGTH, sizeof(uint64_t));
    return COOKIE_LENGTH;
}

// Necessary for backwards compatiblity
#define HANDSHAKE_PACKET_LENGTH (1 + COOKIE_LENGTH + CRYPTO_NONCE_SIZE + CRYPTO_NONCE_SIZE + CRYPTO_PUBLIC_KEY_SIZE + CRYPTO_SHA512_SIZE + COOKIE_LENGTH + CRYPTO_MAC_SIZE)
// Necessary for Noise
#define NOISE_HANDSHAKE_PACKET_LENGTH_INITIATOR (1 + COOKIE_LENGTH + CRYPTO_PUBLIC_KEY_SIZE + CRYPTO_NONCE_SIZE + CRYPTO_PUBLIC_KEY_SIZE + CRYPTO_MAC_SIZE + CRYPTO_NONCE_SIZE + CRYPTO_NONCE_SIZE + CRYPTO_SHA512_SIZE + COOKIE_LENGTH + CRYPTO_MAC_SIZE)
#define NOISE_HANDSHAKE_PACKET_LENGTH_RESPONDER (1 + COOKIE_LENGTH + CRYPTO_PUBLIC_KEY_SIZE + CRYPTO_NONCE_SIZE + CRYPTO_NONCE_SIZE + CRYPTO_SHA512_SIZE + COOKIE_LENGTH + CRYPTO_MAC_SIZE)

/*
* TODO: Implements MixKey(input_key_material)
* input_key_material = DH_X25519(private, public)
*/
 
static bool noise_mix_key(uint8_t chaining_key[CRYPTO_SHA512_SIZE],
				uint8_t shared_key[CRYPTO_SHARED_KEY_SIZE],
				const uint8_t private[CRYPTO_PUBLIC_KEY_SIZE],
				const uint8_t public[CRYPTO_PUBLIC_KEY_SIZE])
{
	uint8_t dh_calculation[CRYPTO_PUBLIC_KEY_SIZE];

    // X25519 - returns plain DH result, afterwards hashed with HKDF
    encrypt_precompute(public, private, dh_calculation);
    // chaining_key is HKDF output1 and shared_key is HKDF output2 => different values!
	crypto_hkdf(chaining_key, shared_key, nullptr, dh_calculation, CRYPTO_SHA512_SIZE,
	    CRYPTO_SHARED_KEY_SIZE, 0, CRYPTO_PUBLIC_KEY_SIZE, chaining_key);
    //If HASHLEN is 64, then truncates temp_k to 32 bytes. => done via call to crypto_hkdf()
	crypto_memzero(dh_calculation, CRYPTO_PUBLIC_KEY_SIZE);
	return true;
}

/*
* TODO: MixHash(data) as defined in Noise spec
*/
static void noise_mix_hash(uint8_t hash[CRYPTO_SHA512_SIZE], const uint8_t *data, size_t data_len)
{
    //TODO: add logger?
    // FILE *fp;
    // fp  = fopen ("data.log", "a");
    // fprintf(fp, "noise_mix_hash() => NOISE HANDSHAKE\n");
    // fclose(fp);
	uint8_t to_hash[CRYPTO_SHA512_SIZE + data_len];
    memcpy(to_hash, hash, CRYPTO_SHA512_SIZE);
    memcpy(to_hash + CRYPTO_SHA512_SIZE, data, data_len);
    crypto_sha512(hash, to_hash, CRYPTO_SHA512_SIZE + data_len);
}

/*
* TODO: EncryptAndHash(plaintext) as defined in Noise spec besides 
* "Noise spec: Note that if k is empty, the EncryptWithAd() call will set ciphertext equal to plaintext."
* because this is not the case in Tox.
*/ 
static void noise_encrypt_and_hash(uint8_t *ciphertext, const uint8_t *plaintext,
			    size_t plain_length, uint8_t shared_key[CRYPTO_SHARED_KEY_SIZE],
			    uint8_t hash[CRYPTO_SHA512_SIZE], uint8_t nonce[CRYPTO_NONCE_SIZE])
{
    //TODO: add logger as parameter?
    // FILE *fp;
    // fp  = fopen ("data.log", "a");
    // fprintf(fp, "noise_encrypt_and_hash() => NOISE HANDSHAKE\n");
    // int i;
    // fprintf(fp, "noise_encrypt_and_hash() => Nonce: ");
    // for (i = 0; i < CRYPTO_NONCE_SIZE; i++)
    // {
    //     if (i > 0) fprintf(fp, ":");
    //     fprintf(fp, "%02X", nonce[i]);
    // }
    // fprintf(fp, "\n");
    // fprintf(fp, "noise_encrypt_and_hash() => Shared Key: ");
    // for (i = 0; i < CRYPTO_SHARED_KEY_SIZE; i++)
    // {
    //     if (i > 0) fprintf(fp, ":");
    //     fprintf(fp, "%02X", shared_key[i]);
    // }
    // fprintf(fp, "\n");
    unsigned long long encrypted_length = encrypt_data_symmetric_xaead(shared_key, nonce,
                               plaintext, plain_length, ciphertext,
                               hash, CRYPTO_SHA512_SIZE);
    // fprintf(fp, "noise_encrypt_and_hash() => encrypted_length: %d\n", encrypted_length);
    // fprintf(fp, "noise_encrypt_and_hash() => Ciphertext: ");
    // for (i = 0; i < encrypted_length; i++)
    // {
    //     if (i > 0) fprintf(fp, ":");
    //     fprintf(fp, "%02X", ciphertext[i]);
    // }
    // fprintf(fp, "\n");
    // fclose(fp);
	noise_mix_hash(hash, ciphertext, encrypted_length);
}

/*
* TODO: DecryptAndHash(plaintext) as defined in Noise spec besides 
* "Note that if k is empty, the DecryptWithAd() call will set plaintext equal to ciphertext."
* because this is not the case in Tox.
*/ 
static int noise_decrypt_and_hash(uint8_t *plaintext, const uint8_t *ciphertext,
			    size_t encrypted_length, uint8_t shared_key[CRYPTO_SHARED_KEY_SIZE],
			    uint8_t hash[CRYPTO_SHA512_SIZE], uint8_t nonce[CRYPTO_NONCE_SIZE])
{
    //TODO: add logger as parameter?
    // FILE *fp;
    // fp  = fopen ("data.log", "a");
    // fprintf(fp, "noise_decrypt_and_hash() => NOISE HANDSHAKE\n");
    // int i;
    // fprintf(fp, "noise_decrypt_and_hash() => Nonce: ");
    // for (i = 0; i < CRYPTO_NONCE_SIZE; i++)
    // {
    //     if (i > 0) fprintf(fp, ":");
    //     fprintf(fp, "%02X", nonce[i]);
    // }
    // fprintf(fp, "\n");
    // fprintf(fp, "noise_decrypt_and_hash() => Shared Key: ");
    // for (i = 0; i < CRYPTO_SHARED_KEY_SIZE; i++)
    // {
    //     if (i > 0) fprintf(fp, ":");
    //     fprintf(fp, "%02X", shared_key[i]);
    // }
    // fprintf(fp, "\n");
    // fprintf(fp, "noise_decrypt_and_hash() => Ciphertext (length: %d): ", encrypted_length);
    // for (i = 0; i < encrypted_length; i++)
    // {
    //     if (i > 0) fprintf(fp, ":");
    //     fprintf(fp, "%02X", ciphertext[i]);
    // }
    // fprintf(fp, "\n");
    unsigned long long plaintext_length = decrypt_data_symmetric_xaead(shared_key, nonce,
                               ciphertext, encrypted_length, plaintext,
                               hash, CRYPTO_SHA512_SIZE);
    // fprintf(fp, "noise_decrypt_and_hash() => plaintext_length: %d\n", plaintext_length);
	// if (plaintext_length != (encrypted_length - CRYPTO_MAC_SIZE))
    // {        
    //     fprintf(fp, "noise_decrypt_and_hash() => decryption FAILED\n");
    //     fclose(fp);
	// 	return -1;
    // }
	noise_mix_hash(hash, ciphertext, encrypted_length);
    // fprintf(fp, "noise_decrypt_and_hash() => decryption SUCESSFUL\n");
    // fclose(fp);
	return plaintext_length;
}

/* 
* TODO: helper function to print hashes, keys, packets, etc.
* TODO: remove from production code or make dependent on MIN_LOGGER_LEVEL=DEBUG?
*/
static void bytes2string(char *string, size_t string_size, const uint8_t *bytes, size_t bytes_size, const Logger *log)
{
    int i;
    char *log_buf = string;
    char *log_buf_endofbuf = log_buf + string_size;
    for (i = 0; i < bytes_size; i++) {
        /* i use 4 here since we are going to add at most
        3 chars, need a space for a null terminator */
        if (log_buf + 4 < log_buf_endofbuf) {
            if (i > 0) {
                log_buf += sprintf(log_buf, ":");
            }
            log_buf += sprintf(log_buf, "%02X", bytes[i]);
        }
    }
}

/*
 * Initializes a Noise HandshakeState with TODO:
 *
 * return -1 on failure
 * return 0 on success
 */
//TODO: remove Logger Param
static int noise_handshake_init
(const Logger *log, struct noise_handshake *noise_handshake, const uint8_t *self_secret_key, const uint8_t *peer_public_key, bool initiator)
{
    //TODO: add Logger? TODO: remove
    //TODO: ? memset(handshake, 0, sizeof(*handshake));
    if (log != nullptr) {
        // LOGGER_DEBUG(log, "ENTERING");
    }

    // IntializeSymmetric(protocol_name) => set h to NOISE_PROTOCOL_NAME and append zero bytes to make 64 bytes, sets ck = h
    // Nothing gets hashed in Tox case because NOISE_PROTOCOL_NAME < CRYPTO_SHA512_SIZE
    uint8_t temp_hash[CRYPTO_SHA512_SIZE];
    memset(temp_hash, '\0', CRYPTO_SHA512_SIZE);
    memcpy(temp_hash, NOISE_PROTOCOL_NAME, sizeof(NOISE_PROTOCOL_NAME));
    memcpy(noise_handshake->hash, temp_hash, CRYPTO_SHA512_SIZE);
    memcpy(noise_handshake->chaining_key, temp_hash, CRYPTO_SHA512_SIZE);

    //TODO: remove
    char log_ck[CRYPTO_SHA512_SIZE*3+1];
    if (log != nullptr) {
        bytes2string(log_ck, sizeof(log_ck), noise_handshake->chaining_key, CRYPTO_SHA512_SIZE, log);
        // LOGGER_DEBUG(log, "ck: %s", log_ck);
    }

    // Sets the initiator, s, rs (only initiator) => ephemeral keys are set afterwards
    noise_handshake->initiator = initiator;
    if (self_secret_key) {
        memcpy(noise_handshake->static_private, self_secret_key, CRYPTO_PUBLIC_KEY_SIZE);
        crypto_derive_public_key(noise_handshake->static_public, self_secret_key);

        //TODO: remove
        if (log != nullptr) {
            char log_spub[CRYPTO_PUBLIC_KEY_SIZE*3+1];
            bytes2string(log_spub, sizeof(log_spub), noise_handshake->static_public, CRYPTO_PUBLIC_KEY_SIZE, log);
            // LOGGER_DEBUG(log, "static pub: %s", log_spub);
        }
        
    } else {
        fprintf(stderr, "Local static private key required, but not provided.\n");
        return -1;
    }
    /* <- s: pre-message from responder to initiator */
    if (initiator) {
        if (peer_public_key != nullptr) {
            memcpy(noise_handshake->remote_static, peer_public_key, CRYPTO_PUBLIC_KEY_SIZE);

            //TODO: Remove
            if (log != nullptr) {
                char log_spub[CRYPTO_PUBLIC_KEY_SIZE*3+1];
                bytes2string(log_spub, sizeof(log_spub), noise_handshake->remote_static, CRYPTO_PUBLIC_KEY_SIZE, log);
                // LOGGER_DEBUG(log, "INITIATOR remote static: %s", log_spub);
            }

            // Calls MixHash() once for each public key listed in the pre-messages from Noise IK
            noise_mix_hash(noise_handshake->hash, peer_public_key, CRYPTO_PUBLIC_KEY_SIZE);

            //TODO: remove
            // if (log != nullptr) {
            //     bytes2string(log_hash, sizeof(log_hash), noise_handshake->hash, CRYPTO_SHA512_SIZE, log);
            //     LOGGER_DEBUG(log, "INITIATOR hash: %s", log_hash);
            // }
        } else {
            fprintf(stderr, "Remote peer static public key required, but not provided.\n");
            return -1;
        }
    } else if (!initiator) {
        // crypto_derive_public_key() happens for both
        // crypto_derive_public_key(noise_handshake->static_public, self_secret_key);
        // Calls MixHash() once for each public key listed in the pre-messages from Noise IK
        noise_mix_hash(noise_handshake->hash, noise_handshake->static_public, CRYPTO_PUBLIC_KEY_SIZE);

        //TODO: remove
            // if (log != nullptr) {
            //     bytes2string(log_hash, sizeof(log_hash), noise_handshake->hash, CRYPTO_SHA512_SIZE, log);
            //     LOGGER_DEBUG(log, "RESPONDER hash: %s", log_hash);
            // }
    } else {
        return -1;
    }

    //TODO: precompute_static_static ?

    //TODO: crypto_new_keypair(c->rng, conn->sessionpublic_key, conn->sessionsecret_key); -> here? currently not possible due to backwards compatibility

    /* Ready to go */
    return 0;
}

/**  TODO: adapt, cf. Noise WriteMessage()  @brief Create a handshake packet and put it in packet.
 * @param cookie must be COOKIE_LENGTH bytes.
 * @param packet must be of size HANDSHAKE_PACKET_LENGTH or bigger.
 *
 * @retval -1 on failure.
 * @retval HANDSHAKE_PACKET_LENGTH on success.
 */
non_null()
static int create_crypto_handshake(const Net_Crypto *c, uint8_t *packet, const uint8_t *cookie, const uint8_t *nonce, const uint8_t *ephemeral_private,
                                   const uint8_t *ephemeral_public, const uint8_t *peer_real_pk, const uint8_t *peer_dht_pubkey, noise_handshake *noise_handshake)
{
    // LOGGER_DEBUG(c->log, "ENTERING: create_crypto_handshake()");
    // Noise-based handshake
    if (noise_handshake != nullptr) {
        // LOGGER_DEBUG(c->log, "NOISE HANDSHAKE");
            /* Initiator: Handshake packet structure
            [uint8_t 26]
            [Cookie 112 bytes]
            [session public key of the peer (32 bytes)]
            [24 bytes nonce static pub key encryption]
            [encrypted static public key of the INITIATOR (32 bytes)] => handled by Noise
            [MAC encrypted static pubkey 16 bytes]
            [24 bytes nonce handshake payload encryption]
            [Encrypted message containing:
            [24 bytes base nonce] => WITH base Nonce -> Nonce patched
            TODO: authenticate Cookie via AD in XAEAD?
            [64 bytes sha512 hash of the entire Cookie sitting outside the encrypted part]
            [112 bytes Other Cookie (used by the other to respond to the handshake packet)]
            [MAC 16 bytes]
            */
        /* -> e, es, s, ss */
        if (noise_handshake->initiator) {
            // static public set in noise_handshake_init()
            // memcpy(noise_handshake->static_public, c->self_public_key, CRYPTO_PUBLIC_KEY_SIZE);
            // set ephemeral private+public
            memcpy(noise_handshake->ephemeral_private, ephemeral_private, CRYPTO_PUBLIC_KEY_SIZE);
            memcpy(noise_handshake->ephemeral_public, ephemeral_public, CRYPTO_PUBLIC_KEY_SIZE);

            /* e */
            memcpy(packet + 1 + COOKIE_LENGTH, ephemeral_public, CRYPTO_PUBLIC_KEY_SIZE);
            noise_mix_hash(noise_handshake->hash, ephemeral_public, CRYPTO_PUBLIC_KEY_SIZE);

            //TODO: remove from production code
            // char log_hash1[CRYPTO_SHA512_SIZE*3+1];
            // bytes2string(log_hash1, sizeof(log_hash1), noise_handshake->hash, CRYPTO_SHA512_SIZE, c->log);
            // LOGGER_DEBUG(c->log, "hash1 INITIATOR: %s", log_hash1);

            /* es */
            uint8_t noise_handshake_temp_key[CRYPTO_SHARED_KEY_SIZE];
            noise_mix_key(noise_handshake->chaining_key, noise_handshake_temp_key, ephemeral_private, noise_handshake->remote_static);

            /* s */
            // Nonce provided as parameter is the base nonce! -> Add nonce for static pub key encryption to packet || TODO: or use 0?
            random_nonce(c->rng, packet + 1 + COOKIE_LENGTH + CRYPTO_PUBLIC_KEY_SIZE);
            noise_encrypt_and_hash(packet + 1 + COOKIE_LENGTH + CRYPTO_PUBLIC_KEY_SIZE + CRYPTO_NONCE_SIZE, noise_handshake->static_public, CRYPTO_PUBLIC_KEY_SIZE, noise_handshake_temp_key, 
                            noise_handshake->hash, packet + 1 + COOKIE_LENGTH + CRYPTO_PUBLIC_KEY_SIZE);
            
            //TODO: remove from production code
            // char log_hash2[CRYPTO_SHA512_SIZE*3+1];
            // bytes2string(log_hash2, sizeof(log_hash2), noise_handshake->hash, CRYPTO_SHA512_SIZE, c->log);
            // LOGGER_DEBUG(c->log, "hash2 INITIATOR: %s", log_hash2);

            /* ss */
            noise_mix_key(noise_handshake->chaining_key, noise_handshake_temp_key, noise_handshake->static_private, noise_handshake->remote_static);

            /* Noise Handshake Payload */
            uint8_t handshake_payload_plain[CRYPTO_NONCE_SIZE + CRYPTO_SHA512_SIZE + COOKIE_LENGTH];
            memcpy(handshake_payload_plain, nonce, CRYPTO_NONCE_SIZE);
            crypto_sha512(handshake_payload_plain + CRYPTO_NONCE_SIZE, cookie, COOKIE_LENGTH);

            uint8_t cookie_plain[COOKIE_DATA_LENGTH];
            memcpy(cookie_plain, peer_real_pk, CRYPTO_PUBLIC_KEY_SIZE);
            memcpy(cookie_plain + CRYPTO_PUBLIC_KEY_SIZE, peer_dht_pubkey, CRYPTO_PUBLIC_KEY_SIZE);

            // OtherCookie is added to payload
            if (create_cookie(c->rng, c->mono_time, handshake_payload_plain + CRYPTO_NONCE_SIZE + CRYPTO_SHA512_SIZE,
                            cookie_plain, c->secret_symmetric_key) != 0) {
                return -1;
            }

            // Add Handshake payload nonce
            random_nonce(c->rng, packet + 1 + COOKIE_LENGTH + CRYPTO_PUBLIC_KEY_SIZE + CRYPTO_NONCE_SIZE + CRYPTO_PUBLIC_KEY_SIZE + CRYPTO_MAC_SIZE);
            
            noise_encrypt_and_hash(packet + 1 + COOKIE_LENGTH + CRYPTO_PUBLIC_KEY_SIZE + CRYPTO_NONCE_SIZE + CRYPTO_PUBLIC_KEY_SIZE + CRYPTO_MAC_SIZE + CRYPTO_NONCE_SIZE, 
                            handshake_payload_plain, sizeof(handshake_payload_plain), noise_handshake_temp_key, 
                            noise_handshake->hash, packet + 1 + COOKIE_LENGTH + CRYPTO_PUBLIC_KEY_SIZE + CRYPTO_NONCE_SIZE + CRYPTO_PUBLIC_KEY_SIZE + CRYPTO_MAC_SIZE);

            //TODO: remove from production code
            // LOGGER_DEBUG(c->log, "AFTER noise_encrypt_and_hash()");
            // char log_ciphertext[(sizeof(handshake_payload_plain)+CRYPTO_MAC_SIZE)*3+1];
            // bytes2string(log_ciphertext, sizeof(log_ciphertext), (packet + 1 + COOKIE_LENGTH + CRYPTO_PUBLIC_KEY_SIZE + CRYPTO_NONCE_SIZE + CRYPTO_PUBLIC_KEY_SIZE + CRYPTO_MAC_SIZE + CRYPTO_NONCE_SIZE), 
            //             (sizeof(handshake_payload_plain)+CRYPTO_MAC_SIZE), c->log);
            // LOGGER_DEBUG(c->log, "Ciphertext INITIATOR: %s", log_ciphertext);

            packet[0] = NET_PACKET_CRYPTO_HS;
            memcpy(packet + 1, cookie, COOKIE_LENGTH);

            //TODO: remove from production code
            // char log_packet[NOISE_HANDSHAKE_PACKET_LENGTH_INITIATOR*3+1];
            // bytes2string(log_packet, sizeof(log_packet), packet, NOISE_HANDSHAKE_PACKET_LENGTH_INITIATOR, c->log);
            // LOGGER_DEBUG(c->log, "HS Packet I: %s", log_packet);

            //TODO: remove
            // FILE *fp;
            // fp = fopen("data.log", "a");
            // fprintf(fp, "Handshake Packet Initiator: ");
            // for (int i = 0; i < NOISE_HANDSHAKE_PACKET_LENGTH_INITIATOR; i++)
            // {
            //     if (i > 0) fprintf(fp, ":");
            //     fprintf(fp, "%02X", packet[i]);
            // }
            // fprintf(fp, "\n");
            // fclose(fp);

            crypto_memzero(noise_handshake_temp_key, CRYPTO_SHARED_KEY_SIZE);

            return NOISE_HANDSHAKE_PACKET_LENGTH_INITIATOR;
        }
        /* <- e, ee, se */
        else if (!noise_handshake->initiator) {
            /* Responder: Handshake packet structure
            [uint8_t 26]
            [Cookie 112 bytes]
            [session public key of the peer (32 bytes)]
            [24 bytes nonce handshake payload encryption]
            [Encrypted message containing:
            [24 bytes base nonce] => WITH base Nonce -> Nonce patched
            TODO: authenticate Cookie via AD in XAEAD?
            [64 bytes sha512 hash of the entire Cookie sitting outside the encrypted part]
            [112 bytes Other Cookie (used by the other to respond to the handshake packet)]
            [MAC 16 bytes]
            */
            // static public set in noise_handshake_init()
            // memcpy(noise_handshake->static_public, c->self_public_key, CRYPTO_PUBLIC_KEY_SIZE);
            // set ephemeral private+public
            memcpy(noise_handshake->ephemeral_private, ephemeral_private, CRYPTO_PUBLIC_KEY_SIZE);
            memcpy(noise_handshake->ephemeral_public, ephemeral_public, CRYPTO_PUBLIC_KEY_SIZE);

            /* e */
            memcpy(packet + 1 + COOKIE_LENGTH, ephemeral_public, CRYPTO_PUBLIC_KEY_SIZE);
            noise_mix_hash(noise_handshake->hash, ephemeral_public, CRYPTO_PUBLIC_KEY_SIZE);

            //TODO: Remove
            char log_ck[CRYPTO_SHA512_SIZE*3+1];
            bytes2string(log_ck, sizeof(log_ck), noise_handshake->chaining_key, CRYPTO_SHA512_SIZE, c->log);
            // LOGGER_DEBUG(c->log, "RESPONDER pre ee ck: %s", log_ck);
            
            /* ee */
            uint8_t noise_handshake_temp_key[CRYPTO_SHARED_KEY_SIZE];
            noise_mix_key(noise_handshake->chaining_key, noise_handshake_temp_key, ephemeral_private, noise_handshake->remote_ephemeral);

            //TODO: Remove
            char log_temp_key[CRYPTO_SHARED_KEY_SIZE*3+1];
            bytes2string(log_temp_key, sizeof(log_temp_key), noise_handshake_temp_key, CRYPTO_SHARED_KEY_SIZE, c->log);
            // LOGGER_DEBUG(c->log, "RESPONDER ee temp_key: %s", log_temp_key);

            /* se */
            noise_mix_key(noise_handshake->chaining_key, noise_handshake_temp_key, noise_handshake->ephemeral_private, noise_handshake->remote_static);

            //TODO: Remove
            bytes2string(log_temp_key, sizeof(log_temp_key), noise_handshake_temp_key, CRYPTO_SHARED_KEY_SIZE, c->log);
            // LOGGER_DEBUG(c->log, "RESPONDER es temp_key: %s", log_temp_key);

            /* Create Noise Handshake Payload */
            uint8_t handshake_payload_plain[CRYPTO_NONCE_SIZE + CRYPTO_SHA512_SIZE + COOKIE_LENGTH];
            memcpy(handshake_payload_plain, nonce, CRYPTO_NONCE_SIZE);
            crypto_sha512(handshake_payload_plain + CRYPTO_NONCE_SIZE, cookie, COOKIE_LENGTH);

            uint8_t cookie_plain[COOKIE_DATA_LENGTH];
            memcpy(cookie_plain, peer_real_pk, CRYPTO_PUBLIC_KEY_SIZE);
            memcpy(cookie_plain + CRYPTO_PUBLIC_KEY_SIZE, peer_dht_pubkey, CRYPTO_PUBLIC_KEY_SIZE);

            // OtherCookie is added to payload
            if (create_cookie(c->rng, c->mono_time, handshake_payload_plain + CRYPTO_NONCE_SIZE + CRYPTO_SHA512_SIZE,
                            cookie_plain, c->secret_symmetric_key) != 0) {
                return -1;
            }

            // Add Handshake payload nonce
            // Nonce provided as parameter is the base nonce! -> Add nonce for static pub key encryption to packet || TODO: or use 0?
            random_nonce(c->rng, packet + 1 + COOKIE_LENGTH + CRYPTO_PUBLIC_KEY_SIZE);
            noise_encrypt_and_hash(packet + 1 + COOKIE_LENGTH + CRYPTO_PUBLIC_KEY_SIZE + CRYPTO_NONCE_SIZE, 
                            handshake_payload_plain, sizeof(handshake_payload_plain), noise_handshake_temp_key, 
                            noise_handshake->hash, packet + 1 + COOKIE_LENGTH + CRYPTO_PUBLIC_KEY_SIZE);

            packet[0] = NET_PACKET_CRYPTO_HS;
            memcpy(packet + 1, cookie, COOKIE_LENGTH);

            crypto_memzero(noise_handshake_temp_key, CRYPTO_SHARED_KEY_SIZE);

            return NOISE_HANDSHAKE_PACKET_LENGTH_RESPONDER;
        }
        else {
            return -1;
        }
    } 
    // old handshake
    else {
        uint8_t plain[CRYPTO_NONCE_SIZE + CRYPTO_PUBLIC_KEY_SIZE + CRYPTO_SHA512_SIZE + COOKIE_LENGTH];
        memcpy(plain, nonce, CRYPTO_NONCE_SIZE);
        memcpy(plain + CRYPTO_NONCE_SIZE, ephemeral_public, CRYPTO_PUBLIC_KEY_SIZE);
        crypto_sha512(plain + CRYPTO_NONCE_SIZE + CRYPTO_PUBLIC_KEY_SIZE, cookie, COOKIE_LENGTH);
        uint8_t cookie_plain[COOKIE_DATA_LENGTH];
        memcpy(cookie_plain, peer_real_pk, CRYPTO_PUBLIC_KEY_SIZE);
        memcpy(cookie_plain + CRYPTO_PUBLIC_KEY_SIZE, peer_dht_pubkey, CRYPTO_PUBLIC_KEY_SIZE);

        if (create_cookie(c->rng, c->mono_time, plain + CRYPTO_NONCE_SIZE + CRYPTO_PUBLIC_KEY_SIZE + CRYPTO_SHA512_SIZE,
                        cookie_plain, c->secret_symmetric_key) != 0) {
            return -1;
        }

        random_nonce(c->rng, packet + 1 + COOKIE_LENGTH);
        const int len = encrypt_data(peer_real_pk, c->self_secret_key, packet + 1 + COOKIE_LENGTH, plain, sizeof(plain),
                                    packet + 1 + COOKIE_LENGTH + CRYPTO_NONCE_SIZE);

        if (len != HANDSHAKE_PACKET_LENGTH - (1 + COOKIE_LENGTH + CRYPTO_NONCE_SIZE)) {
            return -1;
        }

        packet[0] = NET_PACKET_CRYPTO_HS;
        memcpy(packet + 1, cookie, COOKIE_LENGTH);

        return HANDSHAKE_PACKET_LENGTH;
    }

    
}

/** TODO: adapt, cf. Noise ReadMessage() @brief Handle a crypto handshake packet of length.
 * put the nonce contained in the packet in nonce,
 * the session public key in session_pk
 * the real public key of the peer in peer_real_pk
 * the dht public key of the peer in dht_public_key and
 * the cookie inside the encrypted part of the packet in cookie.
 *
 * if expected_real_pk isn't NULL it denotes the real public key
 * the packet should be from.
 *
 * nonce must be at least CRYPTO_NONCE_SIZE
 * session_pk must be at least CRYPTO_PUBLIC_KEY_SIZE
 * peer_real_pk must be at least CRYPTO_PUBLIC_KEY_SIZE
 * cookie must be at least COOKIE_LENGTH
 *
 * @retval false on failure.
 * @retval true on success.
 */
non_null(1, 2, 3, 4, 5, 6, 7) nullable(9)
static bool handle_crypto_handshake(const Net_Crypto *c, uint8_t *nonce, uint8_t *session_pk, uint8_t *peer_real_pk,
                                    uint8_t *dht_public_key, uint8_t *cookie, const uint8_t *packet, uint16_t length, const uint8_t *expected_real_pk,
                                    noise_handshake *noise_handshake)
{
    // LOGGER_DEBUG(c->log, "ENTERING: handle_crypto_handshake()");
    if (noise_handshake != nullptr) {
        // LOGGER_DEBUG(c->log, "NOISE handshake => INITIATOR or RESPONDER: %d", noise_handshake->initiator);
        
        if (!noise_handshake->initiator) {
            if (length != NOISE_HANDSHAKE_PACKET_LENGTH_INITIATOR) {
                // LOGGER_DEBUG(c->log, "NOISE handshake => RESPONDER: length != NOISE_HANDSHAKE_PACKET_LENGTH_INITIATOR");
                return false;
            }
        } else if (noise_handshake->initiator) {
            if (length != NOISE_HANDSHAKE_PACKET_LENGTH_RESPONDER) {
                // LOGGER_DEBUG(c->log, "NOISE handshake => INITIATOR: length != NOISE_HANDSHAKE_PACKET_LENGTH_RESPONDER");
                //TODO: initialize here as responder?
                crypto_memzero(noise_handshake, sizeof(struct noise_handshake));
                if (noise_handshake_init(c->log, noise_handshake, c->self_secret_key, nullptr, false) != 0) {
                    //TODO: 
                    // crypto_memzero(conn->noise_handshake, sizeof(struct noise_handshake));
                    // free(conn->noise_handshake);
                    //TODO: necessary? have no crypt_connection_id here
                    // pthread_mutex_lock(&c->tcp_mutex);
                    // kill_tcp_connection_to(c->tcp_c, conn->connection_number_tcp);
                    // pthread_mutex_unlock(&c->tcp_mutex);
                    // wipe_crypto_connection(c, crypt_connection_id);
                    return false;
                }
                //TODO: add again? TODO: IMPORTANT With this false a lot more tests were working?
                //return false;
            }
        } else {
            return false;
        }

        uint8_t cookie_plain[COOKIE_DATA_LENGTH];

        if (open_cookie(c->mono_time, cookie_plain, packet + 1, c->secret_symmetric_key) != 0) {
            return false;
        }

        if (expected_real_pk != nullptr && !pk_equal(cookie_plain, expected_real_pk)) {
            return false;
        }

        uint8_t cookie_hash[CRYPTO_SHA512_SIZE];
        crypto_sha512(cookie_hash, packet + 1, COOKIE_LENGTH);

        /* -> e, es, s, ss */
        if(!noise_handshake->initiator) {
            // LOGGER_DEBUG(c->log, "NOISE handshake => RESPONDER");
            /* Initiator: Handshake packet structure => THIS IS HANDLED HERE
            [uint8_t 26]
            [Cookie 112 bytes]
            [session public key of the peer (32 bytes)]
            [24 bytes nonce static pub key encryption]
            [encrypted static public key of the INITIATOR (32 bytes)] => handled by Noise
            [MAC encrypted static pubkey 16 bytes]
            [24 bytes nonce handshake payload encryption]
            [Encrypted message containing:
            [24 bytes base nonce] => WITH base Nonce -> Nonce patched
            TODO: authenticate Cookie via AD in XAEAD?
            [64 bytes sha512 hash of the entire Cookie sitting outside the encrypted part]
            [112 bytes Other Cookie (used by the other to respond to the handshake packet)]
            [MAC 16 bytes]
            */
            //TODO: remove from production code
            // char log_packet[NOISE_HANDSHAKE_PACKET_LENGTH_INITIATOR*3+1];
            // bytes2string(log_packet, sizeof(log_packet), packet, NOISE_HANDSHAKE_PACKET_LENGTH_INITIATOR, c->log);
            // LOGGER_DEBUG(c->log, "HS Packet I (R): %s", log_packet);

            //TODO: remove
            // FILE *fp;
            // fp = fopen("data.log", "a");
            // fprintf(fp, "Handshake Packet Initiator (received by RESPONDER): ");
            // for (int i = 0; i < NOISE_HANDSHAKE_PACKET_LENGTH_INITIATOR; i++)
            // {
            //     if (i > 0) fprintf(fp, ":");
            //     fprintf(fp, "%02X", packet[i]);
            // }
            // fprintf(fp, "\n");
            // fclose(fp);

            //TODO: Check here if remote_ephemeral is already the same ephemeral key? 

            /* e */
            memcpy(noise_handshake->remote_ephemeral, packet + 1 + COOKIE_LENGTH, CRYPTO_PUBLIC_KEY_SIZE);
            noise_mix_hash(noise_handshake->hash, noise_handshake->remote_ephemeral, CRYPTO_PUBLIC_KEY_SIZE);
            //TODO: remove from production code
            // char log_hash1[CRYPTO_SHA512_SIZE*3+1];
            // bytes2string(log_hash1, sizeof(log_hash1), noise_handshake->hash, CRYPTO_SHA512_SIZE, c->log);
            // LOGGER_DEBUG(c->log, "hash1 RESPONDER: %s", log_hash1);

            /* es */
            uint8_t noise_handshake_temp_key[CRYPTO_SHARED_KEY_SIZE];
            noise_mix_key(noise_handshake->chaining_key, noise_handshake_temp_key, noise_handshake->static_private, noise_handshake->remote_ephemeral);
            /* s */
            // Nonces contained in packet!
            memcpy(nonce, packet + 1 + COOKIE_LENGTH + CRYPTO_PUBLIC_KEY_SIZE, CRYPTO_NONCE_SIZE);

            if(noise_decrypt_and_hash(noise_handshake->remote_static, packet + 1 + COOKIE_LENGTH + CRYPTO_PUBLIC_KEY_SIZE + CRYPTO_NONCE_SIZE, CRYPTO_PUBLIC_KEY_SIZE + CRYPTO_MAC_SIZE,
                            noise_handshake_temp_key, noise_handshake->hash, nonce) != CRYPTO_PUBLIC_KEY_SIZE) {
                return false;
            }
            
            //TODO: remove from production code
            // char log_hash2[CRYPTO_SHA512_SIZE*3+1];
            // bytes2string(log_hash2, sizeof(log_hash2), noise_handshake->hash, CRYPTO_SHA512_SIZE, c->log);
            // LOGGER_DEBUG(c->log, "hash1 RESPONDER: %s", log_hash2);

            /* ss */
            noise_mix_key(noise_handshake->chaining_key, noise_handshake_temp_key, noise_handshake->static_private, noise_handshake->remote_static);
            /* Payload decryption */
            uint8_t handshake_payload_plain[CRYPTO_NONCE_SIZE + CRYPTO_SHA512_SIZE + COOKIE_LENGTH];
            // get Handshake payload nonce
            memcpy(nonce, packet + 1 + COOKIE_LENGTH + CRYPTO_PUBLIC_KEY_SIZE + CRYPTO_NONCE_SIZE + CRYPTO_PUBLIC_KEY_SIZE + CRYPTO_MAC_SIZE, CRYPTO_NONCE_SIZE);
            
            if(noise_decrypt_and_hash(handshake_payload_plain, packet + 1 + COOKIE_LENGTH + CRYPTO_PUBLIC_KEY_SIZE + CRYPTO_NONCE_SIZE + CRYPTO_PUBLIC_KEY_SIZE + CRYPTO_MAC_SIZE + CRYPTO_NONCE_SIZE, 
                            sizeof(handshake_payload_plain) + CRYPTO_MAC_SIZE, noise_handshake_temp_key, 
                            noise_handshake->hash, nonce) != sizeof(handshake_payload_plain)) {
                return false;
            }

            crypto_memzero(noise_handshake_temp_key, CRYPTO_SHARED_KEY_SIZE);

            if (!crypto_sha512_eq(cookie_hash, handshake_payload_plain + CRYPTO_NONCE_SIZE)) {
                // LOGGER_DEBUG(c->log, "NOISE handshake => RESPONDER => COOKIE HASH WRONG");
                return false;
            }

            memcpy(nonce, handshake_payload_plain, CRYPTO_NONCE_SIZE);
            // remote_ephemeral
            //TODO: necessary?
            memcpy(session_pk, packet + 1 + COOKIE_LENGTH, CRYPTO_PUBLIC_KEY_SIZE);
            memcpy(cookie, handshake_payload_plain + CRYPTO_NONCE_SIZE + CRYPTO_SHA512_SIZE, COOKIE_LENGTH);
            memcpy(peer_real_pk, cookie_plain, CRYPTO_PUBLIC_KEY_SIZE);
            memcpy(dht_public_key, cookie_plain + CRYPTO_PUBLIC_KEY_SIZE, CRYPTO_PUBLIC_KEY_SIZE);
            //TODO: memzero packet?
            // LOGGER_DEBUG(c->log, "END NOISE handshake => RESPONDER");
            return true;
        }
        /* ReadMessage() if initiator: 
        <- e, ee, se */
        else if(noise_handshake->initiator) {
            // LOGGER_DEBUG(c->log, "ENTERING NOISE handshake => INITIATOR");
            /* Responder: Handshake packet structure
            [uint8_t 26]
            [Cookie 112 bytes]
            [session public key of the peer (32 bytes)]
            [24 bytes nonce handshake payload encryption]
            [Encrypted message containing:
            [24 bytes base nonce] => WITH base Nonce -> Nonce patched
            TODO: authenticate Cookie via AD in XAEAD?
            [64 bytes sha512 hash of the entire Cookie sitting outside the encrypted part]
            [112 bytes Other Cookie (used by the other to respond to the handshake packet)]
            [MAC 16 bytes]
            */
            memcpy(noise_handshake->remote_ephemeral, packet + 1 + COOKIE_LENGTH, CRYPTO_PUBLIC_KEY_SIZE);
            noise_mix_hash(noise_handshake->hash, noise_handshake->remote_ephemeral, CRYPTO_PUBLIC_KEY_SIZE);

            //TODO: Remove
            char log_ck[CRYPTO_SHA512_SIZE*3+1];
            bytes2string(log_ck, sizeof(log_ck), noise_handshake->chaining_key, CRYPTO_SHA512_SIZE, c->log);
            // LOGGER_DEBUG(c->log, "INITIATOR pre ee ck: %s", log_ck);

            /* ee */
            uint8_t noise_handshake_temp_key[CRYPTO_SHARED_KEY_SIZE];
            noise_mix_key(noise_handshake->chaining_key, noise_handshake_temp_key, noise_handshake->ephemeral_private, noise_handshake->remote_ephemeral);

            //TODO: Remove
            char log_temp_key[CRYPTO_SHARED_KEY_SIZE*3+1];
            bytes2string(log_temp_key, sizeof(log_temp_key), noise_handshake_temp_key, CRYPTO_SHARED_KEY_SIZE, c->log);
            // LOGGER_DEBUG(c->log, "INITIATOR ee temp_key: %s", log_temp_key);

            /* se */
            noise_mix_key(noise_handshake->chaining_key, noise_handshake_temp_key, noise_handshake->static_private, noise_handshake->remote_ephemeral);
            /* Payload decryption */
            uint8_t handshake_payload_plain[CRYPTO_NONCE_SIZE + CRYPTO_SHA512_SIZE + COOKIE_LENGTH];
            memcpy(nonce, packet + 1 + COOKIE_LENGTH + CRYPTO_PUBLIC_KEY_SIZE, CRYPTO_NONCE_SIZE);

            //TODO: Remove
            bytes2string(log_temp_key, sizeof(log_temp_key), noise_handshake_temp_key, CRYPTO_SHARED_KEY_SIZE, c->log);
            // LOGGER_DEBUG(c->log, "INITIATOR se temp_key: %s", log_temp_key);

            if(noise_decrypt_and_hash(handshake_payload_plain, packet + 1 + COOKIE_LENGTH + CRYPTO_PUBLIC_KEY_SIZE + CRYPTO_NONCE_SIZE, 
                            sizeof(handshake_payload_plain) + CRYPTO_MAC_SIZE, noise_handshake_temp_key, 
                            noise_handshake->hash, nonce) != sizeof(handshake_payload_plain)) {
                // LOGGER_DEBUG(c->log, "INITIATOR: Noise handshake decryption failed");
                return false;
            }

            crypto_memzero(noise_handshake_temp_key, CRYPTO_SHARED_KEY_SIZE);

            if (!crypto_sha512_eq(cookie_hash, handshake_payload_plain + CRYPTO_NONCE_SIZE)) {
                // LOGGER_DEBUG(c->log, "INITIATOR: Noise handshake cookie verification failed");
                return false;
            }

            memcpy(nonce, handshake_payload_plain, CRYPTO_NONCE_SIZE);
            // remote_ephemeral
            memcpy(session_pk, packet + 1 + COOKIE_LENGTH, CRYPTO_PUBLIC_KEY_SIZE);
            memcpy(cookie, handshake_payload_plain + CRYPTO_NONCE_SIZE + CRYPTO_SHA512_SIZE, COOKIE_LENGTH);
            memcpy(peer_real_pk, cookie_plain, CRYPTO_PUBLIC_KEY_SIZE);
            memcpy(dht_public_key, cookie_plain + CRYPTO_PUBLIC_KEY_SIZE, CRYPTO_PUBLIC_KEY_SIZE);

            // LOGGER_DEBUG(c->log, "END NOISE handshake => INITIATOR");
            return true;
        } else {
            return false;
        }
    }
    // old handshake
    else {
        // LOGGER_DEBUG(c->log, "ENTERING: handle_crypto_handshake() => OLD HANDSHAKE");

        if (length != HANDSHAKE_PACKET_LENGTH) {
            return false;
        }

        uint8_t cookie_plain[COOKIE_DATA_LENGTH];

        if (open_cookie(c->mono_time, cookie_plain, packet + 1, c->secret_symmetric_key) != 0) {
            return false;
        }

        if (expected_real_pk != nullptr && !pk_equal(cookie_plain, expected_real_pk)) {
            return false;
        }

        uint8_t cookie_hash[CRYPTO_SHA512_SIZE];
        crypto_sha512(cookie_hash, packet + 1, COOKIE_LENGTH);

        uint8_t plain[CRYPTO_NONCE_SIZE + CRYPTO_PUBLIC_KEY_SIZE + CRYPTO_SHA512_SIZE + COOKIE_LENGTH];
        const int len = decrypt_data(cookie_plain, c->self_secret_key, packet + 1 + COOKIE_LENGTH,
                                    packet + 1 + COOKIE_LENGTH + CRYPTO_NONCE_SIZE,
                                    HANDSHAKE_PACKET_LENGTH - (1 + COOKIE_LENGTH + CRYPTO_NONCE_SIZE), plain);

        if (len != sizeof(plain)) {
            return false;
        }

        if (!crypto_sha512_eq(cookie_hash, plain + CRYPTO_NONCE_SIZE + CRYPTO_PUBLIC_KEY_SIZE)) {
            return false;
        }

        memcpy(nonce, plain, CRYPTO_NONCE_SIZE);
        memcpy(session_pk, plain + CRYPTO_NONCE_SIZE, CRYPTO_PUBLIC_KEY_SIZE);
        memcpy(cookie, plain + CRYPTO_NONCE_SIZE + CRYPTO_PUBLIC_KEY_SIZE + CRYPTO_SHA512_SIZE, COOKIE_LENGTH);
        memcpy(peer_real_pk, cookie_plain, CRYPTO_PUBLIC_KEY_SIZE);
        memcpy(dht_public_key, cookie_plain + CRYPTO_PUBLIC_KEY_SIZE, CRYPTO_PUBLIC_KEY_SIZE);
        

        return true;
    }
}


non_null()
static Crypto_Connection *get_crypto_connection(const Net_Crypto *c, int crypt_connection_id)
{
    if (!crypt_connection_id_is_valid(c, crypt_connection_id)) {
        return nullptr;
    }

    return &c->crypto_connections[crypt_connection_id];
}


/** @brief Associate an ip_port to a connection.
 *
 * @retval -1 on failure.
 * @retval 0 on success.
 */
non_null()
static int add_ip_port_connection(Net_Crypto *c, int crypt_connection_id, const IP_Port *ip_port)
{
    Crypto_Connection *conn = get_crypto_connection(c, crypt_connection_id);

    if (conn == nullptr) {
        return -1;
    }

    if (net_family_is_ipv4(ip_port->ip.family)) {
        if (!ipport_equal(ip_port, &conn->ip_portv4) && !ip_is_lan(&conn->ip_portv4.ip)) {
            if (!bs_list_add(&c->ip_port_list, (const uint8_t *)ip_port, crypt_connection_id)) {
                return -1;
            }

            bs_list_remove(&c->ip_port_list, (uint8_t *)&conn->ip_portv4, crypt_connection_id);
            conn->ip_portv4 = *ip_port;
            return 0;
        }
    } else if (net_family_is_ipv6(ip_port->ip.family)) {
        if (!ipport_equal(ip_port, &conn->ip_portv6)) {
            if (!bs_list_add(&c->ip_port_list, (const uint8_t *)ip_port, crypt_connection_id)) {
                return -1;
            }

            bs_list_remove(&c->ip_port_list, (uint8_t *)&conn->ip_portv6, crypt_connection_id);
            conn->ip_portv6 = *ip_port;
            return 0;
        }
    }

    return -1;
}

/** @brief Return the IP_Port that should be used to send packets to the other peer.
 *
 * @retval IP_Port with family 0 on failure.
 * @return IP_Port on success.
 */
non_null()
static IP_Port return_ip_port_connection(const Net_Crypto *c, int crypt_connection_id)
{
    const IP_Port empty = {{{0}}};

    const Crypto_Connection *conn = get_crypto_connection(c, crypt_connection_id);

    if (conn == nullptr) {
        return empty;
    }

    const uint64_t current_time = mono_time_get(c->mono_time);
    bool v6 = false;
    bool v4 = false;

    if ((UDP_DIRECT_TIMEOUT + conn->direct_lastrecv_timev4) > current_time) {
        v4 = true;
    }

    if ((UDP_DIRECT_TIMEOUT + conn->direct_lastrecv_timev6) > current_time) {
        v6 = true;
    }

    /* Prefer IP_Ports which haven't timed out to those which have.
     * To break ties, prefer ipv4 lan, then ipv6, then non-lan ipv4.
     */
    if (v4 && ip_is_lan(&conn->ip_portv4.ip)) {
        return conn->ip_portv4;
    }

    if (v6 && net_family_is_ipv6(conn->ip_portv6.ip.family)) {
        return conn->ip_portv6;
    }

    if (v4 && net_family_is_ipv4(conn->ip_portv4.ip.family)) {
        return conn->ip_portv4;
    }

    if (ip_is_lan(&conn->ip_portv4.ip)) {
        return conn->ip_portv4;
    }

    if (net_family_is_ipv6(conn->ip_portv6.ip.family)) {
        return conn->ip_portv6;
    }

    if (net_family_is_ipv4(conn->ip_portv4.ip.family)) {
        return conn->ip_portv4;
    }

    return empty;
}

/** @brief Sends a packet to the peer using the fastest route.
 *
 * @retval -1 on failure.
 * @retval 0 on success.
 */
non_null()
static int send_packet_to(Net_Crypto *c, int crypt_connection_id, const uint8_t *data, uint16_t length)
{
// TODO(irungentoo): TCP, etc...
    Crypto_Connection *conn = get_crypto_connection(c, crypt_connection_id);

    if (conn == nullptr) {
        return -1;
    }

    //TODO: remove
    // LOGGER_DEBUG(c->log, "ENTERING: send_packet_to()");

    bool direct_send_attempt = false;

    IP_Port ip_port = return_ip_port_connection(c, crypt_connection_id);

    // TODO(irungentoo): on bad networks, direct connections might not last indefinitely.
    if (!net_family_is_unspec(ip_port.ip.family)) {
        bool direct_connected = false;

        // FIXME(sudden6): handle return value
        crypto_connection_status(c, crypt_connection_id, &direct_connected, nullptr);

        if (direct_connected) {
            if ((uint32_t)sendpacket(dht_get_net(c->dht), &ip_port, data, length) == length) {
                return 0;
            }

            LOGGER_WARNING(c->log, "sending packet of length %d failed", length);
            return -1;
        }

        // TODO(irungentoo): a better way of sending packets directly to confirm the others ip.
        const uint64_t current_time = mono_time_get(c->mono_time);

        if ((((UDP_DIRECT_TIMEOUT / 2) + conn->direct_send_attempt_time) < current_time && length < 96)
                || data[0] == NET_PACKET_COOKIE_REQUEST || data[0] == NET_PACKET_CRYPTO_HS) {
            if ((uint32_t)sendpacket(dht_get_net(c->dht), &ip_port, data, length) == length) {
                direct_send_attempt = true;
                conn->direct_send_attempt_time = mono_time_get(c->mono_time);
            }
        }
    }

    //TODO: remove
    // LOGGER_DEBUG(c->log, "send_packet_to() => TCP");

    const int ret = send_packet_tcp_connection(c->tcp_c, conn->connection_number_tcp, data, length);

    if (ret == 0) {
        conn->last_tcp_sent = current_time_monotonic(c->mono_time);
    }

    if (direct_send_attempt) {
        return 0;
    }

    return ret;
}

/*** START: Array Related functions */


/** @brief Return number of packets in array
 * Note that holes are counted too.
 */
non_null()
static uint32_t num_packets_array(const Packets_Array *array)
{
    return array->buffer_end - array->buffer_start;
}

/** @brief Add data with packet number to array.
 *
 * @retval -1 on failure.
 * @retval 0 on success.
 */
non_null()
static int add_data_to_buffer(Packets_Array *array, uint32_t number, const Packet_Data *data)
{
    if (number - array->buffer_start >= CRYPTO_PACKET_BUFFER_SIZE) {
        return -1;
    }

    const uint32_t num = number % CRYPTO_PACKET_BUFFER_SIZE;

    if (array->buffer[num] != nullptr) {
        return -1;
    }

    Packet_Data *new_d = (Packet_Data *)calloc(1, sizeof(Packet_Data));

    if (new_d == nullptr) {
        return -1;
    }

    *new_d = *data;
    array->buffer[num] = new_d;

    if (number - array->buffer_start >= num_packets_array(array)) {
        array->buffer_end = number + 1;
    }

    return 0;
}

/** @brief Get pointer of data with packet number.
 *
 * @retval -1 on failure.
 * @retval 0 if data at number is empty.
 * @retval 1 if data pointer was put in data.
 */
non_null()
static int get_data_pointer(const Packets_Array *array, Packet_Data **data, uint32_t number)
{
    const uint32_t num_spots = num_packets_array(array);

    if (array->buffer_end - number > num_spots || number - array->buffer_start >= num_spots) {
        return -1;
    }

    const uint32_t num = number % CRYPTO_PACKET_BUFFER_SIZE;

    if (array->buffer[num] == nullptr) {
        return 0;
    }

    *data = array->buffer[num];
    return 1;
}

/** @brief Add data to end of array.
 *
 * @retval -1 on failure.
 * @return packet number on success.
 */
non_null()
static int64_t add_data_end_of_buffer(const Logger *logger, Packets_Array *array, const Packet_Data *data)
{
    const uint32_t num_spots = num_packets_array(array);

    if (num_spots >= CRYPTO_PACKET_BUFFER_SIZE) {
        LOGGER_WARNING(logger, "crypto packet buffer size exceeded; rejecting packet of length %d", data->length);
        return -1;
    }

    Packet_Data *new_d = (Packet_Data *)calloc(1, sizeof(Packet_Data));

    if (new_d == nullptr) {
        LOGGER_ERROR(logger, "packet data allocation failed");
        return -1;
    }

    *new_d = *data;
    const uint32_t id = array->buffer_end;
    array->buffer[id % CRYPTO_PACKET_BUFFER_SIZE] = new_d;
    ++array->buffer_end;
    return id;
}

/** @brief Read data from beginning of array.
 *
 * @retval -1 on failure.
 * @return packet number on success.
 */
non_null()
static int64_t read_data_beg_buffer(Packets_Array *array, Packet_Data *data)
{
    if (array->buffer_end == array->buffer_start) {
        return -1;
    }

    const uint32_t num = array->buffer_start % CRYPTO_PACKET_BUFFER_SIZE;

    if (array->buffer[num] == nullptr) {
        return -1;
    }

    *data = *array->buffer[num];
    const uint32_t id = array->buffer_start;
    ++array->buffer_start;
    free(array->buffer[num]);
    array->buffer[num] = nullptr;
    return id;
}

/** @brief Delete all packets in array before number (but not number)
 *
 * @retval -1 on failure.
 * @retval 0 on success
 */
non_null()
static int clear_buffer_until(Packets_Array *array, uint32_t number)
{
    const uint32_t num_spots = num_packets_array(array);

    if (array->buffer_end - number >= num_spots || number - array->buffer_start > num_spots) {
        return -1;
    }

    uint32_t i;

    for (i = array->buffer_start; i != number; ++i) {
        const uint32_t num = i % CRYPTO_PACKET_BUFFER_SIZE;

        if (array->buffer[num] != nullptr) {
            free(array->buffer[num]);
            array->buffer[num] = nullptr;
        }
    }

    array->buffer_start = i;
    return 0;
}

non_null()
static int clear_buffer(Packets_Array *array)
{
    uint32_t i;

    for (i = array->buffer_start; i != array->buffer_end; ++i) {
        const uint32_t num = i % CRYPTO_PACKET_BUFFER_SIZE;

        if (array->buffer[num] != nullptr) {
            free(array->buffer[num]);
            array->buffer[num] = nullptr;
        }
    }

    array->buffer_start = i;
    return 0;
}

/** @brief Set array buffer end to number.
 *
 * @retval -1 on failure.
 * @retval 0 on success.
 */
non_null()
static int set_buffer_end(Packets_Array *array, uint32_t number)
{
    if (number - array->buffer_start > CRYPTO_PACKET_BUFFER_SIZE) {
        return -1;
    }

    if (number - array->buffer_end > CRYPTO_PACKET_BUFFER_SIZE) {
        return -1;
    }

    array->buffer_end = number;
    return 0;
}

/**
 * @brief Create a packet request packet from recv_array and send_buffer_end into
 *   data of length.
 *
 * @retval -1 on failure.
 * @return length of packet on success.
 */
non_null()
static int generate_request_packet(uint8_t *data, uint16_t length, const Packets_Array *recv_array)
{
    if (length == 0) {
        return -1;
    }

    data[0] = PACKET_ID_REQUEST;

    uint16_t cur_len = 1;

    if (recv_array->buffer_start == recv_array->buffer_end) {
        return cur_len;
    }

    if (length <= cur_len) {
        return cur_len;
    }

    uint32_t n = 1;

    for (uint32_t i = recv_array->buffer_start; i != recv_array->buffer_end; ++i) {
        const uint32_t num = i % CRYPTO_PACKET_BUFFER_SIZE;

        if (recv_array->buffer[num] == nullptr) {
            data[cur_len] = n;
            n = 0;
            ++cur_len;

            if (length <= cur_len) {
                return cur_len;
            }
        } else if (n == 255) {
            data[cur_len] = 0;
            n = 0;
            ++cur_len;

            if (length <= cur_len) {
                return cur_len;
            }
        }

        ++n;
    }

    return cur_len;
}

/** @brief Handle a request data packet.
 * Remove all the packets the other received from the array.
 *
 * @retval -1 on failure.
 * @return number of requested packets on success.
 */
non_null()
static int handle_request_packet(Mono_Time *mono_time, Packets_Array *send_array,
                                 const uint8_t *data, uint16_t length,
                                 uint64_t *latest_send_time, uint64_t rtt_time)
{
    if (length == 0) {
        return -1;
    }

    if (data[0] != PACKET_ID_REQUEST) {
        return -1;
    }

    if (length == 1) {
        return 0;
    }

    ++data;
    --length;

    uint32_t n = 1;
    uint32_t requested = 0;

    const uint64_t temp_time = current_time_monotonic(mono_time);
    uint64_t l_sent_time = 0;

    for (uint32_t i = send_array->buffer_start; i != send_array->buffer_end; ++i) {
        if (length == 0) {
            break;
        }

        const uint32_t num = i % CRYPTO_PACKET_BUFFER_SIZE;

        if (n == data[0]) {
            if (send_array->buffer[num] != nullptr) {
                const uint64_t sent_time = send_array->buffer[num]->sent_time;

                if ((sent_time + rtt_time) < temp_time) {
                    send_array->buffer[num]->sent_time = 0;
                }
            }

            ++data;
            --length;
            n = 0;
            ++requested;
        } else {
            if (send_array->buffer[num] != nullptr) {
                l_sent_time = max_u64(l_sent_time, send_array->buffer[num]->sent_time);

                free(send_array->buffer[num]);
                send_array->buffer[num] = nullptr;
            }
        }

        if (n == 255) {
            n = 1;

            if (data[0] != 0) {
                return -1;
            }

            ++data;
            --length;
        } else {
            ++n;
        }
    }

    *latest_send_time = max_u64(*latest_send_time, l_sent_time);

    return requested;
}

/** END: Array Related functions */

#define MAX_DATA_DATA_PACKET_SIZE (MAX_CRYPTO_PACKET_SIZE - (1 + sizeof(uint16_t) + CRYPTO_MAC_SIZE))

/** @brief Creates and sends a data packet to the peer using the fastest route.
 * TODO: adapt for Noise
 * @retval -1 on failure.
 * @retval 0 on success.
 */
non_null()
static int send_data_packet(Net_Crypto *c, int crypt_connection_id, const uint8_t *data, uint16_t length)
{
    //TODO: remove
    // LOGGER_DEBUG(c->log, "ENTERING: send_data_packet()");

    const uint16_t max_length = MAX_CRYPTO_PACKET_SIZE - (1 + sizeof(uint16_t) + CRYPTO_MAC_SIZE);

    if (length == 0 || length > max_length) {
        LOGGER_ERROR(c->log, "zero-length or too large data packet: %d (max: %d)", length, max_length);
        return -1;
    }

    Crypto_Connection *conn = get_crypto_connection(c, crypt_connection_id);

    if (conn == nullptr) {
        LOGGER_ERROR(c->log, "connection id %d not found", crypt_connection_id);
        return -1;
    }

    const uint16_t packet_size = 1 + sizeof(uint16_t) + length + CRYPTO_MAC_SIZE;
    VLA(uint8_t, packet, packet_size);
    packet[0] = NET_PACKET_CRYPTO_DATA;
    memcpy(packet + 1, conn->sent_nonce + (CRYPTO_NONCE_SIZE - sizeof(uint16_t)), sizeof(uint16_t));
    //TODO: need information in crypto conn if this is a Noise connection!
    //TODO: enable backwards compatiblity
    // const int len = encrypt_data_symmetric(conn->shared_key, conn->sent_nonce, data, length, packet + 1 + sizeof(uint16_t));

    //TODO: remove
    char key[CRYPTO_SECRET_KEY_SIZE*3+1];
    bytes2string(key, sizeof(key), conn->send_key, CRYPTO_SECRET_KEY_SIZE, c->log);
    // LOGGER_DEBUG(c->log, "send_key: %s", key);
    char nonce_print[CRYPTO_NONCE_SIZE*3+1];
    bytes2string(nonce_print, sizeof(nonce_print), conn->sent_nonce, CRYPTO_NONCE_SIZE, c->log);
    // LOGGER_DEBUG(c->log, "nonce: %s", nonce_print);

    //TODO: add ad?
    const int len = encrypt_data_symmetric_xaead(conn->send_key, conn->sent_nonce, data, length, packet + 1 + sizeof(uint16_t), nullptr, 0);

    if (len + 1 + sizeof(uint16_t) != packet_size) {
        LOGGER_ERROR(c->log, "encryption failed: %d", len);
        return -1;
    }

    increment_nonce(conn->sent_nonce);

    return send_packet_to(c, crypt_connection_id, packet, SIZEOF_VLA(packet));
}

/** @brief Creates and sends a data packet with buffer_start and num to the peer using the fastest route.
 *
 * @retval -1 on failure.
 * @retval 0 on success.
 */
non_null()
static int send_data_packet_helper(Net_Crypto *c, int crypt_connection_id, uint32_t buffer_start, uint32_t num,
                                   const uint8_t *data, uint16_t length)
{
    if (length == 0 || length > MAX_CRYPTO_DATA_SIZE) {
        LOGGER_ERROR(c->log, "zero-length or too large data packet: %d (max: %d)", length, MAX_CRYPTO_PACKET_SIZE);
        return -1;
    }

    num = net_htonl(num);
    buffer_start = net_htonl(buffer_start);
    const uint16_t padding_length = (MAX_CRYPTO_DATA_SIZE - length) % CRYPTO_MAX_PADDING;
    VLA(uint8_t, packet, sizeof(uint32_t) + sizeof(uint32_t) + padding_length + length);
    memcpy(packet, &buffer_start, sizeof(uint32_t));
    memcpy(packet + sizeof(uint32_t), &num, sizeof(uint32_t));
    memset(packet + (sizeof(uint32_t) * 2), PACKET_ID_PADDING, padding_length);
    memcpy(packet + (sizeof(uint32_t) * 2) + padding_length, data, length);

    return send_data_packet(c, crypt_connection_id, packet, SIZEOF_VLA(packet));
}

non_null()
static int reset_max_speed_reached(Net_Crypto *c, int crypt_connection_id)
{
    Crypto_Connection *conn = get_crypto_connection(c, crypt_connection_id);

    if (conn == nullptr) {
        return -1;
    }

    /* If last packet send failed, try to send packet again.
     * If sending it fails we won't be able to send the new packet. */
    if (conn->maximum_speed_reached) {
        Packet_Data *dt = nullptr;
        const uint32_t packet_num = conn->send_array.buffer_end - 1;
        const int ret = get_data_pointer(&conn->send_array, &dt, packet_num);

        if (ret == 1 && dt->sent_time == 0) {
            if (send_data_packet_helper(c, crypt_connection_id, conn->recv_array.buffer_start, packet_num,
                                        dt->data, dt->length) != 0) {
                return -1;
            }

            dt->sent_time = current_time_monotonic(c->mono_time);
        }

        conn->maximum_speed_reached = false;
    }

    return 0;
}

/**
 * @retval -1 if data could not be put in packet queue.
 * @return positive packet number if data was put into the queue.
 */
non_null()
static int64_t send_lossless_packet(Net_Crypto *c, int crypt_connection_id, const uint8_t *data, uint16_t length,
                                    bool congestion_control)
{
    if (length == 0 || length > MAX_CRYPTO_DATA_SIZE) {
        LOGGER_ERROR(c->log, "rejecting too large (or empty) packet of size %d on crypt connection %d", length,
                     crypt_connection_id);
        return -1;
    }

    Crypto_Connection *conn = get_crypto_connection(c, crypt_connection_id);

    if (conn == nullptr) {
        return -1;
    }

    /* If last packet send failed, try to send packet again.
     * If sending it fails we won't be able to send the new packet. */
    reset_max_speed_reached(c, crypt_connection_id);

    if (conn->maximum_speed_reached && congestion_control) {
        LOGGER_INFO(c->log, "congestion control: maximum speed reached on crypt connection %d", crypt_connection_id);
        return -1;
    }

    Packet_Data dt;
    dt.sent_time = 0;
    dt.length = length;
    memcpy(dt.data, data, length);
    const int64_t packet_num = add_data_end_of_buffer(c->log, &conn->send_array, &dt);

    if (packet_num == -1) {
        return -1;
    }

    if (!congestion_control && conn->maximum_speed_reached) {
        return packet_num;
    }

    if (send_data_packet_helper(c, crypt_connection_id, conn->recv_array.buffer_start, packet_num, data, length) == 0) {
        Packet_Data *dt1 = nullptr;

        if (get_data_pointer(&conn->send_array, &dt1, packet_num) == 1) {
            dt1->sent_time = current_time_monotonic(c->mono_time);
        }
    } else {
        conn->maximum_speed_reached = true;
        LOGGER_DEBUG(c->log, "send_data_packet failed (packet_num = %ld)", (long)packet_num);
    }

    return packet_num;
}

/**
 * @brief Get the lowest 2 bytes from the nonce and convert
 *   them to host byte format before returning them.
 */
non_null()
static uint16_t get_nonce_uint16(const uint8_t *nonce)
{
    uint16_t num;
    memcpy(&num, nonce + (CRYPTO_NONCE_SIZE - sizeof(uint16_t)), sizeof(uint16_t));
    return net_ntohs(num);
}

#define DATA_NUM_THRESHOLD 21845

/** @brief Handle a data packet.
 * Decrypt packet of length and put it into data.
 * data must be at least MAX_DATA_DATA_PACKET_SIZE big.
 * TODO: adapt for Noise
 * @retval -1 on failure.
 * @return length of data on success.
 */
non_null()
static int handle_data_packet(const Net_Crypto *c, int crypt_connection_id, uint8_t *data, const uint8_t *packet,
                              uint16_t length)
{
    const uint16_t crypto_packet_overhead = 1 + sizeof(uint16_t) + CRYPTO_MAC_SIZE;

    if (length <= crypto_packet_overhead || length > MAX_CRYPTO_PACKET_SIZE) {
        return -1;
    }

    Crypto_Connection *conn = get_crypto_connection(c, crypt_connection_id);

    if (conn == nullptr) {
        return -1;
    }

    uint8_t nonce[CRYPTO_NONCE_SIZE];
    memcpy(nonce, conn->recv_nonce, CRYPTO_NONCE_SIZE);
    const uint16_t num_cur_nonce = get_nonce_uint16(nonce);
    uint16_t num;
    net_unpack_u16(packet + 1, &num);
    const uint16_t diff = num - num_cur_nonce;
    increment_nonce_number(nonce, diff);
    //TODO: need information in crypto conn if this is a Noise connection!
    //TODO: enable backwards compatiblity
    // const int len = decrypt_data_symmetric(conn->shared_key, nonce, packet + 1 + sizeof(uint16_t),
    //                                        length - (1 + sizeof(uint16_t)), data);
    
    //TODO: remove
    char key[CRYPTO_SECRET_KEY_SIZE*3+1];
    bytes2string(key, sizeof(key), conn->recv_key, CRYPTO_SECRET_KEY_SIZE, c->log);
    // LOGGER_DEBUG(c->log, "recv_key: %s", key);
    char nonce_print[CRYPTO_NONCE_SIZE*3+1];
    bytes2string(nonce_print, sizeof(nonce_print), nonce, CRYPTO_NONCE_SIZE, c->log);
    // LOGGER_DEBUG(c->log, "nonce: %s", nonce_print);

    //TODO: add ad?
    const int len = decrypt_data_symmetric_xaead(conn->recv_key, nonce, packet + 1 + sizeof(uint16_t), length - (1 + sizeof(uint16_t)), data, 
                                            nullptr, 0);

    // LOGGER_DEBUG(c->log, "len: %d", len);

    if ((unsigned int)len != length - crypto_packet_overhead) {
        return -1;
    }

    if (diff > DATA_NUM_THRESHOLD * 2) {
        increment_nonce_number(conn->recv_nonce, DATA_NUM_THRESHOLD);
    }

    return len;
}

/** @brief Send a request packet.
 *
 * @retval -1 on failure.
 * @retval 0 on success.
 */
non_null()
static int send_request_packet(Net_Crypto *c, int crypt_connection_id)
{
    const Crypto_Connection *conn = get_crypto_connection(c, crypt_connection_id);

    if (conn == nullptr) {
        return -1;
    }

    uint8_t data[MAX_CRYPTO_DATA_SIZE];
    const int len = generate_request_packet(data, sizeof(data), &conn->recv_array);

    if (len == -1) {
        return -1;
    }

    return send_data_packet_helper(c, crypt_connection_id, conn->recv_array.buffer_start, conn->send_array.buffer_end, data,
                                   len);
}

/** @brief Send up to max num previously requested data packets.
 *
 * @retval -1 on failure.
 * @return number of packets sent on success.
 */
non_null()
static int send_requested_packets(Net_Crypto *c, int crypt_connection_id, uint32_t max_num)
{
    if (max_num == 0) {
        return -1;
    }

    const Crypto_Connection *conn = get_crypto_connection(c, crypt_connection_id);

    if (conn == nullptr) {
        return -1;
    }

    const uint64_t temp_time = current_time_monotonic(c->mono_time);
    const uint32_t array_size = num_packets_array(&conn->send_array);
    uint32_t num_sent = 0;

    for (uint32_t i = 0; i < array_size; ++i) {
        Packet_Data *dt;
        const uint32_t packet_num = i + conn->send_array.buffer_start;
        const int ret = get_data_pointer(&conn->send_array, &dt, packet_num);

        if (ret == -1) {
            return -1;
        }

        if (ret == 0) {
            continue;
        }

        if (dt->sent_time != 0) {
            continue;
        }

        if (send_data_packet_helper(c, crypt_connection_id, conn->recv_array.buffer_start, packet_num, dt->data,
                                    dt->length) == 0) {
            dt->sent_time = temp_time;
            ++num_sent;
        }

        if (num_sent >= max_num) {
            break;
        }
    }

    return num_sent;
}


/** @brief Add a new temp packet to send repeatedly.
 *
 * @retval -1 on failure.
 * @retval 0 on success.
 */
non_null()
static int new_temp_packet(const Net_Crypto *c, int crypt_connection_id, const uint8_t *packet, uint16_t length)
{
    if (length == 0 || length > MAX_CRYPTO_PACKET_SIZE) {
        return -1;
    }

    Crypto_Connection *conn = get_crypto_connection(c, crypt_connection_id);

    if (conn == nullptr) {
        return -1;
    }

    uint8_t *temp_packet = (uint8_t *)malloc(length);

    if (temp_packet == nullptr) {
        return -1;
    }

    if (conn->temp_packet != nullptr) {
        free(conn->temp_packet);
    }

    memcpy(temp_packet, packet, length);
    conn->temp_packet = temp_packet;
    conn->temp_packet_length = length;
    conn->temp_packet_sent_time = 0;
    conn->temp_packet_num_sent = 0;
    return 0;
}

/** @brief Clear the temp packet.
 *
 * @retval -1 on failure.
 * @retval 0 on success.
 */
non_null()
static int clear_temp_packet(const Net_Crypto *c, int crypt_connection_id)
{
    Crypto_Connection *conn = get_crypto_connection(c, crypt_connection_id);

    if (conn == nullptr) {
        return -1;
    }

    if (conn->temp_packet != nullptr) {
        free(conn->temp_packet);
    }

    conn->temp_packet = nullptr;
    conn->temp_packet_length = 0;
    conn->temp_packet_sent_time = 0;
    conn->temp_packet_num_sent = 0;
    return 0;
}


/** @brief Send the temp packet.
 *
 * @retval -1 on failure.
 * @retval 0 on success.
 */
non_null()
static int send_temp_packet(Net_Crypto *c, int crypt_connection_id)
{
    //TODO: remove
    // LOGGER_DEBUG(c->log, "ENTERING: send_temp_packet()");

    Crypto_Connection *conn = get_crypto_connection(c, crypt_connection_id);

    if (conn == nullptr) {
        return -1;
    }

    if (conn->temp_packet == nullptr) {
        return -1;
    }

    if (send_packet_to(c, crypt_connection_id, conn->temp_packet, conn->temp_packet_length) != 0) {
        return -1;
    }

    conn->temp_packet_sent_time = current_time_monotonic(c->mono_time);
    ++conn->temp_packet_num_sent;
    return 0;
}

/** @brief Create a handshake packet and set it as a temp packet.
 * @param cookie must be COOKIE_LENGTH.
 * TODO: adapt for Noise
 * @retval -1 on failure.
 * @retval 0 on success.
 */
non_null()
static int create_send_handshake(Net_Crypto *c, int crypt_connection_id, const uint8_t *cookie,
                                 const uint8_t *dht_public_key)
{
    // LOGGER_DEBUG(c->log, "ENTERING: create_send_handshake()");

    const Crypto_Connection *conn = get_crypto_connection(c, crypt_connection_id);

    if (conn == nullptr) {
        return -1;
    }

    if (conn->noise_handshake != nullptr) {
        if (conn->noise_handshake->initiator) {
            uint8_t handshake_packet[NOISE_HANDSHAKE_PACKET_LENGTH_INITIATOR];

            if (create_crypto_handshake(c, handshake_packet, cookie, conn->sent_nonce, conn->sessionsecret_key, conn->sessionpublic_key,
                                    conn->public_key, dht_public_key, conn->noise_handshake) != sizeof(handshake_packet)) {
                return -1;
            }

            if (new_temp_packet(c, crypt_connection_id, handshake_packet, sizeof(handshake_packet)) != 0) {
                return -1;
            }
        }
        else if (!conn->noise_handshake->initiator) {
            uint8_t handshake_packet[NOISE_HANDSHAKE_PACKET_LENGTH_RESPONDER];

            if (create_crypto_handshake(c, handshake_packet, cookie, conn->sent_nonce, conn->sessionsecret_key, conn->sessionpublic_key,
                                    conn->public_key, dht_public_key, conn->noise_handshake) != sizeof(handshake_packet)) {
                return -1;
            }

            if (new_temp_packet(c, crypt_connection_id, handshake_packet, sizeof(handshake_packet)) != 0) {
                return -1;
            }
        } else {
            return -1;
        }
    } 
    // old handshake
    else {
        uint8_t handshake_packet[HANDSHAKE_PACKET_LENGTH];

        // ephemeral_private and noise_handshake not necessary for old handshake
        if (create_crypto_handshake(c, handshake_packet, cookie, conn->sent_nonce, nullptr, conn->sessionpublic_key,
                                    conn->public_key, dht_public_key, nullptr) != sizeof(handshake_packet)) {
            return -1;
        }

        if (new_temp_packet(c, crypt_connection_id, handshake_packet, sizeof(handshake_packet)) != 0) {
            return -1;
        }
    }

    send_temp_packet(c, crypt_connection_id);
    return 0;
}

/** @brief Send a kill packet.
 *
 * @retval -1 on failure.
 * @retval 0 on success.
 */
non_null()
static int send_kill_packet(Net_Crypto *c, int crypt_connection_id)
{
    const Crypto_Connection *conn = get_crypto_connection(c, crypt_connection_id);

    if (conn == nullptr) {
        return -1;
    }

    uint8_t kill_packet = PACKET_ID_KILL;

    //TODO: remove
    LOGGER_DEBUG(c->log, "KILL PACKET");

    return send_data_packet_helper(c, crypt_connection_id, conn->recv_array.buffer_start, conn->send_array.buffer_end,
                                   &kill_packet, sizeof(kill_packet));
}

non_null(1) nullable(3)
static void connection_kill(Net_Crypto *c, int crypt_connection_id, void *userdata)
{
    const Crypto_Connection *conn = get_crypto_connection(c, crypt_connection_id);

    //TODO: remove
    LOGGER_DEBUG(c->log, "CONNECTION KILL");

    if (conn == nullptr) {
        return;
    }

    if (conn->connection_status_callback != nullptr) {
        conn->connection_status_callback(conn->connection_status_callback_object, conn->connection_status_callback_id,
                                         false, userdata);
    }

    crypto_kill(c, crypt_connection_id);
}

/** @brief Handle a received data packet.
 *
 * @retval -1 on failure.
 * @retval 0 on success.
 */
non_null(1, 3) nullable(6)
static int handle_data_packet_core(Net_Crypto *c, int crypt_connection_id, const uint8_t *packet, uint16_t length,
                                   bool udp, void *userdata)
{
    // LOGGER_DEBUG(c->log, "ENTERING: handle_data_packet_core(); PACKET: %d", packet[0]);

    if (length > MAX_CRYPTO_PACKET_SIZE || length <= CRYPTO_DATA_PACKET_MIN_SIZE) {
        return -1;
    }

    Crypto_Connection *conn = get_crypto_connection(c, crypt_connection_id);

    if (conn == nullptr) {
        return -1;
    }

    uint8_t data[MAX_DATA_DATA_PACKET_SIZE];
    const int len = handle_data_packet(c, crypt_connection_id, data, packet, length);

    // LOGGER_DEBUG(c->log, "len: %d", len);

    if (len <= (int)(sizeof(uint32_t) * 2)) {
        return -1;
    }

    uint32_t buffer_start;
    uint32_t num;
    memcpy(&buffer_start, data, sizeof(uint32_t));
    memcpy(&num, data + sizeof(uint32_t), sizeof(uint32_t));
    buffer_start = net_ntohl(buffer_start);
    num = net_ntohl(num);

    uint64_t rtt_calc_time = 0;

    if (buffer_start != conn->send_array.buffer_start) {
        Packet_Data *packet_time;

        if (get_data_pointer(&conn->send_array, &packet_time, conn->send_array.buffer_start) == 1) {
            rtt_calc_time = packet_time->sent_time;
        }

        if (clear_buffer_until(&conn->send_array, buffer_start) != 0) {
            return -1;
        }
    }

    const uint8_t *real_data = data + (sizeof(uint32_t) * 2);
    uint16_t real_length = len - (sizeof(uint32_t) * 2);

    LOGGER_DEBUG(c->log, "DATA ID: %d", real_data[0]);

    while (real_data[0] == PACKET_ID_PADDING) { /* Remove Padding */
        ++real_data;
        --real_length;

        if (real_length == 0) {
            return -1;
        }
    }

    LOGGER_DEBUG(c->log, "DATA ID after PADDING: %d", real_data[0]);

    if (real_data[0] == PACKET_ID_KILL) {
        LOGGER_DEBUG(c->log, "KILL PACKET RECEIVED");
        connection_kill(c, crypt_connection_id, userdata);
        return 0;
    }

    if (conn->status == CRYPTO_CONN_NOT_CONFIRMED) {
        clear_temp_packet(c, crypt_connection_id);
        conn->status = CRYPTO_CONN_ESTABLISHED;
        //TODO: noise_handshake not necessary anymore => memzero! TODO: and free also? TODO: write function for both!
        LOGGER_DEBUG(c->log, "CRYPTO_CONN_ESTABLISHED");

        if (conn->connection_status_callback != nullptr) {
            conn->connection_status_callback(conn->connection_status_callback_object, conn->connection_status_callback_id,
                                             true, userdata);
        }
    }

    if (real_data[0] == PACKET_ID_REQUEST) {
        uint64_t rtt_time;

        if (udp) {
            rtt_time = conn->rtt_time;
        } else {
            rtt_time = DEFAULT_TCP_PING_CONNECTION;
        }

        const int requested = handle_request_packet(c->mono_time, &conn->send_array,
                              real_data, real_length,
                              &rtt_calc_time, rtt_time);

        if (requested == -1) {
            return -1;
        }

        set_buffer_end(&conn->recv_array, num);
    } else if (real_data[0] >= PACKET_ID_RANGE_LOSSLESS_START && real_data[0] <= PACKET_ID_RANGE_LOSSLESS_END) {
        Packet_Data dt = {0};
        dt.length = real_length;
        memcpy(dt.data, real_data, real_length);

        if (add_data_to_buffer(&conn->recv_array, num, &dt) != 0) {
            return -1;
        }

        while (true) {
            const int ret = read_data_beg_buffer(&conn->recv_array, &dt);

            if (ret == -1) {
                break;
            }

            if (conn->connection_data_callback != nullptr) {
                conn->connection_data_callback(conn->connection_data_callback_object, conn->connection_data_callback_id, dt.data,
                                               dt.length, userdata);
            }
    
            /* conn might get killed in callback. */
            conn = get_crypto_connection(c, crypt_connection_id);

            if (conn == nullptr) {
                return -1;
            }
        }

        /* Packet counter. */
        ++conn->packet_counter;
    } else if (real_data[0] >= PACKET_ID_RANGE_LOSSY_START && real_data[0] <= PACKET_ID_RANGE_LOSSY_END) {

        set_buffer_end(&conn->recv_array, num);

        if (conn->connection_lossy_data_callback != nullptr) {
            conn->connection_lossy_data_callback(conn->connection_lossy_data_callback_object,
                                                 conn->connection_lossy_data_callback_id, real_data, real_length, userdata);
        }
    } else {
        return -1;
    }

    if (rtt_calc_time != 0) {
        uint64_t rtt_time = current_time_monotonic(c->mono_time) - rtt_calc_time;

        if (rtt_time < conn->rtt_time) {
            conn->rtt_time = rtt_time;
        }
    }

    return 0;
}

non_null()
//TODO: comment for Noise
static int handle_packet_cookie_response(Net_Crypto *c, int crypt_connection_id, const uint8_t *packet, uint16_t length)
{
    Crypto_Connection *conn = get_crypto_connection(c, crypt_connection_id);

    // LOGGER_DEBUG(c->log, "ENTERING: handle_packet_cookie_response(); crypto_connection_id: %d => PACKET: %d => NET_PACKET_COOKIE_RESPONSE => CRYPTO CONN STATE: %d",
    //         crypt_connection_id,
    //         packet[0],
    //         conn->status);

    if (conn == nullptr) {
        return -1;
    }

    if (conn->status != CRYPTO_CONN_COOKIE_REQUESTING) {
        return -1;
    }

    uint8_t cookie[COOKIE_LENGTH];
    uint64_t number;

    if (handle_cookie_response(cookie, &number, packet, length, conn->shared_key) != sizeof(cookie)) {
        return -1;
    }

    if (number != conn->cookie_request_number) {
        return -1;
    }

    if (conn->noise_handshake != nullptr) {
        if (conn->noise_handshake->initiator) {
            // LOGGER_DEBUG(c->log, "handle_packet_cookie_response() => INITIATOR -> NEW Handshake");
            if (create_send_handshake(c, crypt_connection_id, cookie, conn->dht_public_key) != 0) {
                return -1;
            }
        } else {
            //TODO: wipe crypto conn?
            return -1;
        }
    } else {
        // old handshake
        // LOGGER_DEBUG(c->log, "handle_packet_cookie_response() -> OLD Handshake");
        if (create_send_handshake(c, crypt_connection_id, cookie, conn->dht_public_key) != 0) {
            return -1;
        }
    }

    conn->status = CRYPTO_CONN_HANDSHAKE_SENT;
    return 0;
}

non_null(1, 3) nullable(5)
//TODO: comment for Noise
static int handle_packet_crypto_hs(Net_Crypto *c, int crypt_connection_id, const uint8_t *packet, uint16_t length,
                                   void *userdata)
{
    Crypto_Connection *conn = get_crypto_connection(c, crypt_connection_id);
    // LOGGER_DEBUG(c->log, "ENTERING: handle_packet_crypto_hs(); crypt_connection_id: %d => PACKET: %d => NET_PACKET_CRYPTO_HS => CRYPTO CONN STATE: %d",
    //         crypt_connection_id,
    //         packet[0],
    //         conn->status);

    if (conn == nullptr) {
        return -1;
    }

    if (conn->status != CRYPTO_CONN_COOKIE_REQUESTING
            && conn->status != CRYPTO_CONN_HANDSHAKE_SENT
            && conn->status != CRYPTO_CONN_NOT_CONFIRMED) {
        return -1;
    }

    uint8_t peer_real_pk[CRYPTO_PUBLIC_KEY_SIZE];
    uint8_t dht_public_key[CRYPTO_PUBLIC_KEY_SIZE];
    uint8_t cookie[COOKIE_LENGTH];
    
    bool initiator_change = false;
    //TODO: There should also be a case for RESPONDER?
    if (conn->noise_handshake != nullptr) {
        // LOGGER_DEBUG(c->log, "handle_packet_crypto_hs() => NOISE HANDHSHAKE");
        if (conn->noise_handshake->initiator) {
            // LOGGER_DEBUG(c->log, "INITIATOR");
            if (!handle_crypto_handshake(c, conn->recv_nonce, conn->peersessionpublic_key, peer_real_pk, dht_public_key, cookie,
                                    packet, length, conn->public_key, conn->noise_handshake)) {
                return -1;
            }
            // TODO: Check if still INITIATOR after handle_crypto_handshake()
            if (conn->noise_handshake->initiator) {
                // LOGGER_DEBUG(c->log, "STILL INITIATOR");

                //TODO: remove
                char ck_print[CRYPTO_SHA512_SIZE*3+1];
                bytes2string(ck_print, sizeof(ck_print), conn->noise_handshake->chaining_key, CRYPTO_SHA512_SIZE, c->log);
                // LOGGER_DEBUG(c->log, "ck: %s", ck_print);

                // Noise Split(), nonces already set in conn
                crypto_hkdf(conn->send_key, conn->recv_key, nullptr, nullptr, CRYPTO_SYMMETRIC_KEY_SIZE, CRYPTO_SYMMETRIC_KEY_SIZE, 0, 0, conn->noise_handshake->chaining_key);

                //TODO: remove
                char key[CRYPTO_SECRET_KEY_SIZE*3+1];
                bytes2string(key, sizeof(key), conn->send_key, CRYPTO_SECRET_KEY_SIZE, c->log);
                // LOGGER_DEBUG(c->log, "send_key: %s", key);
                bytes2string(key, sizeof(key), conn->recv_key, CRYPTO_SECRET_KEY_SIZE, c->log);
                // LOGGER_DEBUG(c->log, "recv_key: %s", key);
                //TODO: wrong here?
                // crypto_memzero(conn->noise_handshake, sizeof(struct noise_handshake));
            } else if (!conn->noise_handshake->initiator) {
                // LOGGER_DEBUG(c->log, "INITIATOR CHANGED TO RESPONDER");

                //TODO: remove
                char ck_print[CRYPTO_SHA512_SIZE*3+1];
                bytes2string(ck_print, sizeof(ck_print), conn->noise_handshake->chaining_key, CRYPTO_SHA512_SIZE, c->log);
                // LOGGER_DEBUG(c->log, "ck: %s", ck_print);

                //TODO: wrong here, RESPONDER still needs to send handshake packet
                // responder Noise Split(): vice-verse keys in comparison to initiator
                // crypto_hkdf(conn->recv_key, conn->send_key, nullptr, nullptr, CRYPTO_SYMMETRIC_KEY_SIZE, CRYPTO_SYMMETRIC_KEY_SIZE, 0, 0, conn->noise_handshake->chaining_key);

                //TODO: remove
                char key[CRYPTO_SECRET_KEY_SIZE*3+1];
                bytes2string(key, sizeof(key), conn->send_key, CRYPTO_SECRET_KEY_SIZE, c->log);
                // LOGGER_DEBUG(c->log, "send_key: %s", key);
                bytes2string(key, sizeof(key), conn->recv_key, CRYPTO_SECRET_KEY_SIZE, c->log);
                // LOGGER_DEBUG(c->log, "recv_key: %s", key);

                //TODO: wrong here?
                //crypto_memzero(conn->noise_handshake, sizeof(struct noise_handshake));
                initiator_change = true;
            } else {
                return -1;
            }
        }
<<<<<<< HEAD
        // Case where RESPONDER without change from INITIATOR  
        else if(!conn->noise_handshake->initiator && initiator_change) {
            //TODO: IMPORTANT currently this is called twice if I'm changing from INITIATOR to RESPONDER
            // LOGGER_DEBUG(c->log, "RESPONDER");
=======
        // Case where RESPONDER with and without change from INITIATOR  
        else if(!conn->noise_handshake->initiator) {
            LOGGER_DEBUG(c->log, "RESPONDER");
            crypto_memzero(conn->noise_handshake, sizeof(struct noise_handshake));
                if (noise_handshake_init(c->log, conn->noise_handshake, c->self_secret_key, nullptr, false) != 0) {
                    //TODO: 
                    // crypto_memzero(conn->noise_handshake, sizeof(struct noise_handshake));
                    // free(conn->noise_handshake);
                    //TODO: necessary? have no crypt_connection_id here
                    // pthread_mutex_lock(&c->tcp_mutex);
                    // kill_tcp_connection_to(c->tcp_c, conn->connection_number_tcp);
                    // pthread_mutex_unlock(&c->tcp_mutex);
                    // wipe_crypto_connection(c, crypt_connection_id);
                    return false;
                }
>>>>>>> f6c6830c
            if (!handle_crypto_handshake(c, conn->recv_nonce, conn->peersessionpublic_key, peer_real_pk, dht_public_key, cookie,
                                    packet, length, nullptr, conn->noise_handshake)) {
                return -1;
            }
            //TODO: create_send_handshake() here? TODO: condition necessary?
            if (create_send_handshake(c, crypt_connection_id, cookie, dht_public_key) != 0) {
                return -1;
            }
            // responder Noise Split(): vice-verse keys in comparison to initiator
            crypto_hkdf(conn->recv_key, conn->send_key, nullptr, nullptr, CRYPTO_SYMMETRIC_KEY_SIZE, CRYPTO_SYMMETRIC_KEY_SIZE, 0, 0, conn->noise_handshake->chaining_key);
            //TODO: wrong here?
            // crypto_memzero(conn->noise_handshake, sizeof(struct noise_handshake));
        } else {
            //TODO: remove
            LOGGER_DEBUG(c->log, "NOT initiator or responder => !conn->noise_handshake->initiator: %d, initiator_change: %d", !conn->noise_handshake->initiator, initiator_change);
            return -1;
        }
    } 
    // old handshake
    else {
        // LOGGER_DEBUG(c->log, "handle_packet_crypto_hs() => OLD HANDHSHAKE");
        if (!handle_crypto_handshake(c, conn->recv_nonce, conn->peersessionpublic_key, peer_real_pk, dht_public_key, cookie,
                                 packet, length, conn->public_key, nullptr)) {
            return -1;
        }
    }    

    //TODO: adapt? TODO: what's the case for this?
    if (pk_equal(dht_public_key, conn->dht_public_key)) {
        // LOGGER_DEBUG(c->log, "pk_equal TRUE case");
        //TODO: is this called? => yes
        encrypt_precompute(conn->peersessionpublic_key, conn->sessionsecret_key, conn->shared_key);

        LOGGER_DEBUG(c->log, "Crypto Conn Status: %d", conn->status);

        if (conn->status == CRYPTO_CONN_COOKIE_REQUESTING) {
            if (create_send_handshake(c, crypt_connection_id, cookie, dht_public_key) != 0) {
                return -1;
            }
        }

        if (initiator_change) {
            // responder Noise Split(): vice-verse keys in comparison to initiator
            crypto_hkdf(conn->recv_key, conn->send_key, nullptr, nullptr, CRYPTO_SYMMETRIC_KEY_SIZE, CRYPTO_SYMMETRIC_KEY_SIZE, 0, 0, conn->noise_handshake->chaining_key);
        }

        //TODO:This should not be the problem why the handshake fails
        conn->status = CRYPTO_CONN_NOT_CONFIRMED;
    } else {
        // LOGGER_DEBUG(c->log, "pk_equal FALSE case");
        if (conn->dht_pk_callback != nullptr) {
            conn->dht_pk_callback(conn->dht_pk_callback_object, conn->dht_pk_callback_number, dht_public_key, userdata);
        }
    }

    return 0;
}

non_null(1, 3) nullable(6)
static int handle_packet_crypto_data(Net_Crypto *c, int crypt_connection_id, const uint8_t *packet, uint16_t length,
                                     bool udp, void *userdata)
{
    const Crypto_Connection *conn = get_crypto_connection(c, crypt_connection_id);

    //TODO: remove from prod code
    // LOGGER_DEBUG(c->log, "ENTERING: handle_packet_crypto_data(); PACKET: %d => NET_PACKET_CRYPTO_DATA => CRYPTO CONN STATE: %d",
    //         packet[0],
    //         conn->status);

    if (conn == nullptr) {
        return -1;
    }

    if (conn->status != CRYPTO_CONN_NOT_CONFIRMED && conn->status != CRYPTO_CONN_ESTABLISHED) {
        return -1;
    }

    return handle_data_packet_core(c, crypt_connection_id, packet, length, udp, userdata);
}

/** @brief Handle a packet that was received for the connection.
 *
 * @retval -1 on failure.
 * @retval 0 on success.
 */
non_null(1, 3) nullable(6)
static int handle_packet_connection(Net_Crypto *c, int crypt_connection_id, const uint8_t *packet, uint16_t length,
                                    bool udp, void *userdata)
{
    //TODO: remove from prod code
    // LOGGER_DEBUG(c->log, "ENTERING: handle_packet_connection(); PACKET: %d", packet[0]);

    if (length == 0 || length > MAX_CRYPTO_PACKET_SIZE) {
        return -1;
    }

    switch (packet[0]) {
        case NET_PACKET_COOKIE_RESPONSE:
            return handle_packet_cookie_response(c, crypt_connection_id, packet, length);

        case NET_PACKET_CRYPTO_HS:
            return handle_packet_crypto_hs(c, crypt_connection_id, packet, length, userdata);

        case NET_PACKET_CRYPTO_DATA:
            return handle_packet_crypto_data(c, crypt_connection_id, packet, length, udp, userdata);

        default:
            return -1;
    }
}

/** @brief Set the size of the friend list to numfriends.
 *
 * @retval -1 if realloc fails.
 * @retval 0 if it succeeds.
 */
non_null()
static int realloc_cryptoconnection(Net_Crypto *c, uint32_t num)
{
    //TODO: remove
    // LOGGER_DEBUG(c->log, "ENTERING: realloc_cryptoconnection() => NUM: %d", num);

    if (num == 0) {
        free(c->crypto_connections);
        c->crypto_connections = nullptr;
        //TODO: remove
        // LOGGER_DEBUG(c->log, "realloc_cryptoconnection() => FREE crypto_connections");
        return 0;
    }

    Crypto_Connection *newcrypto_connections = (Crypto_Connection *)realloc(c->crypto_connections,
            num * sizeof(Crypto_Connection));

    if (newcrypto_connections == nullptr) {
        return -1;
    }

    c->crypto_connections = newcrypto_connections;

    //TODO: remove
    // LOGGER_DEBUG(c->log, "END: realloc_cryptoconnection() => realloc done");
    return 0;
}


/** @brief Create a new empty crypto connection.
 *
 * @retval -1 on failure.
 * @return connection id on success.
 */
non_null()
static int create_crypto_connection(Net_Crypto *c)
{
    //TODO: remove
    // LOGGER_DEBUG(c->log, "ENTERING: create_crypto_connection()");
    int id = -1;

    for (uint32_t i = 0; i < c->crypto_connections_length; ++i) {
        if (c->crypto_connections[i].status == CRYPTO_CONN_FREE) {
            id = i;
            //TODO: remove
            // LOGGER_DEBUG(c->log, "create_crypto_connection(): NO realloc");
            break;
        }
    }

    if (id == -1) {
        if (realloc_cryptoconnection(c, c->crypto_connections_length + 1) == 0) {
            id = c->crypto_connections_length;
            ++c->crypto_connections_length;
            c->crypto_connections[id] = empty_crypto_connection;
            //TODO: remove
            // LOGGER_DEBUG(c->log, "create_crypto_connection(): DONE realloc");
        } else {
            LOGGER_ERROR(c->log, "create_crypto_connection(): FAILED to realloc connections");
            return -1;
        }
    }

    // Memsetting float/double to 0 is non-portable, so we explicitly set them to 0
    c->crypto_connections[id].packet_recv_rate = 0;
    c->crypto_connections[id].packet_send_rate = 0;
    c->crypto_connections[id].last_packets_left_rem = 0;
    c->crypto_connections[id].packet_send_rate_requested = 0;
    c->crypto_connections[id].last_packets_left_requested_rem = 0;

    // ******* MEM leak source *******
    // ******* MEM leak source *******
    // ******* MEM leak source *******
    // ******* MEM leak source *******
    c->crypto_connections[id].noise_handshake = calloc(1, sizeof(struct noise_handshake));
    // ******* MEM leak source *******
    // ******* MEM leak source *******
    // ******* MEM leak source *******
    // ******* MEM leak source *******

    //TODO: remove
    // (c->log, "create_crypto_connection() => NEW noise_handshake set");
    if (c->crypto_connections[id].noise_handshake == nullptr) {
        LOGGER_ERROR(c->log, "create_crypto_connection(): FAILED to alloc noise_handshake");
        return  -1;
    }

    //TODO: Remove
    c->crypto_connections[id].handshake_send_interval = CRYPTO_SEND_PACKET_INTERVAL + (rand() % 3000);

    c->crypto_connections[id].status = CRYPTO_CONN_NO_CONNECTION;

    return id;
}

/** @brief Wipe a crypto connection.
 *
 * @retval -1 on failure.
 * @retval 0 on success.
 */
non_null()
static int wipe_crypto_connection(Net_Crypto *c, int crypt_connection_id)
{
    //TODO: remove
    // LOGGER_DEBUG(c->log, "ENTERING: wipe_crypto_connection()");

    if ((uint32_t)crypt_connection_id >= c->crypto_connections_length) {
        return -1;
    }

    if (c->crypto_connections == nullptr) {
        return -1;
    }

    const Crypto_Conn_State status = c->crypto_connections[crypt_connection_id].status;

    if (status == CRYPTO_CONN_FREE) {
        return -1;
    }

    // LOGGER_DEBUG(c->log, "wipe_crypto_connection(): valid id provided, free()'ing");

    uint32_t i;

    crypto_memzero(c->crypto_connections[crypt_connection_id].noise_handshake, sizeof(struct noise_handshake));
    free(c->crypto_connections[crypt_connection_id].noise_handshake);
    c->crypto_connections[crypt_connection_id].noise_handshake = nullptr;

    crypto_memzero(&c->crypto_connections[crypt_connection_id], sizeof(Crypto_Connection));

    /* check if we can resize the connections array */
    for (i = c->crypto_connections_length; i != 0; --i) {
        if (c->crypto_connections[i - 1].status != CRYPTO_CONN_FREE) {
            break;
        }
    }

    if (c->crypto_connections_length != i) {
        c->crypto_connections_length = i;
        //TODO: remove
        // LOGGER_DEBUG(c->log, "wipe_crypto_connection(): REALLOC");
        realloc_cryptoconnection(c, c->crypto_connections_length);
    }

    return 0;
}

/** @brief Get crypto connection id from public key of peer.
 *
 * @retval -1 if there are no connections like we are looking for.
 * @return id if it found it.
 */
non_null()
static int getcryptconnection_id(const Net_Crypto *c, const uint8_t *public_key)
{
    for (uint32_t i = 0; i < c->crypto_connections_length; ++i) {
        if (!crypt_connection_id_is_valid(c, i)) {
            continue;
        }

        if (pk_equal(public_key, c->crypto_connections[i].public_key)) {
            return i;
        }
    }

    return -1;
}

/** @brief Add a source to the crypto connection.
 * This is to be used only when we have received a packet from that source.
 *
 * @retval -1 on failure.
 * @retval 0 if source was a direct UDP connection.
 * @return positive number on success.
 */
non_null()
static int crypto_connection_add_source(Net_Crypto *c, int crypt_connection_id, const IP_Port *source)
{
    Crypto_Connection *conn = get_crypto_connection(c, crypt_connection_id);

    if (conn == nullptr) {
        return -1;
    }

    if (net_family_is_ipv4(source->ip.family) || net_family_is_ipv6(source->ip.family)) {
        if (add_ip_port_connection(c, crypt_connection_id, source) != 0) {
            return -1;
        }

        if (net_family_is_ipv4(source->ip.family)) {
            conn->direct_lastrecv_timev4 = mono_time_get(c->mono_time);
        } else {
            conn->direct_lastrecv_timev6 = mono_time_get(c->mono_time);
        }

        return 0;
    }

    unsigned int tcp_connections_number;

    if (ip_port_to_tcp_connections_number(source, &tcp_connections_number)) {
        if (add_tcp_number_relay_connection(c->tcp_c, conn->connection_number_tcp, tcp_connections_number) == 0) {
            return 1;
        }
    }

    return -1;
}

/** @brief Set function to be called when someone requests a new connection to us.
 *
 * The set function should return -1 on failure and 0 on success.
 *
 * n_c is only valid for the duration of the function call.
 */
void new_connection_handler(Net_Crypto *c, new_connection_cb *new_connection_callback, void *object)
{
    c->new_connection_callback = new_connection_callback;
    c->new_connection_callback_object = object;
}

/** @brief Handle a handshake packet by someone who wants to initiate a new connection with us.
 * This calls the callback set by `new_connection_handler()` if the handshake is ok.
 *
 * @retval -1 on failure.
 * @retval 0 on success.
 */
non_null(1, 2, 3) nullable(5)
static int handle_new_connection_handshake(Net_Crypto *c, const IP_Port *source, const uint8_t *data, uint16_t length,
        void *userdata)
{
    //TODO: remove
    // LOGGER_DEBUG(c->log, "ENTERING: handle_new_connection_handshake()");
    
    New_Connection n_c;
    n_c.cookie = (uint8_t *)malloc(COOKIE_LENGTH);

    if (n_c.cookie == nullptr) {
        return -1;
    }

    n_c.source = *source;
    n_c.cookie_length = COOKIE_LENGTH;

    //TODO: adapt static allocation?
    n_c.noise_handshake = &n_c.noise_handshake_data;

    //TODO: Differention between old and handshake needs to be checked here!

    if (noise_handshake_init(nullptr, n_c.noise_handshake, c->self_secret_key, nullptr, false) != 0) {
        crypto_memzero(n_c.noise_handshake, sizeof(struct noise_handshake));
        n_c.noise_handshake = nullptr;
        free(n_c.cookie);
        return -1;
    }

    //TODO: remove
    // LOGGER_DEBUG(c->log, "handle_new_connection_handshake() => After Handshake init");

    if (!handle_crypto_handshake(c, n_c.recv_nonce, n_c.peersessionpublic_key, n_c.public_key, n_c.dht_public_key,
                                 n_c.cookie, data, length, nullptr, n_c.noise_handshake)) {
        crypto_memzero(n_c.noise_handshake, sizeof(struct noise_handshake));
        n_c.noise_handshake = nullptr;
        free(n_c.cookie);
        return -1;
    }

    //TODO: case old handshake
    // if (!handle_crypto_handshake(c, n_c.recv_nonce, n_c.peersessionpublic_key, n_c.public_key, n_c.dht_public_key,
    //                              n_c.cookie, data, length, nullptr, nullptr)) {
    //     free(n_c.cookie);
    //     return -1;
    // }

    const int crypt_connection_id = getcryptconnection_id(c, n_c.public_key);

    //TODO: Unsure which case this is.. if already called new_crypto_connection() as responder before?
    //TODO: IMPORTANT!! if this is called as responder and there is already a crypto connection, then the session keys of this peer are lost?!
    if (crypt_connection_id != -1) {
        // LOGGER_DEBUG(c->log, "handle_new_connection_handshake() => CRYPTO CONN EXISTING");
        Crypto_Connection *conn = get_crypto_connection(c, crypt_connection_id);

        if (conn == nullptr) {
            return -1;
        }

        if (!pk_equal(n_c.dht_public_key, conn->dht_public_key)) {
            connection_kill(c, crypt_connection_id, userdata);
        } else {
            if (conn->status != CRYPTO_CONN_COOKIE_REQUESTING && conn->status != CRYPTO_CONN_HANDSHAKE_SENT) {
                free(n_c.cookie);
                return -1;
            }

            //TODO: if this is called as responder and there is already a crypto connection, then the session keys of this peer are lost?! => nope, are set in create_crypto_handshake()
            //TODO: there is already something in conn->noise_handshake - need to free in this case!
            crypto_memzero(conn->noise_handshake, sizeof(struct noise_handshake));
            memcpy(conn->noise_handshake, n_c.noise_handshake, sizeof(struct noise_handshake));
            
            crypto_memzero(n_c.noise_handshake, sizeof(struct noise_handshake));
            n_c.noise_handshake = nullptr;

            memcpy(conn->recv_nonce, n_c.recv_nonce, CRYPTO_NONCE_SIZE);
            memcpy(conn->peersessionpublic_key, n_c.peersessionpublic_key, CRYPTO_PUBLIC_KEY_SIZE);

            crypto_connection_add_source(c, crypt_connection_id, source);

            if (create_send_handshake(c, crypt_connection_id, n_c.cookie, n_c.dht_public_key) != 0) {
                free(n_c.cookie);
                return -1;
            }
            // responder Noise Split(): vice-verse keys in comparison to initiator
            //TODO: remove here?
            crypto_hkdf(conn->recv_key, conn->send_key, nullptr, nullptr, CRYPTO_SYMMETRIC_KEY_SIZE, CRYPTO_SYMMETRIC_KEY_SIZE, 0, 0, conn->noise_handshake->chaining_key);
            //TODO: wrong here?
            // crypto_memzero(conn->noise_handshake, sizeof(struct noise_handshake));

            //TODO: memzero stuff from old handshake?
            conn->status = CRYPTO_CONN_NOT_CONFIRMED;
            free(n_c.cookie);
            return 0;
        }
    }

    //TODO: case old handshake
    // if (crypt_connection_id != -1) {
    //     Crypto_Connection *conn = get_crypto_connection(c, crypt_connection_id);

    //     if (conn == nullptr) {
    //         return -1;
    //     }

    //     if (!pk_equal(n_c.dht_public_key, conn->dht_public_key)) {
    //         connection_kill(c, crypt_connection_id, userdata);
    //     } else {
    //         if (conn->status != CRYPTO_CONN_COOKIE_REQUESTING && conn->status != CRYPTO_CONN_HANDSHAKE_SENT) {
    //             free(n_c.cookie);
    //             return -1;
    //         }

    //         memcpy(conn->recv_nonce, n_c.recv_nonce, CRYPTO_NONCE_SIZE);
    //         memcpy(conn->peersessionpublic_key, n_c.peersessionpublic_key, CRYPTO_PUBLIC_KEY_SIZE);
    //         encrypt_precompute(conn->peersessionpublic_key, conn->sessionsecret_key, conn->shared_key);

    //         crypto_connection_add_source(c, crypt_connection_id, source);

    //         if (create_send_handshake(c, crypt_connection_id, n_c.cookie, n_c.dht_public_key) != 0) {
    //             free(n_c.cookie);
    //             return -1;
    //         }

    //         conn->status = CRYPTO_CONN_NOT_CONFIRMED;
    //         free(n_c.cookie);
    //         return 0;
    //     }
    // }

    const int ret = c->new_connection_callback(c->new_connection_callback_object, &n_c);
    free(n_c.cookie);

    return ret;
}

/** @brief Accept a crypto connection.
 * TODO: adapt for Noise
 * return -1 on failure.
 * return connection id on success.
 */
int accept_crypto_connection(Net_Crypto *c, const New_Connection *n_c)
{

    //TODO: remove
    // LOGGER_DEBUG(c->log, "ENTERING: accept_crypto_connection()");

    if (getcryptconnection_id(c, n_c->public_key) != -1) {
        //TODO: remove
        // LOGGER_DEBUG(c->log, "accept_crypto_connection() => Crypto Connection already exists");
        return -1;
    }

    const int crypt_connection_id = create_crypto_connection(c);

    //TODO: remove
    //TODO: Print pub key of peer?
    // LOGGER_DEBUG(c->log, "AFTER: accept_crypto_connection():create_crypto_connection() => crypt_connection_id: %d", crypt_connection_id);

    if (crypt_connection_id == -1) {
        LOGGER_ERROR(c->log, "Could not create new crypto connection");
        return -1;
    }

    //TODO: remove
    // LOGGER_DEBUG(c->log, "ENTERING: accept_crypto_connection()");

    Crypto_Connection *conn = &c->crypto_connections[crypt_connection_id];

    if (n_c->cookie_length != COOKIE_LENGTH) {
        wipe_crypto_connection(c, crypt_connection_id);
        return -1;
    }

    const int connection_number_tcp = new_tcp_connection_to(c->tcp_c, n_c->dht_public_key, crypt_connection_id);

    if (connection_number_tcp == -1) {
        wipe_crypto_connection(c, crypt_connection_id);
        return -1;
    }

    conn->connection_number_tcp = connection_number_tcp;

    //TODO: is this zeroed and freeded memory after handle_new_connection_handshake()?!
    //TODO: only happening for RESPONDER?
    if (n_c->noise_handshake != nullptr) {
        if (!n_c->noise_handshake->initiator) {
            //TODO: remove
            // LOGGER_DEBUG(c->log, "accept_crypto_connection() => RESPONDER");
            memcpy(conn->noise_handshake, n_c->noise_handshake, sizeof(struct noise_handshake));
            crypto_memzero(n_c->noise_handshake, sizeof(struct noise_handshake));
            
            // necessary -> TODO: duplicated code necessary?
            memcpy(conn->public_key, n_c->public_key, CRYPTO_PUBLIC_KEY_SIZE);
            memcpy(conn->recv_nonce, n_c->recv_nonce, CRYPTO_NONCE_SIZE);
            memcpy(conn->peersessionpublic_key, n_c->peersessionpublic_key, CRYPTO_PUBLIC_KEY_SIZE);
            random_nonce(c->rng, conn->sent_nonce);
            crypto_new_keypair(c->rng, conn->sessionpublic_key, conn->sessionsecret_key);
            // happens in create_crypto_handshake()
            // memcpy(conn->noise_handshake->ephemeral_private, conn->sessionsecret_key, CRYPTO_PUBLIC_KEY_SIZE);
            // memcpy(conn->noise_handshake->ephemeral_public, conn->sessionpublic_key, CRYPTO_PUBLIC_KEY_SIZE);
            conn->status = CRYPTO_CONN_NOT_CONFIRMED;

            if (create_send_handshake(c, crypt_connection_id, n_c->cookie, n_c->dht_public_key) != 0) {
                kill_tcp_connection_to(c->tcp_c, conn->connection_number_tcp);
                wipe_crypto_connection(c, crypt_connection_id);
                return -1;
            }

            // Noise Split(), nonces already set
            crypto_hkdf(conn->recv_key, conn->send_key, nullptr, nullptr, CRYPTO_SYMMETRIC_KEY_SIZE, CRYPTO_SYMMETRIC_KEY_SIZE, 0, 0, conn->noise_handshake->chaining_key);
            //TODO: wrong here?
            // crypto_memzero(conn->noise_handshake, sizeof(struct noise_handshake));
            //TODO: memzero stuff from old handshake, also not necessary anymore => TODO: or after established crypto conn?
        }
        else {
            kill_tcp_connection_to(c->tcp_c, conn->connection_number_tcp);
            wipe_crypto_connection(c, crypt_connection_id);
            return -1;
        }

    } 
    // old handshake
    else {
        //TODO: remove
        // LOGGER_DEBUG(c->log, "accept_crypto_connection() => old handshake");
        memcpy(conn->public_key, n_c->public_key, CRYPTO_PUBLIC_KEY_SIZE);
        memcpy(conn->recv_nonce, n_c->recv_nonce, CRYPTO_NONCE_SIZE);
        memcpy(conn->peersessionpublic_key, n_c->peersessionpublic_key, CRYPTO_PUBLIC_KEY_SIZE);
        random_nonce(c->rng, conn->sent_nonce);
        crypto_new_keypair(c->rng, conn->sessionpublic_key, conn->sessionsecret_key);
        encrypt_precompute(conn->peersessionpublic_key, conn->sessionsecret_key, conn->shared_key);
        conn->status = CRYPTO_CONN_NOT_CONFIRMED;

        if (create_send_handshake(c, crypt_connection_id, n_c->cookie, n_c->dht_public_key) != 0) {
            kill_tcp_connection_to(c->tcp_c, conn->connection_number_tcp);
            wipe_crypto_connection(c, crypt_connection_id);
            return -1;
        }
    }

    memcpy(conn->dht_public_key, n_c->dht_public_key, CRYPTO_PUBLIC_KEY_SIZE);
    conn->packet_send_rate = CRYPTO_PACKET_MIN_RATE;
    conn->packet_send_rate_requested = CRYPTO_PACKET_MIN_RATE;
    conn->packets_left = CRYPTO_MIN_QUEUE_LENGTH;
    conn->rtt_time = DEFAULT_PING_CONNECTION;
    crypto_connection_add_source(c, crypt_connection_id, &n_c->source);

    return crypt_connection_id;
}

/** @brief Create a crypto connection.
 * If one to that real public key already exists, return it.
 * //TODO: adapt for Noise
 * return -1 on failure.
 * return connection id on success.
 */
int new_crypto_connection(Net_Crypto *c, const uint8_t *real_public_key, const uint8_t *dht_public_key)
{   
    //TODO: remove
    //TODO: Print pub key?
    // LOGGER_DEBUG(c->log, "ENTERING()");

    int crypt_connection_id = getcryptconnection_id(c, real_public_key);

    if (crypt_connection_id != -1) {
        //TODO: remove
        //TODO: Print pub key?
        // LOGGER_DEBUG(c->log, "new_crypto_connection() => Crypto connection already exists => crypt_connection_id: %d", crypt_connection_id);
        return crypt_connection_id;
    }

    crypt_connection_id = create_crypto_connection(c);

    //TODO: remove
    // LOGGER_DEBUG(c->log, "AFTER: new_crypto_connection():create_crypto_connection() => crypt_connection_id: %d", crypt_connection_id);

    if (crypt_connection_id == -1) {
        return -1;
    }

    Crypto_Connection *conn = &c->crypto_connections[crypt_connection_id];

    const int connection_number_tcp = new_tcp_connection_to(c->tcp_c, dht_public_key, crypt_connection_id);

    if (connection_number_tcp == -1) {
        wipe_crypto_connection(c, crypt_connection_id);
        return -1;
    }

    conn->connection_number_tcp = connection_number_tcp;
    memcpy(conn->public_key, real_public_key, CRYPTO_PUBLIC_KEY_SIZE);
    random_nonce(c->rng, conn->sent_nonce);
    crypto_new_keypair(c->rng, conn->sessionpublic_key, conn->sessionsecret_key);
    conn->status = CRYPTO_CONN_COOKIE_REQUESTING;
    conn->packet_send_rate = CRYPTO_PACKET_MIN_RATE;
    conn->packet_send_rate_requested = CRYPTO_PACKET_MIN_RATE;
    conn->packets_left = CRYPTO_MIN_QUEUE_LENGTH;
    conn->rtt_time = DEFAULT_PING_CONNECTION;
    memcpy(conn->dht_public_key, dht_public_key, CRYPTO_PUBLIC_KEY_SIZE);

    conn->cookie_request_number = random_u64(c->rng);
    uint8_t cookie_request[COOKIE_REQUEST_LENGTH];

    //TODO: remove
    // LOGGER_DEBUG(c->log, "BEFORE: new_crypto_connection():create_cookie_request() => crypt_connection_id: %d", crypt_connection_id);
    if (create_cookie_request(c, cookie_request, conn->dht_public_key, conn->cookie_request_number,
                              conn->shared_key) != sizeof(cookie_request)
            || new_temp_packet(c, crypt_connection_id, cookie_request, sizeof(cookie_request)) != 0) {
        kill_tcp_connection_to(c->tcp_c, conn->connection_number_tcp);
        wipe_crypto_connection(c, crypt_connection_id);
        return -1;
    }
    //TODO: remove
    // LOGGER_DEBUG(c->log, "AFTER: new_crypto_connection():create_cookie_request() => crypt_connection_id: %d", crypt_connection_id);

    // only necessary if Cookie request was successful
    if (noise_handshake_init(c->log, conn->noise_handshake, c->self_secret_key, real_public_key, true) != 0) {
        //TODO: 
        // crypto_memzero(conn->noise_handshake, sizeof(struct noise_handshake));
        // free(conn->noise_handshake);
        kill_tcp_connection_to(c->tcp_c, conn->connection_number_tcp);
        wipe_crypto_connection(c, crypt_connection_id);
        return -1;
    }

    //TODO: remove
    // LOGGER_DEBUG(c->log, "END: new_crypto_connection()");

    //TODO: calloc conn->noise_handshake here?
    conn->noise_handshake = (noise_handshake *)calloc(1, sizeof(noise_handshake));
    // only necessary if Cookie request was successful
    if (noise_handshake_init(c->log, conn->noise_handshake, c->self_secret_key, real_public_key, true) != 0) {
        crypto_memzero(conn->noise_handshake, sizeof(conn->noise_handshake));
        return -1;
    }

    return crypt_connection_id;
}

/** @brief Set the direct ip of the crypto connection.
 *
 * Connected is 0 if we are not sure we are connected to that person, 1 if we are sure.
 *
 * return -1 on failure.
 * return 0 on success.
 */
int set_direct_ip_port(Net_Crypto *c, int crypt_connection_id, const IP_Port *ip_port, bool connected)
{
    Crypto_Connection *conn = get_crypto_connection(c, crypt_connection_id);

    if (conn == nullptr) {
        return -1;
    }

    if (add_ip_port_connection(c, crypt_connection_id, ip_port) != 0) {
        return -1;
    }

    const uint64_t direct_lastrecv_time = connected ? mono_time_get(c->mono_time) : 0;

    if (net_family_is_ipv4(ip_port->ip.family)) {
        conn->direct_lastrecv_timev4 = direct_lastrecv_time;
    } else {
        conn->direct_lastrecv_timev6 = direct_lastrecv_time;
    }

    return 0;
}


non_null(1, 3) nullable(5)
static int tcp_data_callback(void *object, int crypt_connection_id, const uint8_t *data, uint16_t length,
                             void *userdata)
{
    Net_Crypto *c = (Net_Crypto *)object;

    //TODO: remove
    LOGGER_DEBUG(c->log, "ENTERING => PACKET: %d", data[0]);

    if (length == 0 || length > MAX_CRYPTO_PACKET_SIZE) {
        return -1;
    }

    const Crypto_Connection *conn = get_crypto_connection(c, crypt_connection_id);

    if (conn == nullptr) {
        return -1;
    }

    if (data[0] == NET_PACKET_COOKIE_REQUEST) {
        return tcp_handle_cookie_request(c, conn->connection_number_tcp, data, length);
    }

    const int ret = handle_packet_connection(c, crypt_connection_id, data, length, false, userdata);

    if (ret != 0) {
        return -1;
    }

    // TODO(irungentoo): detect and kill bad TCP connections.
    return 0;
}

non_null(1, 2, 4) nullable(6)
static int tcp_oob_callback(void *object, const uint8_t *public_key, unsigned int tcp_connections_number,
                            const uint8_t *data, uint16_t length, void *userdata)
{
    Net_Crypto *c = (Net_Crypto *)object;

    //TODO: remove
    LOGGER_DEBUG(c->log, "ENTERING => PACKET: %d", data[0]);

    if (length == 0 || length > MAX_CRYPTO_PACKET_SIZE) {
        return -1;
    }

    if (data[0] == NET_PACKET_COOKIE_REQUEST) {
        return tcp_oob_handle_cookie_request(c, tcp_connections_number, public_key, data, length);
    }

    if (data[0] == NET_PACKET_CRYPTO_HS) {
        IP_Port source = tcp_connections_number_to_ip_port(tcp_connections_number);

        if (handle_new_connection_handshake(c, &source, data, length, userdata) != 0) {
            return -1;
        }

        return 0;
    }

    return -1;
}

/** @brief Add a tcp relay, associating it to a crypt_connection_id.
 *
 * return 0 if it was added.
 * return -1 if it wasn't.
 */
int add_tcp_relay_peer(Net_Crypto *c, int crypt_connection_id, const IP_Port *ip_port, const uint8_t *public_key)
{
    const Crypto_Connection *conn = get_crypto_connection(c, crypt_connection_id);

    if (conn == nullptr) {
        return -1;
    }

    return add_tcp_relay_connection(c->tcp_c, conn->connection_number_tcp, ip_port, public_key);
}

/** @brief Add a tcp relay to the array.
 *
 * return 0 if it was added.
 * return -1 if it wasn't.
 */
int add_tcp_relay(Net_Crypto *c, const IP_Port *ip_port, const uint8_t *public_key)
{
    return add_tcp_relay_global(c->tcp_c, ip_port, public_key);
}

/** @brief Return a random TCP connection number for use in send_tcp_onion_request.
 *
 * TODO(irungentoo): This number is just the index of an array that the elements can
 * change without warning.
 *
 * return TCP connection number on success.
 * return -1 on failure.
 */
int get_random_tcp_con_number(Net_Crypto *c)
{
    return get_random_tcp_onion_conn_number(c->tcp_c);
}

/** @brief Put IP_Port of a random onion TCP connection in ip_port.
 *
 * return true on success.
 * return false on failure.
 */
bool get_random_tcp_conn_ip_port(Net_Crypto *c, IP_Port *ip_port)
{
    return tcp_get_random_conn_ip_port(c->tcp_c, ip_port);
}

/** @brief Send an onion packet via the TCP relay corresponding to tcp_connections_number.
 *
 * return 0 on success.
 * return -1 on failure.
 */
int send_tcp_onion_request(Net_Crypto *c, unsigned int tcp_connections_number, const uint8_t *data, uint16_t length)
{
    return tcp_send_onion_request(c->tcp_c, tcp_connections_number, data, length);
}

/**
 * Send a forward request to the TCP relay with IP_Port tcp_forwarder,
 * requesting to forward data via a chain of dht nodes starting with dht_node.
 * A chain_length of 0 means that dht_node is the final destination of data.
 *
 * return 0 on success.
 * return -1 on failure.
 */
int send_tcp_forward_request(const Logger *logger, Net_Crypto *c, const IP_Port *tcp_forwarder, const IP_Port *dht_node,
                             const uint8_t *chain_keys, uint16_t chain_length,
                             const uint8_t *data, uint16_t data_length)
{
    return tcp_send_forward_request(logger, c->tcp_c, tcp_forwarder, dht_node,
                                    chain_keys, chain_length, data, data_length);
}

/** @brief Copy a maximum of num random TCP relays we are connected to to tcp_relays.
 *
 * NOTE that the family of the copied ip ports will be set to TCP_INET or TCP_INET6.
 *
 * return number of relays copied to tcp_relays on success.
 * return 0 on failure.
 */
unsigned int copy_connected_tcp_relays(Net_Crypto *c, Node_format *tcp_relays, uint16_t num)
{
    if (num == 0) {
        return 0;
    }

    return tcp_copy_connected_relays(c->tcp_c, tcp_relays, num);
}

non_null()
char *udp_copy_all_connected(IP_Port conn_ip_port, char *connections_report_string, uint16_t max_num, uint32_t* num)
{
    if (max_num == 0) {
        return 0;
    }

    char *p = connections_report_string;
    uint32_t copied = 0;

    // HINT: we have an established UDP connection
    if (!net_family_is_unspec(conn_ip_port.ip.family)) {
        if (net_family_is_ipv4(conn_ip_port.ip.family)) {
            char ipv4[20];
            memset(ipv4, 0, 20);
            snprintf(ipv4, 16, "%d.%d.%d.%d",
                conn_ip_port.ip.ip.v4.uint8[0],
                conn_ip_port.ip.ip.v4.uint8[1],
                conn_ip_port.ip.ip.v4.uint8[2],
                conn_ip_port.ip.ip.v4.uint8[3]
            );
            p += snprintf(p, 60, "port=%5d ip=%s\n", net_ntohs(conn_ip_port.port), ipv4);
        } else if (net_family_is_ipv6(conn_ip_port.ip.family)) {
            char ipv6[401];
            memset(ipv6, 0, 401);
            bool res = ip_parse_addr(&conn_ip_port.ip, ipv6, 400);
            if (!res) {
                snprintf(ipv6, 16, "<error in ipv6>");
            }
            p += snprintf(p, 60, "port=%5d ip=%s\n", net_ntohs(conn_ip_port.port), ipv6);
        }

        ++copied;
    }

    *num = *num + copied;
    return p;
}

non_null()
char *copy_all_udp_connections(Net_Crypto *c, char *connections_report_string, uint16_t max_num, uint32_t* num)
{
    if (max_num == 0) {
        return 0;
    }

    char *p = connections_report_string;
    uint32_t copied = 0;
    for (uint32_t i = 0; i < c->crypto_connections_length; ++i) {
        const Crypto_Connection *conn = get_crypto_connection(c, i);

        if (conn == nullptr) {
            continue;
        }

        if (conn->status < CRYPTO_CONN_COOKIE_REQUESTING) {
            continue;
        }

        bool direct_connected = false;

        if (!crypto_connection_status(c, i, &direct_connected, nullptr)) {
            continue;
        }

        // HINT: we have an established UDP connection
        const IP_Port conn_ip_port = return_ip_port_connection(c, i);
        if (!net_family_is_unspec(conn_ip_port.ip.family)) {
            if (net_family_is_ipv4(conn_ip_port.ip.family)) {
                char ipv4[20];
                memset(ipv4, 0, 20);
                snprintf(ipv4, 16, "%d.%d.%d.%d",
                    conn_ip_port.ip.ip.v4.uint8[0],
                    conn_ip_port.ip.ip.v4.uint8[1],
                    conn_ip_port.ip.ip.v4.uint8[2],
                    conn_ip_port.ip.ip.v4.uint8[3]
                );
                p += snprintf(p, 60, "port=%5d ip=%s\n", net_ntohs(conn_ip_port.port), ipv4);
            } else if (net_family_is_ipv6(conn_ip_port.ip.family)) {
                char ipv6[401];
                memset(ipv6, 0, 401);
                bool res = ip_parse_addr(&conn_ip_port.ip, ipv6, 400);
                if (!res) {
                    snprintf(ipv6, 16, "<error in ipv6>");
                }
                p += snprintf(p, 60, "port=%5d ip=%s\n", net_ntohs(conn_ip_port.port), ipv6);
            }

            ++copied;
        }
    }

    *num = *num + copied;
    return p;
}


non_null()
char *copy_all_connected_relays(Net_Crypto *c, char* relays_report_string, uint16_t max_num, uint32_t* num)
{
    if (max_num == 0) {
        return 0;
    }

    return tcp_copy_all_connected_relays(c->tcp_c, relays_report_string, max_num, num);
}

uint32_t copy_connected_tcp_relays_index(Net_Crypto *c, Node_format *tcp_relays, uint16_t num, uint32_t idx)
{
    if (num == 0) {
        return 0;
    }

    return tcp_copy_connected_relays_index(c->tcp_c, tcp_relays, num, idx);
}

non_null()
static void do_tcp(Net_Crypto *c, void *userdata)
{
    do_tcp_connections(c->log, c->tcp_c, userdata);

    for (uint32_t i = 0; i < c->crypto_connections_length; ++i) {
        const Crypto_Connection *conn = get_crypto_connection(c, i);

        if (conn == nullptr) {
            continue;
        }

        if (conn->status != CRYPTO_CONN_ESTABLISHED) {
            continue;
        }

        bool direct_connected = false;

        if (!crypto_connection_status(c, i, &direct_connected, nullptr)) {
            continue;
        }

        set_tcp_connection_to_status(c->tcp_c, conn->connection_number_tcp, !direct_connected);
    }
}

/** @brief Set function to be called when connection with crypt_connection_id goes connects/disconnects.
 *
 * The set function should return -1 on failure and 0 on success.
 * Note that if this function is set, the connection will clear itself on disconnect.
 * Object and id will be passed to this function untouched.
 * status is 1 if the connection is going online, 0 if it is going offline.
 *
 * return -1 on failure.
 * return 0 on success.
 */
int connection_status_handler(const Net_Crypto *c, int crypt_connection_id,
                              connection_status_cb *connection_status_callback, void *object, int id)
{
    Crypto_Connection *conn = get_crypto_connection(c, crypt_connection_id);

    if (conn == nullptr) {
        return -1;
    }

    conn->connection_status_callback = connection_status_callback;
    conn->connection_status_callback_object = object;
    conn->connection_status_callback_id = id;
    return 0;
}

/** @brief Set function to be called when connection with crypt_connection_id receives a lossless data packet of length.
 *
 * The set function should return -1 on failure and 0 on success.
 * Object and id will be passed to this function untouched.
 *
 * return -1 on failure.
 * return 0 on success.
 */
int connection_data_handler(const Net_Crypto *c, int crypt_connection_id,
                            connection_data_cb *connection_data_callback, void *object, int id)
{
    Crypto_Connection *conn = get_crypto_connection(c, crypt_connection_id);

    //TODO: remove
    LOGGER_DEBUG(c->log, "ENTERING");

    if (conn == nullptr) {
        return -1;
    }

    conn->connection_data_callback = connection_data_callback;
    conn->connection_data_callback_object = object;
    conn->connection_data_callback_id = id;
    return 0;
}

/** @brief Set function to be called when connection with crypt_connection_id receives a lossy data packet of length.
 *
 * The set function should return -1 on failure and 0 on success.
 * Object and id will be passed to this function untouched.
 *
 * return -1 on failure.
 * return 0 on success.
 */
int connection_lossy_data_handler(const Net_Crypto *c, int crypt_connection_id,
                                  connection_lossy_data_cb *connection_lossy_data_callback,
                                  void *object, int id)
{
    Crypto_Connection *conn = get_crypto_connection(c, crypt_connection_id);

    //TODO: remove
    LOGGER_DEBUG(c->log, "ENTERING");

    if (conn == nullptr) {
        return -1;
    }

    conn->connection_lossy_data_callback = connection_lossy_data_callback;
    conn->connection_lossy_data_callback_object = object;
    conn->connection_lossy_data_callback_id = id;
    return 0;
}


/** @brief Set the function for this friend that will be callbacked with object and number if
 * the friend sends us a different dht public key than we have associated to him.
 *
 * If this function is called, the connection should be recreated with the new public key.
 *
 * object and number will be passed as argument to this function.
 *
 * return -1 on failure.
 * return 0 on success.
 */
int nc_dht_pk_callback(const Net_Crypto *c, int crypt_connection_id, dht_pk_cb *function, void *object, uint32_t number)
{
    Crypto_Connection *conn = get_crypto_connection(c, crypt_connection_id);

    //TODO: remove
    LOGGER_DEBUG(c->log, "ENTERING");

    if (conn == nullptr) {
        return -1;
    }

    conn->dht_pk_callback = function;
    conn->dht_pk_callback_object = object;
    conn->dht_pk_callback_number = number;
    return 0;
}

/** @brief Get the crypto connection id from the ip_port.
 *
 * return -1 on failure.
 * return connection id on success.
 */
non_null()
static int crypto_id_ip_port(const Net_Crypto *c, const IP_Port *ip_port)
{
    return bs_list_find(&c->ip_port_list, (const uint8_t *)ip_port);
}

#define CRYPTO_MIN_PACKET_SIZE (1 + sizeof(uint16_t) + CRYPTO_MAC_SIZE)

/** @brief Handle raw UDP packets coming directly from the socket.
 *
 * Handles:
 * Cookie response packets.
 * Crypto handshake packets.
 * Crypto data packets.
 *
 */
non_null(1, 2, 3) nullable(5)
static int udp_handle_packet(void *object, const IP_Port *source, const uint8_t *packet, uint16_t length,
                             void *userdata)
{    
    Net_Crypto *c = (Net_Crypto *)object;

    //TODO: remove
    LOGGER_DEBUG(c->log, "ENTERING => PACKET: %d", packet[0]);

    if (length <= CRYPTO_MIN_PACKET_SIZE || length > MAX_CRYPTO_PACKET_SIZE) {
        return 1;
    }

    const int crypt_connection_id = crypto_id_ip_port(c, source);

    // No crypto connection yet = RESPONDER case
    if (crypt_connection_id == -1) {
        if (packet[0] != NET_PACKET_CRYPTO_HS) {
            return 1;
        }
        //TODO: remove
        // fprintf(fp, "ENTERING: udp_handle_packet() => NO CRYPTO CONN YET -> RESPONDER\n");

        if (handle_new_connection_handshake(c, source, packet, length, userdata) != 0) {
            return 1;
        }

        return 0;
    }

    //TODO: return -1 if RESPONDER?

    //TODO: remove
    // fprintf(fp, "ENTERING: udp_handle_packet() => CRYPTO CONN EXISTING\n");
    if (handle_packet_connection(c, crypt_connection_id, packet, length, true, userdata) != 0) {
        return 1;
    }

    Crypto_Connection *conn = get_crypto_connection(c, crypt_connection_id);

    if (conn == nullptr) {
        return -1;
    }

    if (net_family_is_ipv4(source->ip.family)) {
        conn->direct_lastrecv_timev4 = mono_time_get(c->mono_time);
    } else {
        conn->direct_lastrecv_timev6 = mono_time_get(c->mono_time);
    }

<<<<<<< HEAD
    //TODO: remove
    // fclose(fp);
=======
    pthread_mutex_unlock(conn->mutex);
>>>>>>> f6c6830c

    return 0;
}

/** @brief The dT for the average packet receiving rate calculations.
 * Also used as the
 */
#define PACKET_COUNTER_AVERAGE_INTERVAL 50

/** @brief Ratio of recv queue size / recv packet rate (in seconds) times
 * the number of ms between request packets to send at that ratio
 */
#define REQUEST_PACKETS_COMPARE_CONSTANT (0.125 * 100.0)

/** @brief Timeout for increasing speed after congestion event (in ms). */
#define CONGESTION_EVENT_TIMEOUT 1000

/**
 * If the send queue is SEND_QUEUE_RATIO times larger than the
 * calculated link speed the packet send speed will be reduced
 * by a value depending on this number.
 */
#define SEND_QUEUE_RATIO 2.0

non_null()
static void send_crypto_packets(Net_Crypto *c)
{
    const uint64_t temp_time = current_time_monotonic(c->mono_time);
    double total_send_rate = 0;
    uint32_t peak_request_packet_interval = -1;

    for (uint32_t i = 0; i < c->crypto_connections_length; ++i) {
        Crypto_Connection *conn = get_crypto_connection(c, i);

        if (conn == nullptr) {
            continue;
        }

        //TODO: Use again?
        if ((CRYPTO_SEND_PACKET_INTERVAL + conn->temp_packet_sent_time) < temp_time) {
            
            //TODO: remove
            //LOGGER_DEBUG(c->log, "=> call send_temp_packet() => random_backoff: %d", random_backoff);
            // c_sleep(random_backoff);
            send_temp_packet(c, i);
        }

        //TODO: remove? where to add?
        //uint32_t random_backoff = rand() % 1000;
        // if ((conn->handshake_send_interval + conn->temp_packet_sent_time) < temp_time) {
        //     send_temp_packet(c, i);
        // }

        if ((conn->status == CRYPTO_CONN_NOT_CONFIRMED || conn->status == CRYPTO_CONN_ESTABLISHED)
                && (CRYPTO_SEND_PACKET_INTERVAL + conn->last_request_packet_sent) < temp_time) {
            if (send_request_packet(c, i) == 0) {
                conn->last_request_packet_sent = temp_time;
            }
        }

        if (conn->status == CRYPTO_CONN_ESTABLISHED) {
            if (conn->packet_recv_rate > CRYPTO_PACKET_MIN_RATE) {
                double request_packet_interval = REQUEST_PACKETS_COMPARE_CONSTANT / ((num_packets_array(
                                                     &conn->recv_array) + 1.0) / (conn->packet_recv_rate + 1.0));

                const double request_packet_interval2 = ((CRYPTO_PACKET_MIN_RATE / conn->packet_recv_rate) *
                                                        (double)CRYPTO_SEND_PACKET_INTERVAL) + (double)PACKET_COUNTER_AVERAGE_INTERVAL;

                if (request_packet_interval2 < request_packet_interval) {
                    request_packet_interval = request_packet_interval2;
                }

                if (request_packet_interval < PACKET_COUNTER_AVERAGE_INTERVAL) {
                    request_packet_interval = PACKET_COUNTER_AVERAGE_INTERVAL;
                }

                if (request_packet_interval > CRYPTO_SEND_PACKET_INTERVAL) {
                    request_packet_interval = CRYPTO_SEND_PACKET_INTERVAL;
                }

                if (temp_time - conn->last_request_packet_sent > (uint64_t)request_packet_interval) {
                    if (send_request_packet(c, i) == 0) {
                        conn->last_request_packet_sent = temp_time;
                    }
                }

                if (request_packet_interval < peak_request_packet_interval) {
                    peak_request_packet_interval = request_packet_interval;
                }
            }

            if ((PACKET_COUNTER_AVERAGE_INTERVAL + conn->packet_counter_set) < temp_time) {
                const double dt = (double)(temp_time - conn->packet_counter_set);

                conn->packet_recv_rate = (double)conn->packet_counter / (dt / 1000.0);
                conn->packet_counter = 0;
                conn->packet_counter_set = temp_time;

                const uint32_t packets_sent = conn->packets_sent;
                conn->packets_sent = 0;

                const uint32_t packets_resent = conn->packets_resent;
                conn->packets_resent = 0;

                /* conjestion control
                 *  calculate a new value of conn->packet_send_rate based on some data
                 */

                const unsigned int pos = conn->last_sendqueue_counter % CONGESTION_QUEUE_ARRAY_SIZE;
                conn->last_sendqueue_size[pos] = num_packets_array(&conn->send_array);

                long signed int sum = 0;
                sum = (long signed int)conn->last_sendqueue_size[pos] -
                      (long signed int)conn->last_sendqueue_size[(pos + 1) % CONGESTION_QUEUE_ARRAY_SIZE];

                const unsigned int n_p_pos = conn->last_sendqueue_counter % CONGESTION_LAST_SENT_ARRAY_SIZE;
                conn->last_num_packets_sent[n_p_pos] = packets_sent;
                conn->last_num_packets_resent[n_p_pos] = packets_resent;

                conn->last_sendqueue_counter = (conn->last_sendqueue_counter + 1) %
                                               (CONGESTION_QUEUE_ARRAY_SIZE * CONGESTION_LAST_SENT_ARRAY_SIZE);

                bool direct_connected = false;
                /* return value can be ignored since the `if` above ensures the connection is established */
                crypto_connection_status(c, i, &direct_connected, nullptr);

                /* When switching from TCP to UDP, don't change the packet send rate for CONGESTION_EVENT_TIMEOUT ms. */
                if (!(direct_connected && conn->last_tcp_sent + CONGESTION_EVENT_TIMEOUT > temp_time)) {
                    long signed int total_sent = 0;
                    long signed int total_resent = 0;

                    // TODO(irungentoo): use real delay
                    unsigned int delay = (unsigned int)(((double)conn->rtt_time / PACKET_COUNTER_AVERAGE_INTERVAL) + 0.5);
                    const unsigned int packets_set_rem_array = CONGESTION_LAST_SENT_ARRAY_SIZE - CONGESTION_QUEUE_ARRAY_SIZE;

                    if (delay > packets_set_rem_array) {
                        delay = packets_set_rem_array;
                    }

                    for (unsigned j = 0; j < CONGESTION_QUEUE_ARRAY_SIZE; ++j) {
                        const unsigned int ind = (j + (packets_set_rem_array  - delay) + n_p_pos) % CONGESTION_LAST_SENT_ARRAY_SIZE;
                        total_sent += conn->last_num_packets_sent[ind];
                        total_resent += conn->last_num_packets_resent[ind];
                    }

                    if (sum > 0) {
                        total_sent -= sum;
                    } else {
                        if (total_resent > -sum) {
                            total_resent = -sum;
                        }
                    }

                    /* if queue is too big only allow resending packets. */
                    const uint32_t npackets = num_packets_array(&conn->send_array);
                    double min_speed = 1000.0 * (((double)total_sent) / ((double)CONGESTION_QUEUE_ARRAY_SIZE *
                                                 PACKET_COUNTER_AVERAGE_INTERVAL));

                    const double min_speed_request = 1000.0 * (((double)(total_sent + total_resent)) / (
                                                         (double)CONGESTION_QUEUE_ARRAY_SIZE * PACKET_COUNTER_AVERAGE_INTERVAL));

                    if (min_speed < CRYPTO_PACKET_MIN_RATE) {
                        min_speed = CRYPTO_PACKET_MIN_RATE;
                    }

                    const double send_array_ratio = (double)npackets / min_speed;

                    // TODO(irungentoo): Improve formula?
                    if (send_array_ratio > SEND_QUEUE_RATIO && CRYPTO_MIN_QUEUE_LENGTH < npackets) {
                        conn->packet_send_rate = min_speed * (1.0 / (send_array_ratio / SEND_QUEUE_RATIO));
                    } else if (conn->last_congestion_event + CONGESTION_EVENT_TIMEOUT < temp_time) {
                        conn->packet_send_rate = min_speed * 1.2;
                    } else {
                        conn->packet_send_rate = min_speed * 0.9;
                    }

                    conn->packet_send_rate_requested = min_speed_request * 1.2;

                    if (conn->packet_send_rate < CRYPTO_PACKET_MIN_RATE) {
                        conn->packet_send_rate = CRYPTO_PACKET_MIN_RATE;
                    }

                    if (conn->packet_send_rate_requested < conn->packet_send_rate) {
                        conn->packet_send_rate_requested = conn->packet_send_rate;
                    }
                }
            }

            if (conn->last_packets_left_set == 0 || conn->last_packets_left_requested_set == 0) {
                conn->last_packets_left_requested_set = temp_time;
                conn->last_packets_left_set = temp_time;
                conn->packets_left_requested = CRYPTO_MIN_QUEUE_LENGTH;
                conn->packets_left = CRYPTO_MIN_QUEUE_LENGTH;
            } else {
                if (((uint64_t)((1000.0 / conn->packet_send_rate) + 0.5) + conn->last_packets_left_set) <= temp_time) {
                    double n_packets = conn->packet_send_rate * (((double)(temp_time - conn->last_packets_left_set)) / 1000.0);
                    n_packets += conn->last_packets_left_rem;

                    const uint32_t num_packets = n_packets;
                    const double rem = n_packets - (double)num_packets;

                    if (conn->packets_left > num_packets * 4 + CRYPTO_MIN_QUEUE_LENGTH) {
                        conn->packets_left = num_packets * 4 + CRYPTO_MIN_QUEUE_LENGTH;
                    } else {
                        conn->packets_left += num_packets;
                    }

                    conn->last_packets_left_set = temp_time;
                    conn->last_packets_left_rem = rem;
                }

                if (((uint64_t)((1000.0 / conn->packet_send_rate_requested) + 0.5) + conn->last_packets_left_requested_set) <=
                        temp_time) {
                    double n_packets = conn->packet_send_rate_requested * (((double)(temp_time - conn->last_packets_left_requested_set)) /
                                       1000.0);
                    n_packets += conn->last_packets_left_requested_rem;

                    uint32_t num_packets = n_packets;
                    double rem = n_packets - (double)num_packets;
                    conn->packets_left_requested = num_packets;

                    conn->last_packets_left_requested_set = temp_time;
                    conn->last_packets_left_requested_rem = rem;
                }

                if (conn->packets_left > conn->packets_left_requested) {
                    conn->packets_left_requested = conn->packets_left;
                }
            }

            const int ret = send_requested_packets(c, i, conn->packets_left_requested);

            if (ret != -1) {
                conn->packets_left_requested -= ret;
                conn->packets_resent += ret;

                if ((unsigned int)ret < conn->packets_left) {
                    conn->packets_left -= ret;
                } else {
                    conn->last_congestion_event = temp_time;
                    conn->packets_left = 0;
                }
            }

            if (conn->packet_send_rate > CRYPTO_PACKET_MIN_RATE * 1.5) {
                total_send_rate += conn->packet_send_rate;
            }
        }
    }

    c->current_sleep_time = -1;
    uint32_t sleep_time = peak_request_packet_interval;

    if (c->current_sleep_time > sleep_time) {
        c->current_sleep_time = sleep_time;
    }

    if (total_send_rate > CRYPTO_PACKET_MIN_RATE) {
        sleep_time = 1000.0 / total_send_rate;

        if (c->current_sleep_time > sleep_time) {
            c->current_sleep_time = sleep_time + 1;
        }
    }

    sleep_time = CRYPTO_SEND_PACKET_INTERVAL;

    if (c->current_sleep_time > sleep_time) {
        c->current_sleep_time = sleep_time;
    }
}

/**
 * @retval 1 if max speed was reached for this connection (no more data can be physically through the pipe).
 * @retval 0 if it wasn't reached.
 */
bool max_speed_reached(Net_Crypto *c, int crypt_connection_id)
{
    return reset_max_speed_reached(c, crypt_connection_id) != 0;
}

/**
 * @return the number of packet slots left in the sendbuffer.
 * @retval 0 if failure.
 */
uint32_t crypto_num_free_sendqueue_slots(const Net_Crypto *c, int crypt_connection_id)
{
    const Crypto_Connection *conn = get_crypto_connection(c, crypt_connection_id);

    if (conn == nullptr) {
        return 0;
    }

    const uint32_t max_packets = CRYPTO_PACKET_BUFFER_SIZE - num_packets_array(&conn->send_array);

    if (conn->packets_left < max_packets) {
        return conn->packets_left;
    }

    return max_packets;
}

/** @brief Sends a lossless cryptopacket.
 *
 * return -1 if data could not be put in packet queue.
 * return positive packet number if data was put into the queue.
 *
 * The first byte of data must be in the PACKET_ID_RANGE_LOSSLESS.
 *
 * congestion_control: should congestion control apply to this packet?
 */
int64_t write_cryptpacket(Net_Crypto *c, int crypt_connection_id, const uint8_t *data, uint16_t length,
                          bool congestion_control)
{
    if (length == 0) {
        // We need at least a packet id.
        LOGGER_ERROR(c->log, "rejecting empty packet for crypto connection %d", crypt_connection_id);
        return -1;
    }

    if (data[0] < PACKET_ID_RANGE_LOSSLESS_START || data[0] > PACKET_ID_RANGE_LOSSLESS_END) {
        LOGGER_ERROR(c->log, "rejecting lossless packet with out-of-range id %d", data[0]);
        return -1;
    }

    Crypto_Connection *conn = get_crypto_connection(c, crypt_connection_id);

    if (conn == nullptr) {
        LOGGER_WARNING(c->log, "invalid crypt connection id %d", crypt_connection_id);
        return -1;
    }

    if (conn->status != CRYPTO_CONN_ESTABLISHED) {
        LOGGER_WARNING(c->log, "attempted to send packet to non-established connection %d", crypt_connection_id);
        return -1;
    }

    if (congestion_control && conn->packets_left == 0) {
        LOGGER_ERROR(c->log, "congestion control: rejecting packet of length %d on crypt connection %d", length,
                     crypt_connection_id);
        return -1;
    }

    const int64_t ret = send_lossless_packet(c, crypt_connection_id, data, length, congestion_control);

    if (ret == -1) {
        return -1;
    }

    if (congestion_control) {
        --conn->packets_left;
        --conn->packets_left_requested;
        ++conn->packets_sent;
    }

    return ret;
}

/** @brief Check if packet_number was received by the other side.
 *
 * packet_number must be a valid packet number of a packet sent on this connection.
 *
 * return -1 on failure.
 * return 0 on success.
 *
 * Note: The condition `buffer_end - buffer_start < packet_number - buffer_start` is
 * a trick which handles situations `buffer_end >= buffer_start` and
 * `buffer_end < buffer_start` (when buffer_end overflowed) both correctly.
 *
 * It CANNOT be simplified to `packet_number < buffer_start`, as it will fail
 * when `buffer_end < buffer_start`.
 */
int cryptpacket_received(const Net_Crypto *c, int crypt_connection_id, uint32_t packet_number)
{
    const Crypto_Connection *conn = get_crypto_connection(c, crypt_connection_id);

    //TODO: remove
    LOGGER_DEBUG(c->log, "ENTERING");

    if (conn == nullptr) {
        return -1;
    }

    const uint32_t num = num_packets_array(&conn->send_array);
    const uint32_t num1 = packet_number - conn->send_array.buffer_start;

    if (num >= num1) {
        return -1;
    }

    return 0;
}

/** @brief Sends a lossy cryptopacket.
 *
 * return -1 on failure.
 * return 0 on success.
 *
 * The first byte of data must be in the PACKET_ID_RANGE_LOSSY.
 */
int send_lossy_cryptpacket(Net_Crypto *c, int crypt_connection_id, const uint8_t *data, uint16_t length)
{
    if (length == 0 || length > MAX_CRYPTO_DATA_SIZE) {
        return -1;
    }

    if (data[0] < PACKET_ID_RANGE_LOSSY_START || data[0] > PACKET_ID_RANGE_LOSSY_END) {
        return -1;
    }

    Crypto_Connection *conn = get_crypto_connection(c, crypt_connection_id);

    int ret = -1;

    if (conn != nullptr) {
        const uint32_t buffer_start = conn->recv_array.buffer_start;
        const uint32_t buffer_end = conn->send_array.buffer_end;
        ret = send_data_packet_helper(c, crypt_connection_id, buffer_start, buffer_end, data, length);
    }

    return ret;
}

/** @brief Kill a crypto connection.
 *
 * return -1 on failure.
 * return 0 on success.
 */
int crypto_kill(Net_Crypto *c, int crypt_connection_id)
{
    Crypto_Connection *conn = get_crypto_connection(c, crypt_connection_id);

    // LOGGER_DEBUG(c->log, "ENTERING: crypto conn: %d", crypt_connection_id);

    int ret = -1;

    if (conn != nullptr) {
        if (conn->status == CRYPTO_CONN_ESTABLISHED) {
            send_kill_packet(c, crypt_connection_id);
        }

        kill_tcp_connection_to(c->tcp_c, conn->connection_number_tcp);

        bs_list_remove(&c->ip_port_list, (uint8_t *)&conn->ip_portv4, crypt_connection_id);
        bs_list_remove(&c->ip_port_list, (uint8_t *)&conn->ip_portv6, crypt_connection_id);
        clear_temp_packet(c, crypt_connection_id);
        clear_buffer(&conn->send_array);
        clear_buffer(&conn->recv_array);
        //TODO: adapt for Noise?
        ret = wipe_crypto_connection(c, crypt_connection_id);
    }

    return ret;
}

bool crypto_connection_status(const Net_Crypto *c, int crypt_connection_id, bool *direct_connected,
                              uint32_t *online_tcp_relays)
{
    const Crypto_Connection *conn = get_crypto_connection(c, crypt_connection_id);

    if (conn == nullptr) {
        return false;
    }

    if (direct_connected != nullptr) {
        *direct_connected = false;

        const uint64_t current_time = mono_time_get(c->mono_time);

        if ((UDP_DIRECT_TIMEOUT + conn->direct_lastrecv_timev4) > current_time) {
            *direct_connected = true;
        } else if ((UDP_DIRECT_TIMEOUT + conn->direct_lastrecv_timev6) > current_time) {
            *direct_connected = true;
        }
    }

    if (online_tcp_relays != nullptr) {
        *online_tcp_relays = tcp_connection_to_online_tcp_relays(c->tcp_c, conn->connection_number_tcp);
    }

    return true;
}

void new_keys(Net_Crypto *c)
{
    //TODO: remove
    LOGGER_DEBUG(c->log, "ENTERING");
    crypto_new_keypair(c->rng, c->self_public_key, c->self_secret_key);
}

/** @brief Save the public and private keys to the keys array.
 * Length must be CRYPTO_PUBLIC_KEY_SIZE + CRYPTO_SECRET_KEY_SIZE.
 *
 * TODO(irungentoo): Save only secret key.
 */
void save_keys(const Net_Crypto *c, uint8_t *keys)
{
    memcpy(keys, c->self_public_key, CRYPTO_PUBLIC_KEY_SIZE);
    memcpy(keys + CRYPTO_PUBLIC_KEY_SIZE, c->self_secret_key, CRYPTO_SECRET_KEY_SIZE);
}

/** @brief Load the secret key.
 * Length must be CRYPTO_SECRET_KEY_SIZE.
 */
void load_secret_key(Net_Crypto *c, const uint8_t *sk)
{
    memcpy(c->self_secret_key, sk, CRYPTO_SECRET_KEY_SIZE);
    crypto_derive_public_key(c->self_public_key, c->self_secret_key);
}

/** @brief Create new instance of Net_Crypto.
 * Sets all the global connection variables to their default values.
 */
Net_Crypto *new_net_crypto(const Logger *log, const Random *rng, const Network *ns, Mono_Time *mono_time, DHT *dht, const TCP_Proxy_Info *proxy_info)
{
    if (dht == nullptr) {
        return nullptr;
    }

    Net_Crypto *temp = (Net_Crypto *)calloc(1, sizeof(Net_Crypto));

    if (temp == nullptr) {
        return nullptr;
    }

    temp->log = log;
    temp->rng = rng;
    temp->mono_time = mono_time;
    temp->ns = ns;

    temp->tcp_c = new_tcp_connections(log, rng, ns, mono_time, dht_get_self_secret_key(dht), proxy_info);

    if (temp->tcp_c == nullptr) {
        free(temp);
        return nullptr;
    }

    set_packet_tcp_connection_callback(temp->tcp_c, &tcp_data_callback, temp);
    set_oob_packet_tcp_connection_callback(temp->tcp_c, &tcp_oob_callback, temp);

    temp->dht = dht;

    new_keys(temp);
    new_symmetric_key(rng, temp->secret_symmetric_key);

    temp->current_sleep_time = CRYPTO_SEND_PACKET_INTERVAL;

    networking_registerhandler(dht_get_net(dht), NET_PACKET_COOKIE_REQUEST, &udp_handle_cookie_request, temp);
    networking_registerhandler(dht_get_net(dht), NET_PACKET_COOKIE_RESPONSE, &udp_handle_packet, temp);
    networking_registerhandler(dht_get_net(dht), NET_PACKET_CRYPTO_HS, &udp_handle_packet, temp);
    networking_registerhandler(dht_get_net(dht), NET_PACKET_CRYPTO_DATA, &udp_handle_packet, temp);

    bs_list_init(&temp->ip_port_list, sizeof(IP_Port), 8);

    LOGGER_DEBUG(temp->log, "DONE");

    return temp;
}

non_null(1) nullable(2)
static void kill_timedout(Net_Crypto *c, void *userdata)
{
    for (uint32_t i = 0; i < c->crypto_connections_length; ++i) {
        const Crypto_Connection *conn = get_crypto_connection(c, i);

        if (conn == nullptr) {
            continue;
        }

        if (conn->status == CRYPTO_CONN_COOKIE_REQUESTING || conn->status == CRYPTO_CONN_HANDSHAKE_SENT
                || conn->status == CRYPTO_CONN_NOT_CONFIRMED) {
            if (conn->temp_packet_num_sent < MAX_NUM_SENDPACKET_TRIES) {
                continue;
            }

                //TODO: remove
            LOGGER_DEBUG(c->log, "connection_kill");
            connection_kill(c, i, userdata);
        }

#if 0

        if (conn->status == CRYPTO_CONN_ESTABLISHED) {
            // TODO(irungentoo): add a timeout here?
            /* do_timeout_here(); */
        }

#endif
    }
}

/** return the optimal interval in ms for running do_net_crypto. */
uint32_t crypto_run_interval(const Net_Crypto *c)
{
    return c->current_sleep_time;
}

/** Main loop. */
void do_net_crypto(Net_Crypto *c, void *userdata)
{
    kill_timedout(c, userdata);
    do_tcp(c, userdata);
    send_crypto_packets(c);
}

//TODO: use? or just use crypto_memzero()?
// static void noise_handshake_zero(struct noise_handshake *handshake)
// {
// 	memset(&handshake->ephemeral_private, 0, CRYPTO_PUBLIC_KEY_SIZE);
// 	memset(&handshake->remote_ephemeral, 0, CRYPTO_PUBLIC_KEY_SIZE);
// 	memset(&handshake->hash, 0, CRYPTO_SHA512_SIZE);
// 	memset(&handshake->chaining_key, 0, CRYPTO_SHA512_SIZE);
// }

void kill_net_crypto(Net_Crypto *c)
{
    if (c == nullptr) {
        return;
    }

    //TODO: remove
    LOGGER_DEBUG(c->log, "ENTERING");

    for (uint32_t i = 0; i < c->crypto_connections_length; ++i) {
        crypto_kill(c, i);
    }

    kill_tcp_connections(c->tcp_c);
    bs_list_free(&c->ip_port_list);
    networking_registerhandler(dht_get_net(c->dht), NET_PACKET_COOKIE_REQUEST, nullptr, nullptr);
    networking_registerhandler(dht_get_net(c->dht), NET_PACKET_COOKIE_RESPONSE, nullptr, nullptr);
    networking_registerhandler(dht_get_net(c->dht), NET_PACKET_CRYPTO_HS, nullptr, nullptr);
    networking_registerhandler(dht_get_net(c->dht), NET_PACKET_CRYPTO_DATA, nullptr, nullptr);
    crypto_memzero(c, sizeof(Net_Crypto));
    free(c);
}

#pragma GCC diagnostic pop<|MERGE_RESOLUTION|>--- conflicted
+++ resolved
@@ -2571,15 +2571,9 @@
                 return -1;
             }
         }
-<<<<<<< HEAD
-        // Case where RESPONDER without change from INITIATOR  
-        else if(!conn->noise_handshake->initiator && initiator_change) {
-            //TODO: IMPORTANT currently this is called twice if I'm changing from INITIATOR to RESPONDER
-            // LOGGER_DEBUG(c->log, "RESPONDER");
-=======
         // Case where RESPONDER with and without change from INITIATOR  
         else if(!conn->noise_handshake->initiator) {
-            LOGGER_DEBUG(c->log, "RESPONDER");
+            // LOGGER_DEBUG(c->log, "RESPONDER");
             crypto_memzero(conn->noise_handshake, sizeof(struct noise_handshake));
                 if (noise_handshake_init(c->log, conn->noise_handshake, c->self_secret_key, nullptr, false) != 0) {
                     //TODO: 
@@ -2592,7 +2586,6 @@
                     // wipe_crypto_connection(c, crypt_connection_id);
                     return false;
                 }
->>>>>>> f6c6830c
             if (!handle_crypto_handshake(c, conn->recv_nonce, conn->peersessionpublic_key, peer_real_pk, dht_public_key, cookie,
                                     packet, length, nullptr, conn->noise_handshake)) {
                 return -1;
@@ -3780,13 +3773,6 @@
         conn->direct_lastrecv_timev6 = mono_time_get(c->mono_time);
     }
 
-<<<<<<< HEAD
-    //TODO: remove
-    // fclose(fp);
-=======
-    pthread_mutex_unlock(conn->mutex);
->>>>>>> f6c6830c
-
     return 0;
 }
 

/* SPDX-License-Identifier: GPL-3.0-or-later
 * Copyright © 2016-2018 The TokTok team.
 * Copyright © 2013 Tox project.
 */

/**
 * The Tox public API.
 */
#ifndef _XOPEN_SOURCE
#define _XOPEN_SOURCE 600
#endif /* _XOPEN_SOURCE */

#include "tox.h"

#include <assert.h>
#include <string.h>

#include "DHT.h"
#include "Messenger.h"
#include "TCP_client.h"
#include "ccompat.h"
#include "crypto_core.h"
#include "friend_requests.h"
#include "group.h"
#include "group_chats.h"
#include "group_common.h"
#include "logger.h"
#include "mem.h"
#include "mono_time.h"
#include "net_crypto.h"
#include "network.h"
#include "onion_client.h"
#include "state.h"
#include "tox_private.h"
#include "tox_struct.h"

#include "../toxencryptsave/defines.h"

#define SET_ERROR_PARAMETER(param, x) \
    do {                              \
        if (param != nullptr) {       \
            *param = x;               \
        }                             \
    } while (0)

static_assert(TOX_HASH_LENGTH == CRYPTO_SHA256_SIZE,
              "TOX_HASH_LENGTH is assumed to be equal to CRYPTO_SHA256_SIZE");
static_assert(FILE_ID_LENGTH == CRYPTO_SYMMETRIC_KEY_SIZE,
              "FILE_ID_LENGTH is assumed to be equal to CRYPTO_SYMMETRIC_KEY_SIZE");
static_assert(TOX_DHT_NODE_IP_STRING_SIZE == IP_NTOA_LEN,
              "TOX_DHT_NODE_IP_STRING_SIZE is assumed to be equal to IP_NTOA_LEN");
static_assert(TOX_GROUP_PEER_IP_STRING_MAX_LENGTH == IP_NTOA_LEN,
              "TOX_GROUP_PEER_IP_STRING_MAX_LENGTH is assumed to be equal to IP_NTOA_LEN");
static_assert(TOX_DHT_NODE_PUBLIC_KEY_SIZE == CRYPTO_PUBLIC_KEY_SIZE,
              "TOX_DHT_NODE_PUBLIC_KEY_SIZE is assumed to be equal to CRYPTO_PUBLIC_KEY_SIZE");
static_assert(TOX_FILE_ID_LENGTH == CRYPTO_SYMMETRIC_KEY_SIZE,
              "TOX_FILE_ID_LENGTH is assumed to be equal to CRYPTO_SYMMETRIC_KEY_SIZE");
static_assert(TOX_FILE_ID_LENGTH == TOX_HASH_LENGTH,
              "TOX_FILE_ID_LENGTH is assumed to be equal to TOX_HASH_LENGTH");
static_assert(TOX_PUBLIC_KEY_SIZE == CRYPTO_PUBLIC_KEY_SIZE,
              "TOX_PUBLIC_KEY_SIZE is assumed to be equal to CRYPTO_PUBLIC_KEY_SIZE");
static_assert(TOX_SECRET_KEY_SIZE == CRYPTO_SECRET_KEY_SIZE,
              "TOX_SECRET_KEY_SIZE is assumed to be equal to CRYPTO_SECRET_KEY_SIZE");
static_assert(TOX_MAX_NAME_LENGTH == MAX_NAME_LENGTH,
              "TOX_MAX_NAME_LENGTH is assumed to be equal to MAX_NAME_LENGTH");
static_assert(TOX_MAX_STATUS_MESSAGE_LENGTH == MAX_STATUSMESSAGE_LENGTH,
              "TOX_MAX_STATUS_MESSAGE_LENGTH is assumed to be equal to MAX_STATUSMESSAGE_LENGTH");
static_assert(TOX_GROUP_MAX_MESSAGE_LENGTH == GROUP_MAX_MESSAGE_LENGTH,
              "TOX_GROUP_MAX_MESSAGE_LENGTH is assumed to be equal to GROUP_MAX_MESSAGE_LENGTH");
static_assert(TOX_MAX_CUSTOM_PACKET_SIZE == MAX_GC_CUSTOM_LOSSLESS_PACKET_SIZE,
              "TOX_MAX_CUSTOM_PACKET_SIZE is assumed to be equal to MAX_GC_CUSTOM_LOSSLESS_PACKET_SIZE");

struct Tox_Userdata {
    Tox *tox;
    void *user_data;
};

static logger_cb tox_log_handler;
non_null(1, 3, 5, 6) nullable(7)
static void tox_log_handler(void *context, Logger_Level level, const char *file, int line, const char *func,
                            const char *message, void *userdata)
{
    Tox *tox = (Tox *)context;
    assert(tox != nullptr);

    if (tox->log_callback != nullptr) {
        tox->log_callback(tox, (Tox_Log_Level)level, file, line, func, message, userdata);
    }
}

static m_self_connection_status_cb tox_self_connection_status_handler;
non_null(1) nullable(3)
static void tox_self_connection_status_handler(Messenger *m, Onion_Connection_Status connection_status, void *user_data)
{
    struct Tox_Userdata *tox_data = (struct Tox_Userdata *)user_data;

    if (tox_data->tox->self_connection_status_callback != nullptr) {
        tox_unlock(tox_data->tox);
        tox_data->tox->self_connection_status_callback(tox_data->tox, (Tox_Connection)connection_status, tox_data->user_data);
        tox_lock(tox_data->tox);
    }
}

static m_friend_name_cb tox_friend_name_handler;
non_null(1, 3) nullable(5)
static void tox_friend_name_handler(Messenger *m, uint32_t friend_number, const uint8_t *name, size_t length,
                                    void *user_data)
{
    struct Tox_Userdata *tox_data = (struct Tox_Userdata *)user_data;

    if (tox_data->tox->friend_name_callback != nullptr) {
        tox_unlock(tox_data->tox);
        tox_data->tox->friend_name_callback(tox_data->tox, friend_number, name, length, tox_data->user_data);
        tox_lock(tox_data->tox);
    }
}

static m_friend_status_message_cb tox_friend_status_message_handler;
non_null(1, 3) nullable(5)
static void tox_friend_status_message_handler(Messenger *m, uint32_t friend_number, const uint8_t *message,
        size_t length, void *user_data)
{
    struct Tox_Userdata *tox_data = (struct Tox_Userdata *)user_data;

    if (tox_data->tox->friend_status_message_callback != nullptr) {
        tox_unlock(tox_data->tox);
        tox_data->tox->friend_status_message_callback(tox_data->tox, friend_number, message, length, tox_data->user_data);
        tox_lock(tox_data->tox);
    }
}

static m_friend_status_cb tox_friend_status_handler;
non_null(1) nullable(4)
static void tox_friend_status_handler(Messenger *m, uint32_t friend_number, unsigned int status, void *user_data)
{
    struct Tox_Userdata *tox_data = (struct Tox_Userdata *)user_data;

    if (tox_data->tox->friend_status_callback != nullptr) {
        tox_unlock(tox_data->tox);
        tox_data->tox->friend_status_callback(tox_data->tox, friend_number, (Tox_User_Status)status, tox_data->user_data);
        tox_lock(tox_data->tox);
    }
}

static m_friend_connection_status_cb tox_friend_connection_status_handler;
non_null(1) nullable(4)
static void tox_friend_connection_status_handler(Messenger *m, uint32_t friend_number, unsigned int connection_status,
        void *user_data)
{
    struct Tox_Userdata *tox_data = (struct Tox_Userdata *)user_data;

    if (tox_data->tox->friend_connection_status_callback != nullptr) {
        tox_unlock(tox_data->tox);
        tox_data->tox->friend_connection_status_callback(tox_data->tox, friend_number, (Tox_Connection)connection_status,
                tox_data->user_data);
        tox_lock(tox_data->tox);
    }
}

static m_friend_typing_cb tox_friend_typing_handler;
non_null(1) nullable(4)
static void tox_friend_typing_handler(Messenger *m, uint32_t friend_number, bool is_typing, void *user_data)
{
    struct Tox_Userdata *tox_data = (struct Tox_Userdata *)user_data;

    if (tox_data->tox->friend_typing_callback != nullptr) {
        tox_unlock(tox_data->tox);
        tox_data->tox->friend_typing_callback(tox_data->tox, friend_number, is_typing, tox_data->user_data);
        tox_lock(tox_data->tox);
    }
}

static m_friend_read_receipt_cb tox_friend_read_receipt_handler;
non_null(1) nullable(4)
static void tox_friend_read_receipt_handler(Messenger *m, uint32_t friend_number, uint32_t message_id, void *user_data)
{
    struct Tox_Userdata *tox_data = (struct Tox_Userdata *)user_data;

    if (tox_data->tox->friend_read_receipt_callback != nullptr) {
        tox_unlock(tox_data->tox);
        tox_data->tox->friend_read_receipt_callback(tox_data->tox, friend_number, message_id, tox_data->user_data);
        tox_lock(tox_data->tox);
    }
}

static m_friend_request_cb tox_friend_request_handler;
non_null(1, 2, 3) nullable(5)
static void tox_friend_request_handler(Messenger *m, const uint8_t public_key[TOX_PUBLIC_KEY_SIZE], const uint8_t *message, size_t length,
                                       void *user_data)
{
    struct Tox_Userdata *tox_data = (struct Tox_Userdata *)user_data;

    if (tox_data->tox->friend_request_callback != nullptr) {
        tox_unlock(tox_data->tox);
        tox_data->tox->friend_request_callback(tox_data->tox, public_key, message, length, tox_data->user_data);
        tox_lock(tox_data->tox);
    }
}

static m_friend_message_cb tox_friend_message_handler;
non_null(1, 4) nullable(6)
static void tox_friend_message_handler(Messenger *m, uint32_t friend_number, unsigned int message_type,
                                       const uint8_t *message, size_t length, void *user_data)
{
    struct Tox_Userdata *tox_data = (struct Tox_Userdata *)user_data;

    if (tox_data->tox->friend_message_callback != nullptr) {
        tox_unlock(tox_data->tox);
        tox_data->tox->friend_message_callback(tox_data->tox, friend_number, (Tox_Message_Type)message_type, message, length,
                                               tox_data->user_data);
        tox_lock(tox_data->tox);
    }
}

static m_file_recv_control_cb tox_file_recv_control_handler;
non_null(1) nullable(5)
static void tox_file_recv_control_handler(Messenger *m, uint32_t friend_number, uint32_t file_number,
        unsigned int control, void *user_data)
{
    struct Tox_Userdata *tox_data = (struct Tox_Userdata *)user_data;

    if (tox_data->tox->file_recv_control_callback != nullptr) {
        tox_unlock(tox_data->tox);
        tox_data->tox->file_recv_control_callback(tox_data->tox, friend_number, file_number, (Tox_File_Control)control,
                tox_data->user_data);
        tox_lock(tox_data->tox);
    }
}

static m_file_chunk_request_cb tox_file_chunk_request_handler;
non_null(1) nullable(6)
static void tox_file_chunk_request_handler(Messenger *m, uint32_t friend_number, uint32_t file_number,
        uint64_t position, size_t length, void *user_data)
{
    struct Tox_Userdata *tox_data = (struct Tox_Userdata *)user_data;

    if (tox_data->tox->file_chunk_request_callback != nullptr) {
        tox_unlock(tox_data->tox);
        tox_data->tox->file_chunk_request_callback(tox_data->tox, friend_number, file_number, position, length,
                tox_data->user_data);
        tox_lock(tox_data->tox);
    }
}

static m_file_recv_cb tox_file_recv_handler;
non_null(1, 6) nullable(8)
static void tox_file_recv_handler(Messenger *m, uint32_t friend_number, uint32_t file_number, uint32_t kind,
                                  uint64_t file_size, const uint8_t *filename, size_t filename_length, void *user_data)
{
    struct Tox_Userdata *tox_data = (struct Tox_Userdata *)user_data;

    if (tox_data->tox->file_recv_callback != nullptr) {
        tox_unlock(tox_data->tox);
        tox_data->tox->file_recv_callback(tox_data->tox, friend_number, file_number, kind, file_size, filename, filename_length,
                                          tox_data->user_data);
        tox_lock(tox_data->tox);
    }
}

static m_file_recv_chunk_cb tox_file_recv_chunk_handler;
non_null(1, 5) nullable(7)
static void tox_file_recv_chunk_handler(Messenger *m, uint32_t friend_number, uint32_t file_number, uint64_t position,
                                        const uint8_t *data, size_t length, void *user_data)
{
    struct Tox_Userdata *tox_data = (struct Tox_Userdata *)user_data;

    if (tox_data->tox->file_recv_chunk_callback != nullptr) {
        tox_unlock(tox_data->tox);
        tox_data->tox->file_recv_chunk_callback(tox_data->tox, friend_number, file_number, position, data, length,
                                                tox_data->user_data);
        tox_lock(tox_data->tox);
    }
}

static g_conference_invite_cb tox_conference_invite_handler;
non_null(1, 4) nullable(6)
static void tox_conference_invite_handler(Messenger *m, uint32_t friend_number, int type, const uint8_t *cookie,
        size_t length, void *user_data)
{
    struct Tox_Userdata *tox_data = (struct Tox_Userdata *)user_data;

    if (tox_data->tox->conference_invite_callback != nullptr) {
        tox_unlock(tox_data->tox);
        tox_data->tox->conference_invite_callback(tox_data->tox, friend_number, (Tox_Conference_Type)type, cookie, length,
                tox_data->user_data);
        tox_lock(tox_data->tox);
    }
}

static g_conference_connected_cb tox_conference_connected_handler;
non_null(1) nullable(3)
static void tox_conference_connected_handler(Messenger *m, uint32_t conference_number, void *user_data)
{
    struct Tox_Userdata *tox_data = (struct Tox_Userdata *)user_data;

    if (tox_data->tox->conference_connected_callback != nullptr) {
        tox_unlock(tox_data->tox);
        tox_data->tox->conference_connected_callback(tox_data->tox, conference_number, tox_data->user_data);
        tox_lock(tox_data->tox);
    }
}

static g_conference_message_cb tox_conference_message_handler;
non_null(1, 5) nullable(7)
static void tox_conference_message_handler(Messenger *m, uint32_t conference_number, uint32_t peer_number, int type,
        const uint8_t *message, size_t length, void *user_data)
{
    struct Tox_Userdata *tox_data = (struct Tox_Userdata *)user_data;

    if (tox_data->tox->conference_message_callback != nullptr) {
        tox_unlock(tox_data->tox);
        tox_data->tox->conference_message_callback(tox_data->tox, conference_number, peer_number, (Tox_Message_Type)type,
                message, length, tox_data->user_data);
        tox_lock(tox_data->tox);
    }
}

static title_cb tox_conference_title_handler;
non_null(1, 4) nullable(6)
static void tox_conference_title_handler(Messenger *m, uint32_t conference_number, uint32_t peer_number,
        const uint8_t *title, size_t length, void *user_data)
{
    struct Tox_Userdata *tox_data = (struct Tox_Userdata *)user_data;

    if (tox_data->tox->conference_title_callback != nullptr) {
        tox_unlock(tox_data->tox);
        tox_data->tox->conference_title_callback(tox_data->tox, conference_number, peer_number, title, length,
                tox_data->user_data);
        tox_lock(tox_data->tox);
    }
}

static peer_name_cb tox_conference_peer_name_handler;
non_null(1, 4) nullable(6)
static void tox_conference_peer_name_handler(Messenger *m, uint32_t conference_number, uint32_t peer_number,
        const uint8_t *name, size_t length, void *user_data)
{
    struct Tox_Userdata *tox_data = (struct Tox_Userdata *)user_data;

    if (tox_data->tox->conference_peer_name_callback != nullptr) {
        tox_unlock(tox_data->tox);
        tox_data->tox->conference_peer_name_callback(tox_data->tox, conference_number, peer_number, name, length,
                tox_data->user_data);
        tox_lock(tox_data->tox);
    }
}

static peer_list_changed_cb tox_conference_peer_list_changed_handler;
non_null(1) nullable(3)
static void tox_conference_peer_list_changed_handler(Messenger *m, uint32_t conference_number, void *user_data)
{
    struct Tox_Userdata *tox_data = (struct Tox_Userdata *)user_data;

    if (tox_data->tox->conference_peer_list_changed_callback != nullptr) {
        tox_unlock(tox_data->tox);
        tox_data->tox->conference_peer_list_changed_callback(tox_data->tox, conference_number, tox_data->user_data);
        tox_lock(tox_data->tox);
    }
}

static dht_get_nodes_response_cb tox_dht_get_nodes_response_handler;
non_null(1, 2) nullable(3)
static void tox_dht_get_nodes_response_handler(const DHT *dht, const Node_format *node, void *user_data)
{
    struct Tox_Userdata *tox_data = (struct Tox_Userdata *)user_data;

    if (tox_data->tox->dht_get_nodes_response_callback == nullptr) {
        return;
    }

    Ip_Ntoa ip_str;
    tox_unlock(tox_data->tox);
    tox_data->tox->dht_get_nodes_response_callback(
        tox_data->tox, node->public_key, net_ip_ntoa(&node->ip_port.ip, &ip_str), net_ntohs(node->ip_port.port),
        tox_data->user_data);
    tox_lock(tox_data->tox);
}

static m_friend_lossy_packet_cb tox_friend_lossy_packet_handler;
non_null(1, 4) nullable(6)
static void tox_friend_lossy_packet_handler(Messenger *m, uint32_t friend_number, uint8_t packet_id,
        const uint8_t *data, size_t length, void *user_data)
{
    struct Tox_Userdata *tox_data = (struct Tox_Userdata *)user_data;

    assert(data != nullptr);
    assert(length > 0);

    if (tox_data->tox->friend_lossy_packet_callback_per_pktid[packet_id] != nullptr) {
        tox_unlock(tox_data->tox);
        tox_data->tox->friend_lossy_packet_callback_per_pktid[packet_id](tox_data->tox, friend_number, data, length,
                tox_data->user_data);
        tox_lock(tox_data->tox);
    }
}

static m_friend_lossless_packet_cb tox_friend_lossless_packet_handler;
non_null(1, 4) nullable(6)
static void tox_friend_lossless_packet_handler(Messenger *m, uint32_t friend_number, uint8_t packet_id,
        const uint8_t *data, size_t length, void *user_data)
{
    struct Tox_Userdata *tox_data = (struct Tox_Userdata *)user_data;

    assert(data != nullptr);
    assert(length > 0);

    if (tox_data->tox->friend_lossless_packet_callback_per_pktid[packet_id] != nullptr) {
        tox_unlock(tox_data->tox);
        tox_data->tox->friend_lossless_packet_callback_per_pktid[packet_id](tox_data->tox, friend_number, data, length,
                tox_data->user_data);
        tox_lock(tox_data->tox);
    }
}

non_null(1, 4) nullable(6)
static void tox_group_peer_name_handler(const Messenger *m, uint32_t group_number, uint32_t peer_id,
                                        const uint8_t *name, size_t length, void *user_data)
{
    struct Tox_Userdata *tox_data = (struct Tox_Userdata *)user_data;

    if (tox_data->tox->group_peer_name_callback != nullptr) {
        tox_unlock(tox_data->tox);
        tox_data->tox->group_peer_name_callback(tox_data->tox, group_number, peer_id, name, length, tox_data->user_data);
        tox_lock(tox_data->tox);
    }
}

non_null(1) nullable(5)
static void tox_group_peer_status_handler(const Messenger *m, uint32_t group_number, uint32_t peer_id,
        unsigned int status, void *user_data)
{
    struct Tox_Userdata *tox_data = (struct Tox_Userdata *)user_data;

    if (tox_data->tox->group_peer_status_callback != nullptr) {
        tox_unlock(tox_data->tox);
        tox_data->tox->group_peer_status_callback(tox_data->tox, group_number, peer_id, (Tox_User_Status)status,
                tox_data->user_data);
        tox_lock(tox_data->tox);
    }
}

non_null(1, 4) nullable(6)
static void tox_group_topic_handler(const Messenger *m, uint32_t group_number, uint32_t peer_id, const uint8_t *topic,
                                    size_t length, void *user_data)
{
    struct Tox_Userdata *tox_data = (struct Tox_Userdata *)user_data;

    if (tox_data->tox->group_topic_callback != nullptr) {
        tox_unlock(tox_data->tox);
        tox_data->tox->group_topic_callback(tox_data->tox, group_number, peer_id, topic, length, tox_data->user_data);
        tox_lock(tox_data->tox);
    }
}

non_null(1) nullable(4)
static void tox_group_topic_lock_handler(const Messenger *m, uint32_t group_number, unsigned int topic_lock,
        void *user_data)
{
    struct Tox_Userdata *tox_data = (struct Tox_Userdata *)user_data;

    if (tox_data->tox->group_topic_lock_callback != nullptr) {
        tox_unlock(tox_data->tox);
        tox_data->tox->group_topic_lock_callback(tox_data->tox, group_number, (Tox_Group_Topic_Lock)topic_lock,
                tox_data->user_data);
        tox_lock(tox_data->tox);
    }
}

non_null(1) nullable(4)
static void tox_group_voice_state_handler(const Messenger *m, uint32_t group_number, unsigned int voice_state,
        void *user_data)
{
    struct Tox_Userdata *tox_data = (struct Tox_Userdata *)user_data;

    if (tox_data->tox->group_voice_state_callback != nullptr) {
        tox_unlock(tox_data->tox);
        tox_data->tox->group_voice_state_callback(tox_data->tox, group_number, (Tox_Group_Voice_State)voice_state,
                tox_data->user_data);
        tox_lock(tox_data->tox);
    }
}

non_null(1) nullable(4)
static void tox_group_peer_limit_handler(const Messenger *m, uint32_t group_number, uint32_t peer_limit,
        void *user_data)
{
    struct Tox_Userdata *tox_data = (struct Tox_Userdata *)user_data;

    if (tox_data->tox->group_peer_limit_callback != nullptr) {
        tox_unlock(tox_data->tox);
        tox_data->tox->group_peer_limit_callback(tox_data->tox, group_number, peer_limit, tox_data->user_data);
        tox_lock(tox_data->tox);
    }
}

non_null(1) nullable(4)
static void tox_group_privacy_state_handler(const Messenger *m, uint32_t group_number, unsigned int privacy_state,
        void *user_data)
{
    struct Tox_Userdata *tox_data = (struct Tox_Userdata *)user_data;

    if (tox_data->tox->group_privacy_state_callback != nullptr) {
        tox_unlock(tox_data->tox);
        tox_data->tox->group_privacy_state_callback(tox_data->tox, group_number, (Tox_Group_Privacy_State)privacy_state,
                tox_data->user_data);
        tox_lock(tox_data->tox);
    }
}

non_null(1) nullable(3, 5)
static void tox_group_password_handler(const Messenger *m, uint32_t group_number, const uint8_t *password,
                                       size_t length, void *user_data)
{
    struct Tox_Userdata *tox_data = (struct Tox_Userdata *)user_data;

    if (tox_data->tox->group_password_callback != nullptr) {
        tox_unlock(tox_data->tox);
        tox_data->tox->group_password_callback(tox_data->tox, group_number, password, length, tox_data->user_data);
        tox_lock(tox_data->tox);
    }
}

non_null(1, 5) nullable(8)
static void tox_group_message_handler(const Messenger *m, uint32_t group_number, uint32_t peer_id, unsigned int type,
                                      const uint8_t *message, size_t length, uint32_t message_id, void *user_data)
{
    struct Tox_Userdata *tox_data = (struct Tox_Userdata *)user_data;

    if (tox_data->tox->group_message_callback != nullptr) {
        tox_unlock(tox_data->tox);
        tox_data->tox->group_message_callback(tox_data->tox, group_number, peer_id, (Tox_Message_Type)type, message, length,
                                              message_id, tox_data->user_data);
        tox_lock(tox_data->tox);
    }
}

non_null(1, 5) nullable(7)
static void tox_group_private_message_handler(const Messenger *m, uint32_t group_number, uint32_t peer_id,
        unsigned int type, const uint8_t *message, size_t length, void *user_data)
{
    struct Tox_Userdata *tox_data = (struct Tox_Userdata *)user_data;

    if (tox_data->tox->group_private_message_callback != nullptr) {
        tox_unlock(tox_data->tox);
        tox_data->tox->group_private_message_callback(tox_data->tox, group_number, peer_id, (Tox_Message_Type)type, message,
                length,
                tox_data->user_data);
        tox_lock(tox_data->tox);
    }
}

non_null(1, 4) nullable(6)
static void tox_group_custom_packet_handler(const Messenger *m, uint32_t group_number, uint32_t peer_id,
        const uint8_t *data, size_t length, void *user_data)
{
    struct Tox_Userdata *tox_data = (struct Tox_Userdata *)user_data;

    if (tox_data->tox->group_custom_packet_callback != nullptr) {
        tox_unlock(tox_data->tox);
        tox_data->tox->group_custom_packet_callback(tox_data->tox, group_number, peer_id, data, length, tox_data->user_data);
        tox_lock(tox_data->tox);
    }
}

non_null(1, 4) nullable(6)
static void tox_group_custom_private_packet_handler(const Messenger *m, uint32_t group_number, uint32_t peer_id,
        const uint8_t *data, size_t length, void *user_data)
{
    struct Tox_Userdata *tox_data = (struct Tox_Userdata *)user_data;

    if (tox_data->tox->group_custom_private_packet_callback != nullptr) {
        tox_unlock(tox_data->tox);
        tox_data->tox->group_custom_private_packet_callback(tox_data->tox, group_number, peer_id, data, length,
                tox_data->user_data);
        tox_lock(tox_data->tox);
    }
}

non_null(1, 3, 5) nullable(7)
static void tox_group_invite_handler(const Messenger *m, uint32_t friend_number, const uint8_t *invite_data,
                                     size_t length, const uint8_t *group_name, size_t group_name_length, void *user_data)
{
    struct Tox_Userdata *tox_data = (struct Tox_Userdata *)user_data;

    if (tox_data->tox->group_invite_callback != nullptr) {
        tox_unlock(tox_data->tox);
        tox_data->tox->group_invite_callback(tox_data->tox, friend_number, invite_data, length, group_name, group_name_length,
                                             tox_data->user_data);
        tox_lock(tox_data->tox);
    }
}

non_null(1) nullable(4)
static void tox_group_peer_join_handler(const Messenger *m, uint32_t group_number, uint32_t peer_id, void *user_data)
{
    struct Tox_Userdata *tox_data = (struct Tox_Userdata *)user_data;

    if (tox_data->tox->group_peer_join_callback != nullptr) {
        tox_unlock(tox_data->tox);
        tox_data->tox->group_peer_join_callback(tox_data->tox, group_number, peer_id, tox_data->user_data);
        tox_lock(tox_data->tox);
    }
}

non_null(1, 5) nullable(7, 9)
static void tox_group_peer_exit_handler(const Messenger *m, uint32_t group_number, uint32_t peer_id,
                                        unsigned int exit_type, const uint8_t *name, size_t name_length,
                                        const uint8_t *part_message, size_t length, void *user_data)
{
    struct Tox_Userdata *tox_data = (struct Tox_Userdata *)user_data;

    if (tox_data->tox->group_peer_exit_callback != nullptr) {
        tox_unlock(tox_data->tox);
        tox_data->tox->group_peer_exit_callback(tox_data->tox, group_number, peer_id, (Tox_Group_Exit_Type) exit_type, name,
<<<<<<< HEAD
                                                name_length,
                                                part_message, length, tox_data->user_data);
        tox_lock(tox_data->tox);
=======
                                                name_length, part_message, length, tox_data->user_data);
>>>>>>> 14a1a0b9
    }
}

non_null(1) nullable(3)
static void tox_group_self_join_handler(const Messenger *m, uint32_t group_number, void *user_data)
{
    struct Tox_Userdata *tox_data = (struct Tox_Userdata *)user_data;

    if (tox_data->tox->group_self_join_callback != nullptr) {
        tox_unlock(tox_data->tox);
        tox_data->tox->group_self_join_callback(tox_data->tox, group_number, tox_data->user_data);
        tox_lock(tox_data->tox);
    }
}

non_null(1) nullable(4)
static void tox_group_join_fail_handler(const Messenger *m, uint32_t group_number, unsigned int fail_type,
                                        void *user_data)
{
    struct Tox_Userdata *tox_data = (struct Tox_Userdata *)user_data;

    if (tox_data->tox->group_join_fail_callback != nullptr) {
        tox_unlock(tox_data->tox);
        tox_data->tox->group_join_fail_callback(tox_data->tox, group_number, (Tox_Group_Join_Fail)fail_type,
                                                tox_data->user_data);
        tox_lock(tox_data->tox);
    }
}

non_null(1) nullable(6)
static void tox_group_moderation_handler(const Messenger *m, uint32_t group_number, uint32_t source_peer_number,
        uint32_t target_peer_number, unsigned int mod_type, void *user_data)
{
    struct Tox_Userdata *tox_data = (struct Tox_Userdata *)user_data;

    if (tox_data->tox->group_moderation_callback != nullptr) {
        tox_unlock(tox_data->tox);
        tox_data->tox->group_moderation_callback(tox_data->tox, group_number, source_peer_number, target_peer_number,
                (Tox_Group_Mod_Event)mod_type,
                tox_data->user_data);
        tox_lock(tox_data->tox);
    }
}

bool tox_version_is_compatible(uint32_t major, uint32_t minor, uint32_t patch)
{
    return TOX_VERSION_IS_API_COMPATIBLE(major, minor, patch);
}

non_null()
static State_Load_Status state_load_callback(void *outer, const uint8_t *data, uint32_t length, uint16_t type)
{
    const Tox *tox = (const Tox *)outer;
    State_Load_Status status = STATE_LOAD_STATUS_CONTINUE;

    if (messenger_load_state_section(tox->m, data, length, type, &status)
            || conferences_load_state_section(tox->m->conferences_object, data, length, type, &status)) {
        return status;
    }

    if (type == STATE_TYPE_END) {
        if (length != 0) {
            return STATE_LOAD_STATUS_ERROR;
        }

        return STATE_LOAD_STATUS_END;
    }

    LOGGER_ERROR(tox->m->log, "Load state: contains unrecognized part (len %u, type %u)",
                 length, type);

    return STATE_LOAD_STATUS_CONTINUE;
}

/** Load tox from data of size length. */
non_null()
static int tox_load(Tox *tox, const uint8_t *data, uint32_t length)
{
    uint32_t data32[2];
    const uint32_t cookie_len = sizeof(data32);

    if (length < cookie_len) {
        return -1;
    }

    memcpy(data32, data, sizeof(uint32_t));
    lendian_bytes_to_host32(data32 + 1, data + sizeof(uint32_t));

    if (data32[0] != 0 || data32[1] != STATE_COOKIE_GLOBAL) {
        return -1;
    }

    return state_load(tox->m->log, state_load_callback, tox, data + cookie_len,
                      length - cookie_len, STATE_COOKIE_TYPE);
}

Tox *tox_new(const struct Tox_Options *options, Tox_Err_New *error)
{
    struct Tox_Options *default_options = nullptr;

    if (options == nullptr) {
        Tox_Err_Options_New err;
        default_options = tox_options_new(&err);

        switch (err) {
            case TOX_ERR_OPTIONS_NEW_OK: {
                assert(default_options != nullptr);
                break;
            }

            case TOX_ERR_OPTIONS_NEW_MALLOC: {
                SET_ERROR_PARAMETER(error, TOX_ERR_NEW_MALLOC);
                return nullptr;
            }
        }
    }

    const struct Tox_Options *const opts = options != nullptr ? options : default_options;
    assert(opts != nullptr);

    const Tox_System *sys = tox_options_get_operating_system(opts);
    const Tox_System default_system = tox_default_system();

    if (sys == nullptr) {
        sys = &default_system;
    }

    if (sys->rng == nullptr || sys->ns == nullptr || sys->mem == nullptr) {
        // TODO(iphydf): Not quite right, but similar.
        SET_ERROR_PARAMETER(error, TOX_ERR_NEW_MALLOC);
        tox_options_free(default_options);
        return nullptr;
    }

    Messenger_Options m_options = {0};

    bool load_savedata_sk = false;
    bool load_savedata_tox = false;

    if (tox_options_get_savedata_type(opts) != TOX_SAVEDATA_TYPE_NONE) {
        if (tox_options_get_savedata_data(opts) == nullptr || tox_options_get_savedata_length(opts) == 0) {
            SET_ERROR_PARAMETER(error, TOX_ERR_NEW_LOAD_BAD_FORMAT);
            tox_options_free(default_options);
            return nullptr;
        }
    }

    if (tox_options_get_savedata_type(opts) == TOX_SAVEDATA_TYPE_SECRET_KEY) {
        if (tox_options_get_savedata_length(opts) != TOX_SECRET_KEY_SIZE) {
            SET_ERROR_PARAMETER(error, TOX_ERR_NEW_LOAD_BAD_FORMAT);
            tox_options_free(default_options);
            return nullptr;
        }

        load_savedata_sk = true;
    } else if (tox_options_get_savedata_type(opts) == TOX_SAVEDATA_TYPE_TOX_SAVE) {
        if (tox_options_get_savedata_length(opts) < TOX_ENC_SAVE_MAGIC_LENGTH) {
            SET_ERROR_PARAMETER(error, TOX_ERR_NEW_LOAD_BAD_FORMAT);
            tox_options_free(default_options);
            return nullptr;
        }

        if (memcmp(tox_options_get_savedata_data(opts), TOX_ENC_SAVE_MAGIC_NUMBER, TOX_ENC_SAVE_MAGIC_LENGTH) == 0) {
            SET_ERROR_PARAMETER(error, TOX_ERR_NEW_LOAD_ENCRYPTED);
            tox_options_free(default_options);
            return nullptr;
        }

        load_savedata_tox = true;
    }

    m_options.ipv6enabled = tox_options_get_ipv6_enabled(opts);
    m_options.udp_disabled = !tox_options_get_udp_enabled(opts);
    m_options.port_range[0] = tox_options_get_start_port(opts);
    m_options.port_range[1] = tox_options_get_end_port(opts);
    m_options.tcp_server_port = tox_options_get_tcp_port(opts);
    m_options.hole_punching_enabled = tox_options_get_hole_punching_enabled(opts);
    m_options.local_discovery_enabled = tox_options_get_local_discovery_enabled(opts);
    m_options.dht_announcements_enabled = tox_options_get_dht_announcements_enabled(opts);

    if (m_options.udp_disabled) {
        m_options.local_discovery_enabled = false;
    }

    Tox *tox = (Tox *)mem_alloc(sys->mem, sizeof(Tox));

    if (tox == nullptr) {
        SET_ERROR_PARAMETER(error, TOX_ERR_NEW_MALLOC);
        tox_options_free(default_options);
        return nullptr;
    }

    tox->log_callback = tox_options_get_log_callback(opts);
    m_options.log_callback = tox_log_handler;
    m_options.log_context = tox;
    m_options.log_user_data = tox_options_get_log_user_data(opts);

    switch (tox_options_get_proxy_type(opts)) {
        case TOX_PROXY_TYPE_HTTP: {
            m_options.proxy_info.proxy_type = TCP_PROXY_HTTP;
            break;
        }

        case TOX_PROXY_TYPE_SOCKS5: {
            m_options.proxy_info.proxy_type = TCP_PROXY_SOCKS5;
            break;
        }

        case TOX_PROXY_TYPE_NONE: {
            m_options.proxy_info.proxy_type = TCP_PROXY_NONE;
            break;
        }

        default: {
            SET_ERROR_PARAMETER(error, TOX_ERR_NEW_PROXY_BAD_TYPE);
            mem_delete(sys->mem, tox);
            tox_options_free(default_options);
            return nullptr;
        }
    }

    tox->sys = *sys;

    if (m_options.proxy_info.proxy_type != TCP_PROXY_NONE) {
        if (tox_options_get_proxy_port(opts) == 0) {
            SET_ERROR_PARAMETER(error, TOX_ERR_NEW_PROXY_BAD_PORT);
            mem_delete(sys->mem, tox);
            tox_options_free(default_options);
            return nullptr;
        }

        ip_init(&m_options.proxy_info.ip_port.ip, m_options.ipv6enabled);

        if (m_options.ipv6enabled) {
            m_options.proxy_info.ip_port.ip.family = net_family_unspec();
        }

        const char *const proxy_host = tox_options_get_proxy_host(opts);

        if (proxy_host == nullptr
                || !addr_resolve_or_parse_ip(tox->sys.ns, proxy_host, &m_options.proxy_info.ip_port.ip, nullptr)) {
            SET_ERROR_PARAMETER(error, TOX_ERR_NEW_PROXY_BAD_HOST);
            // TODO(irungentoo): TOX_ERR_NEW_PROXY_NOT_FOUND if domain.
            mem_delete(sys->mem, tox);
            tox_options_free(default_options);
            return nullptr;
        }

        m_options.proxy_info.ip_port.port = net_htons(tox_options_get_proxy_port(opts));
    }

    tox->mono_time = mono_time_new(tox->sys.mem, sys->mono_time_callback, sys->mono_time_user_data);

    if (tox->mono_time == nullptr) {
        SET_ERROR_PARAMETER(error, TOX_ERR_NEW_MALLOC);
        mem_delete(sys->mem, tox);
        tox_options_free(default_options);
        return nullptr;
    }

    if (tox_options_get_experimental_thread_safety(opts)) {
        pthread_mutex_t *mutex = (pthread_mutex_t *)mem_alloc(sys->mem, sizeof(pthread_mutex_t));

        if (mutex == nullptr) {
            SET_ERROR_PARAMETER(error, TOX_ERR_NEW_MALLOC);
            mem_delete(sys->mem, tox);
            tox_options_free(default_options);
            return nullptr;
        }

        pthread_mutex_init(mutex, nullptr);

        tox->mutex = mutex;
    } else {
        tox->mutex = nullptr;
    }

    tox_lock(tox);

    Messenger_Error m_error;
    tox->m = new_messenger(tox->mono_time, tox->sys.mem, tox->sys.rng, tox->sys.ns, &m_options, &m_error);

    if (tox->m == nullptr) {
        switch (m_error) {
            case MESSENGER_ERROR_PORT:
            case MESSENGER_ERROR_TCP_SERVER: {
                SET_ERROR_PARAMETER(error, TOX_ERR_NEW_PORT_ALLOC);
                break;
            }
            case MESSENGER_ERROR_OTHER:
            case MESSENGER_ERROR_NONE: {
                SET_ERROR_PARAMETER(error, TOX_ERR_NEW_MALLOC);
                break;
            }
        }

        mono_time_free(tox->sys.mem, tox->mono_time);
        tox_unlock(tox);

        if (tox->mutex != nullptr) {
            pthread_mutex_destroy(tox->mutex);
        }

        mem_delete(sys->mem, tox->mutex);
        mem_delete(sys->mem, tox);
        tox_options_free(default_options);
        return nullptr;
    }

    tox->m->conferences_object = new_groupchats(tox->mono_time, tox->m);

    if (tox->m->conferences_object == nullptr) {
        kill_messenger(tox->m);

        mono_time_free(tox->sys.mem, tox->mono_time);
        tox_unlock(tox);

        if (tox->mutex != nullptr) {
            pthread_mutex_destroy(tox->mutex);
        }

        mem_delete(sys->mem, tox->mutex);
        mem_delete(sys->mem, tox);

        SET_ERROR_PARAMETER(error, TOX_ERR_NEW_MALLOC);
        tox_options_free(default_options);
        return nullptr;
    }

    if (load_savedata_tox
            && tox_load(tox, tox_options_get_savedata_data(opts), tox_options_get_savedata_length(opts)) == -1) {
        kill_groupchats(tox->m->conferences_object);
        kill_messenger(tox->m);

        mono_time_free(tox->sys.mem, tox->mono_time);
        tox_unlock(tox);

        if (tox->mutex != nullptr) {
            pthread_mutex_destroy(tox->mutex);
        }

        mem_delete(sys->mem, tox->mutex);
        mem_delete(sys->mem, tox);

        SET_ERROR_PARAMETER(error, TOX_ERR_NEW_LOAD_BAD_FORMAT);
        tox_options_free(default_options);
        return nullptr;
    }

    if (load_savedata_sk) {
        load_secret_key(tox->m->net_crypto, tox_options_get_savedata_data(opts));
    }

    m_callback_namechange(tox->m, tox_friend_name_handler);
    m_callback_core_connection(tox->m, tox_self_connection_status_handler);
    m_callback_statusmessage(tox->m, tox_friend_status_message_handler);
    m_callback_userstatus(tox->m, tox_friend_status_handler);
    m_callback_connectionstatus(tox->m, tox_friend_connection_status_handler);
    m_callback_typingchange(tox->m, tox_friend_typing_handler);
    m_callback_read_receipt(tox->m, tox_friend_read_receipt_handler);
    m_callback_friendrequest(tox->m, tox_friend_request_handler);
    m_callback_friendmessage(tox->m, tox_friend_message_handler);
    callback_file_control(tox->m, tox_file_recv_control_handler);
    callback_file_reqchunk(tox->m, tox_file_chunk_request_handler);
    callback_file_sendrequest(tox->m, tox_file_recv_handler);
    callback_file_data(tox->m, tox_file_recv_chunk_handler);
    dht_callback_get_nodes_response(tox->m->dht, tox_dht_get_nodes_response_handler);
    g_callback_group_invite(tox->m->conferences_object, tox_conference_invite_handler);
    g_callback_group_connected(tox->m->conferences_object, tox_conference_connected_handler);
    g_callback_group_message(tox->m->conferences_object, tox_conference_message_handler);
    g_callback_group_title(tox->m->conferences_object, tox_conference_title_handler);
    g_callback_peer_name(tox->m->conferences_object, tox_conference_peer_name_handler);
    g_callback_peer_list_changed(tox->m->conferences_object, tox_conference_peer_list_changed_handler);
    custom_lossy_packet_registerhandler(tox->m, tox_friend_lossy_packet_handler);
    custom_lossless_packet_registerhandler(tox->m, tox_friend_lossless_packet_handler);

    m_callback_group_invite(tox->m, tox_group_invite_handler);
    gc_callback_message(tox->m, tox_group_message_handler);
    gc_callback_private_message(tox->m, tox_group_private_message_handler);
    gc_callback_custom_packet(tox->m, tox_group_custom_packet_handler);
    gc_callback_custom_private_packet(tox->m, tox_group_custom_private_packet_handler);
    gc_callback_moderation(tox->m, tox_group_moderation_handler);
    gc_callback_nick_change(tox->m, tox_group_peer_name_handler);
    gc_callback_status_change(tox->m, tox_group_peer_status_handler);
    gc_callback_topic_change(tox->m, tox_group_topic_handler);
    gc_callback_peer_limit(tox->m, tox_group_peer_limit_handler);
    gc_callback_privacy_state(tox->m, tox_group_privacy_state_handler);
    gc_callback_topic_lock(tox->m, tox_group_topic_lock_handler);
    gc_callback_password(tox->m, tox_group_password_handler);
    gc_callback_peer_join(tox->m, tox_group_peer_join_handler);
    gc_callback_peer_exit(tox->m, tox_group_peer_exit_handler);
    gc_callback_self_join(tox->m, tox_group_self_join_handler);
    gc_callback_rejected(tox->m, tox_group_join_fail_handler);
    gc_callback_voice_state(tox->m, tox_group_voice_state_handler);

    tox_unlock(tox);

    SET_ERROR_PARAMETER(error, TOX_ERR_NEW_OK);

    tox_options_free(default_options);
    return tox;
}

void tox_kill(Tox *tox)
{
    if (tox == nullptr) {
        return;
    }

    tox_lock(tox);
    LOGGER_ASSERT(tox->m->log, tox->toxav_object == nullptr, "Attempted to kill tox while toxav is still alive");
    kill_groupchats(tox->m->conferences_object);
    kill_messenger(tox->m);
    mono_time_free(tox->sys.mem, tox->mono_time);
    tox_unlock(tox);

    if (tox->mutex != nullptr) {
        pthread_mutex_destroy(tox->mutex);
        mem_delete(tox->sys.mem, tox->mutex);
    }

    mem_delete(tox->sys.mem, tox);
}

void tox_get_options(Tox *tox, struct Tox_Options *options)
{
    tox_options_default(options);
    const Messenger_Options *m_options = &tox->m->options;

    // TODO(iphydf): Fill in the other options.
    tox_options_set_log_callback(options, tox->log_callback);
    tox_options_set_log_user_data(options, m_options->log_user_data);
}

static uint32_t end_size(void)
{
    return 2 * sizeof(uint32_t);
}

non_null()
static void end_save(uint8_t *data)
{
    state_write_section_header(data, STATE_COOKIE_TYPE, 0, STATE_TYPE_END);
}

size_t tox_get_savedata_size(const Tox *tox)
{
    assert(tox != nullptr);
    tox_lock(tox);
    const size_t ret = 2 * sizeof(uint32_t)
                       + messenger_size(tox->m)
                       + conferences_size(tox->m->conferences_object)
                       + end_size();
    tox_unlock(tox);
    return ret;
}

void tox_get_savedata(const Tox *tox, uint8_t *savedata)
{
    assert(tox != nullptr);

    if (savedata == nullptr) {
        return;
    }

    memset(savedata, 0, tox_get_savedata_size(tox));

    tox_lock(tox);

    const uint32_t size32 = sizeof(uint32_t);

    // write cookie
    memset(savedata, 0, size32);
    savedata += size32;
    host_to_lendian_bytes32(savedata, STATE_COOKIE_GLOBAL);
    savedata += size32;

    savedata = messenger_save(tox->m, savedata);
    savedata = conferences_save(tox->m->conferences_object, savedata);
    end_save(savedata);

    tox_unlock(tox);
}

non_null(5) nullable(1, 2, 4, 6)
static int32_t resolve_bootstrap_node(Tox *tox, const char *host, uint16_t port, const uint8_t public_key[TOX_PUBLIC_KEY_SIZE],
                                      IP_Port **root, Tox_Err_Bootstrap *error)
{
    assert(tox != nullptr);
    assert(root != nullptr);

    if (host == nullptr || public_key == nullptr) {
        SET_ERROR_PARAMETER(error, TOX_ERR_BOOTSTRAP_NULL);
        return -1;
    }

    if (port == 0) {
        SET_ERROR_PARAMETER(error, TOX_ERR_BOOTSTRAP_BAD_PORT);
        return -1;
    }

    const int32_t count = net_getipport(tox->sys.mem, host, root, TOX_SOCK_DGRAM);

    if (count < 1) {
        LOGGER_DEBUG(tox->m->log, "could not resolve bootstrap node '%s'", host);
        net_freeipport(tox->sys.mem, *root);
        SET_ERROR_PARAMETER(error, TOX_ERR_BOOTSTRAP_BAD_HOST);
        return -1;
    }

    assert(*root != nullptr);
    return count;
}

bool tox_bootstrap(Tox *tox, const char *host, uint16_t port, const uint8_t public_key[TOX_PUBLIC_KEY_SIZE], Tox_Err_Bootstrap *error)
{
    IP_Port *root;
    const int32_t count = resolve_bootstrap_node(tox, host, port, public_key, &root, error);

    if (count == -1) {
        return false;
    }

    tox_lock(tox);
    assert(count >= 0);
    bool onion_success = false;
    // UDP bootstrap is default success if it's disabled (because we don't even try).
    bool udp_success = tox->m->options.udp_disabled;

    for (int32_t i = 0; i < count; ++i) {
        if (!tox->m->options.ipv6enabled && net_family_is_ipv6(root[i].ip.family)) {
            // We can't use ipv6 when it's disabled.
            continue;
        }

        root[i].port = net_htons(port);

        if (onion_add_bs_path_node(tox->m->onion_c, &root[i], public_key)) {
            // If UDP is enabled, the caller cares about whether any of the
            // bootstrap calls below will succeed. In TCP-only mode, adding
            // onion path nodes successfully is sufficient.
            onion_success = true;
        }

        if (!tox->m->options.udp_disabled) {
            if (dht_bootstrap(tox->m->dht, &root[i], public_key)) {
                // If any of the bootstrap calls worked, we call it success.
                udp_success = true;
            }
        }
    }

    tox_unlock(tox);

    net_freeipport(tox->sys.mem, root);

    if (count == 0 || !onion_success || !udp_success) {
        LOGGER_DEBUG(tox->m->log, "bootstrap node '%s' resolved to %d IP_Ports%s (onion: %s, UDP: %s)",
                     host, count,
                     count > 0 ? ", but failed to bootstrap with any of them" : "",
                     onion_success ? "success" : "FAILURE",
                     tox->m->options.udp_disabled ? "disabled" : (udp_success ? "success" : "FAILURE"));
        SET_ERROR_PARAMETER(error, TOX_ERR_BOOTSTRAP_BAD_HOST);
        return false;
    }

    SET_ERROR_PARAMETER(error, TOX_ERR_BOOTSTRAP_OK);
    return true;
}

bool tox_add_tcp_relay(Tox *tox, const char *host, uint16_t port, const uint8_t public_key[TOX_PUBLIC_KEY_SIZE],
                       Tox_Err_Bootstrap *error)
{
    IP_Port *root;
    const int32_t count = resolve_bootstrap_node(tox, host, port, public_key, &root, error);

    if (count == -1) {
        return false;
    }

    tox_lock(tox);
    assert(count >= 0);

    for (int32_t i = 0; i < count; ++i) {
        root[i].port = net_htons(port);

        add_tcp_relay(tox->m->net_crypto, &root[i], public_key);
    }

    tox_unlock(tox);

    net_freeipport(tox->sys.mem, root);

    if (count == 0) {
        SET_ERROR_PARAMETER(error, TOX_ERR_BOOTSTRAP_BAD_HOST);
        return false;
    }

    SET_ERROR_PARAMETER(error, TOX_ERR_BOOTSTRAP_OK);
    return true;
}

Tox_Connection tox_self_get_connection_status(const Tox *tox)
{
    assert(tox != nullptr);
    tox_lock(tox);
    const Onion_Connection_Status ret = onion_connection_status(tox->m->onion_c);
    tox_unlock(tox);

    switch (ret) {
        case ONION_CONNECTION_STATUS_NONE:
            return TOX_CONNECTION_NONE;

        case ONION_CONNECTION_STATUS_TCP:
            return TOX_CONNECTION_TCP;

        case ONION_CONNECTION_STATUS_UDP:
            return TOX_CONNECTION_UDP;
    }

    LOGGER_FATAL(tox->m->log, "impossible return value: %d", ret);
    return TOX_CONNECTION_NONE;
}


void tox_callback_self_connection_status(Tox *tox, tox_self_connection_status_cb *callback)
{
    assert(tox != nullptr);
    tox->self_connection_status_callback = callback;
}

uint32_t tox_iteration_interval(const Tox *tox)
{
    assert(tox != nullptr);
    tox_lock(tox);
    uint32_t ret = messenger_run_interval(tox->m);

    if (m_is_receiving_file(tox->m)) {
        ret = 1;
    }

    tox_unlock(tox);
    return ret;
}

void tox_iterate(Tox *tox, void *user_data)
{
    assert(tox != nullptr);
    tox_lock(tox);

    mono_time_update(tox->mono_time);

    struct Tox_Userdata tox_data = { tox, user_data };
    do_messenger(tox->m, &tox_data);
    do_groupchats(tox->m->conferences_object, &tox_data);

    tox_unlock(tox);
}

void tox_self_get_address(const Tox *tox, uint8_t address[TOX_ADDRESS_SIZE])
{
    assert(tox != nullptr);

    if (address != nullptr) {
        tox_lock(tox);
        getaddress(tox->m, address);
        tox_unlock(tox);
    }
}

void tox_self_set_nospam(Tox *tox, uint32_t nospam)
{
    assert(tox != nullptr);
    tox_lock(tox);
    set_nospam(tox->m->fr, net_htonl(nospam));
    tox_unlock(tox);
}

uint32_t tox_self_get_nospam(const Tox *tox)
{
    assert(tox != nullptr);
    tox_lock(tox);
    const uint32_t ret = net_ntohl(get_nospam(tox->m->fr));
    tox_unlock(tox);
    return ret;
}

void tox_self_get_public_key(const Tox *tox, uint8_t public_key[TOX_PUBLIC_KEY_SIZE])
{
    assert(tox != nullptr);

    if (public_key != nullptr) {
        tox_lock(tox);
        memcpy(public_key, nc_get_self_public_key(tox->m->net_crypto), CRYPTO_PUBLIC_KEY_SIZE);
        tox_unlock(tox);
    }
}

void tox_self_get_secret_key(const Tox *tox, uint8_t secret_key[TOX_SECRET_KEY_SIZE])
{
    assert(tox != nullptr);

    if (secret_key != nullptr) {
        tox_lock(tox);
        memcpy(secret_key, nc_get_self_secret_key(tox->m->net_crypto), CRYPTO_SECRET_KEY_SIZE);
        tox_unlock(tox);
    }
}

bool tox_self_set_name(Tox *tox, const uint8_t *name, size_t length, Tox_Err_Set_Info *error)
{
    assert(tox != nullptr);

    if (name == nullptr && length != 0) {
        SET_ERROR_PARAMETER(error, TOX_ERR_SET_INFO_NULL);
        return false;
    }

    tox_lock(tox);

    if (setname(tox->m, name, length) == 0) {
        // TODO(irungentoo): function to set different per group names?
        send_name_all_groups(tox->m->conferences_object);
        SET_ERROR_PARAMETER(error, TOX_ERR_SET_INFO_OK);
        tox_unlock(tox);
        return true;
    }

    SET_ERROR_PARAMETER(error, TOX_ERR_SET_INFO_TOO_LONG);
    tox_unlock(tox);
    return false;
}

size_t tox_self_get_name_size(const Tox *tox)
{
    assert(tox != nullptr);
    tox_lock(tox);
    const size_t ret = m_get_self_name_size(tox->m);
    tox_unlock(tox);
    return ret;
}

void tox_self_get_name(const Tox *tox, uint8_t *name)
{
    assert(tox != nullptr);

    if (name != nullptr) {
        tox_lock(tox);
        getself_name(tox->m, name);
        tox_unlock(tox);
    }
}

bool tox_self_set_status_message(Tox *tox, const uint8_t *status_message, size_t length, Tox_Err_Set_Info *error)
{
    assert(tox != nullptr);

    if (status_message == nullptr && length != 0) {
        SET_ERROR_PARAMETER(error, TOX_ERR_SET_INFO_NULL);
        return false;
    }

    tox_lock(tox);

    if (m_set_statusmessage(tox->m, status_message, length) == 0) {
        SET_ERROR_PARAMETER(error, TOX_ERR_SET_INFO_OK);
        tox_unlock(tox);
        return true;
    }

    SET_ERROR_PARAMETER(error, TOX_ERR_SET_INFO_TOO_LONG);
    tox_unlock(tox);
    return false;
}

size_t tox_self_get_status_message_size(const Tox *tox)
{
    assert(tox != nullptr);
    tox_lock(tox);
    const size_t ret = m_get_self_statusmessage_size(tox->m);
    tox_unlock(tox);
    return ret;
}

void tox_self_get_status_message(const Tox *tox, uint8_t *status_message)
{
    assert(tox != nullptr);

    if (status_message != nullptr) {
        tox_lock(tox);
        m_copy_self_statusmessage(tox->m, status_message);
        tox_unlock(tox);
    }
}

void tox_self_set_status(Tox *tox, Tox_User_Status status)
{
    assert(tox != nullptr);
    tox_lock(tox);
    m_set_userstatus(tox->m, status);
    tox_unlock(tox);
}

Tox_User_Status tox_self_get_status(const Tox *tox)
{
    assert(tox != nullptr);
    tox_lock(tox);
    const uint8_t status = m_get_self_userstatus(tox->m);
    tox_unlock(tox);
    return (Tox_User_Status)status;
}

non_null(1) nullable(3)
static void set_friend_error(const Logger *log, int32_t ret, Tox_Err_Friend_Add *error)
{
    switch (ret) {
        case FAERR_TOOLONG: {
            SET_ERROR_PARAMETER(error, TOX_ERR_FRIEND_ADD_TOO_LONG);
            break;
        }

        case FAERR_NOMESSAGE: {
            SET_ERROR_PARAMETER(error, TOX_ERR_FRIEND_ADD_NO_MESSAGE);
            break;
        }

        case FAERR_OWNKEY: {
            SET_ERROR_PARAMETER(error, TOX_ERR_FRIEND_ADD_OWN_KEY);
            break;
        }

        case FAERR_ALREADYSENT: {
            SET_ERROR_PARAMETER(error, TOX_ERR_FRIEND_ADD_ALREADY_SENT);
            break;
        }

        case FAERR_BADCHECKSUM: {
            SET_ERROR_PARAMETER(error, TOX_ERR_FRIEND_ADD_BAD_CHECKSUM);
            break;
        }

        case FAERR_SETNEWNOSPAM: {
            SET_ERROR_PARAMETER(error, TOX_ERR_FRIEND_ADD_SET_NEW_NOSPAM);
            break;
        }

        case FAERR_NOMEM: {
            SET_ERROR_PARAMETER(error, TOX_ERR_FRIEND_ADD_MALLOC);
            break;
        }

        default: {
            /* can't happen */
            LOGGER_FATAL(log, "impossible return value: %d", ret);
            break;
        }
    }
}

uint32_t tox_friend_add(Tox *tox, const uint8_t address[TOX_ADDRESS_SIZE], const uint8_t *message, size_t length,
                        Tox_Err_Friend_Add *error)
{
    assert(tox != nullptr);

    if (address == nullptr || message == nullptr) {
        SET_ERROR_PARAMETER(error, TOX_ERR_FRIEND_ADD_NULL);
        return UINT32_MAX;
    }

    tox_lock(tox);
    const int32_t ret = m_addfriend(tox->m, address, message, length);

    if (ret >= 0) {
        SET_ERROR_PARAMETER(error, TOX_ERR_FRIEND_ADD_OK);
        tox_unlock(tox);
        return (uint32_t)ret;
    }

    set_friend_error(tox->m->log, ret, error);
    tox_unlock(tox);
    return UINT32_MAX;
}

uint32_t tox_friend_add_norequest(Tox *tox, const uint8_t public_key[TOX_PUBLIC_KEY_SIZE], Tox_Err_Friend_Add *error)
{
    assert(tox != nullptr);

    if (public_key == nullptr) {
        SET_ERROR_PARAMETER(error, TOX_ERR_FRIEND_ADD_NULL);
        return UINT32_MAX;
    }

    tox_lock(tox);
    const int32_t ret = m_addfriend_norequest(tox->m, public_key);

    if (ret >= 0) {
        SET_ERROR_PARAMETER(error, TOX_ERR_FRIEND_ADD_OK);
        tox_unlock(tox);
        return (uint32_t)ret;
    }

    set_friend_error(tox->m->log, ret, error);
    tox_unlock(tox);
    return UINT32_MAX;
}

bool tox_friend_delete(Tox *tox, uint32_t friend_number, Tox_Err_Friend_Delete *error)
{
    assert(tox != nullptr);
    tox_lock(tox);
    const int ret = m_delfriend(tox->m, friend_number);
    tox_unlock(tox);

    // TODO(irungentoo): handle if realloc fails?
    if (ret == -1) {
        SET_ERROR_PARAMETER(error, TOX_ERR_FRIEND_DELETE_FRIEND_NOT_FOUND);
        return false;
    }

    SET_ERROR_PARAMETER(error, TOX_ERR_FRIEND_DELETE_OK);
    return true;
}

uint32_t tox_friend_by_public_key(const Tox *tox, const uint8_t public_key[TOX_PUBLIC_KEY_SIZE], Tox_Err_Friend_By_Public_Key *error)
{
    assert(tox != nullptr);

    if (public_key == nullptr) {
        SET_ERROR_PARAMETER(error, TOX_ERR_FRIEND_BY_PUBLIC_KEY_NULL);
        return UINT32_MAX;
    }

    tox_lock(tox);
    const int32_t ret = getfriend_id(tox->m, public_key);
    tox_unlock(tox);

    if (ret == -1) {
        SET_ERROR_PARAMETER(error, TOX_ERR_FRIEND_BY_PUBLIC_KEY_NOT_FOUND);
        return UINT32_MAX;
    }

    SET_ERROR_PARAMETER(error, TOX_ERR_FRIEND_BY_PUBLIC_KEY_OK);
    assert(ret >= 0);
    return (uint32_t)ret;
}

bool tox_friend_get_public_key(const Tox *tox, uint32_t friend_number, uint8_t public_key[TOX_PUBLIC_KEY_SIZE],
                               Tox_Err_Friend_Get_Public_Key *error)
{
    assert(tox != nullptr);

    if (public_key == nullptr) {
        return false;
    }

    tox_lock(tox);

    if (get_real_pk(tox->m, friend_number, public_key) == -1) {
        SET_ERROR_PARAMETER(error, TOX_ERR_FRIEND_GET_PUBLIC_KEY_FRIEND_NOT_FOUND);
        tox_unlock(tox);
        return false;
    }

    SET_ERROR_PARAMETER(error, TOX_ERR_FRIEND_GET_PUBLIC_KEY_OK);
    tox_unlock(tox);
    return true;
}

bool tox_friend_exists(const Tox *tox, uint32_t friend_number)
{
    assert(tox != nullptr);
    tox_lock(tox);
    const bool ret = m_friend_exists(tox->m, friend_number);
    tox_unlock(tox);
    return ret;
}

uint64_t tox_friend_get_last_online(const Tox *tox, uint32_t friend_number, Tox_Err_Friend_Get_Last_Online *error)
{
    assert(tox != nullptr);
    tox_lock(tox);
    const uint64_t timestamp = m_get_last_online(tox->m, friend_number);
    tox_unlock(tox);

    if (timestamp == UINT64_MAX) {
        SET_ERROR_PARAMETER(error, TOX_ERR_FRIEND_GET_LAST_ONLINE_FRIEND_NOT_FOUND);
        return UINT64_MAX;
    }

    SET_ERROR_PARAMETER(error, TOX_ERR_FRIEND_GET_LAST_ONLINE_OK);
    return timestamp;
}

size_t tox_self_get_friend_list_size(const Tox *tox)
{
    assert(tox != nullptr);
    tox_lock(tox);
    const size_t ret = count_friendlist(tox->m);
    tox_unlock(tox);
    return ret;
}

void tox_self_get_friend_list(const Tox *tox, uint32_t *friend_list)
{
    assert(tox != nullptr);

    if (friend_list != nullptr) {
        tox_lock(tox);
        // TODO(irungentoo): size parameter?
        copy_friendlist(tox->m, friend_list, count_friendlist(tox->m));
        tox_unlock(tox);
    }
}

size_t tox_friend_get_name_size(const Tox *tox, uint32_t friend_number, Tox_Err_Friend_Query *error)
{
    assert(tox != nullptr);
    tox_lock(tox);
    const int ret = m_get_name_size(tox->m, friend_number);
    tox_unlock(tox);

    if (ret == -1) {
        SET_ERROR_PARAMETER(error, TOX_ERR_FRIEND_QUERY_FRIEND_NOT_FOUND);
        return SIZE_MAX;
    }

    SET_ERROR_PARAMETER(error, TOX_ERR_FRIEND_QUERY_OK);
    return ret;
}

bool tox_friend_get_name(const Tox *tox, uint32_t friend_number, uint8_t *name, Tox_Err_Friend_Query *error)
{
    assert(tox != nullptr);

    if (name == nullptr) {
        SET_ERROR_PARAMETER(error, TOX_ERR_FRIEND_QUERY_NULL);
        return false;
    }

    tox_lock(tox);
    const int ret = getname(tox->m, friend_number, name);
    tox_unlock(tox);

    if (ret == -1) {
        SET_ERROR_PARAMETER(error, TOX_ERR_FRIEND_QUERY_FRIEND_NOT_FOUND);
        return false;
    }

    SET_ERROR_PARAMETER(error, TOX_ERR_FRIEND_QUERY_OK);
    return true;
}

void tox_callback_friend_name(Tox *tox, tox_friend_name_cb *callback)
{
    assert(tox != nullptr);
    tox->friend_name_callback = callback;
}

size_t tox_friend_get_status_message_size(const Tox *tox, uint32_t friend_number, Tox_Err_Friend_Query *error)
{
    assert(tox != nullptr);
    tox_lock(tox);
    const int ret = m_get_statusmessage_size(tox->m, friend_number);
    tox_unlock(tox);

    if (ret == -1) {
        SET_ERROR_PARAMETER(error, TOX_ERR_FRIEND_QUERY_FRIEND_NOT_FOUND);
        return SIZE_MAX;
    }

    SET_ERROR_PARAMETER(error, TOX_ERR_FRIEND_QUERY_OK);
    return ret;
}

bool tox_friend_get_status_message(const Tox *tox, uint32_t friend_number, uint8_t *status_message,
                                   Tox_Err_Friend_Query *error)
{
    assert(tox != nullptr);

    if (status_message == nullptr) {
        SET_ERROR_PARAMETER(error, TOX_ERR_FRIEND_QUERY_NULL);
        return false;
    }

    tox_lock(tox);
    const int size = m_get_statusmessage_size(tox->m, friend_number);

    if (size == -1) {
        SET_ERROR_PARAMETER(error, TOX_ERR_FRIEND_QUERY_FRIEND_NOT_FOUND);
        tox_unlock(tox);
        return false;
    }

    const int ret = m_copy_statusmessage(tox->m, friend_number, status_message, size);
    LOGGER_ASSERT(tox->m->log, ret == size, "concurrency problem: friend status message changed");

    SET_ERROR_PARAMETER(error, TOX_ERR_FRIEND_QUERY_OK);
    tox_unlock(tox);
    return ret == size;
}

void tox_callback_friend_status_message(Tox *tox, tox_friend_status_message_cb *callback)
{
    assert(tox != nullptr);
    tox->friend_status_message_callback = callback;
}

Tox_User_Status tox_friend_get_status(const Tox *tox, uint32_t friend_number, Tox_Err_Friend_Query *error)
{
    assert(tox != nullptr);
    tox_lock(tox);
    const int ret = m_get_userstatus(tox->m, friend_number);
    tox_unlock(tox);

    if (ret == USERSTATUS_INVALID) {
        SET_ERROR_PARAMETER(error, TOX_ERR_FRIEND_QUERY_FRIEND_NOT_FOUND);
        return TOX_USER_STATUS_NONE;
    }

    SET_ERROR_PARAMETER(error, TOX_ERR_FRIEND_QUERY_OK);
    return (Tox_User_Status)ret;
}

void tox_callback_friend_status(Tox *tox, tox_friend_status_cb *callback)
{
    assert(tox != nullptr);
    tox->friend_status_callback = callback;
}

Tox_Connection tox_friend_get_connection_status(const Tox *tox, uint32_t friend_number, Tox_Err_Friend_Query *error)
{
    assert(tox != nullptr);
    tox_lock(tox);
    const int ret = m_get_friend_connectionstatus(tox->m, friend_number);
    tox_unlock(tox);

    if (ret == -1) {
        SET_ERROR_PARAMETER(error, TOX_ERR_FRIEND_QUERY_FRIEND_NOT_FOUND);
        return TOX_CONNECTION_NONE;
    }

    SET_ERROR_PARAMETER(error, TOX_ERR_FRIEND_QUERY_OK);
    return (Tox_Connection)ret;
}

void tox_callback_friend_connection_status(Tox *tox, tox_friend_connection_status_cb *callback)
{
    assert(tox != nullptr);
    tox->friend_connection_status_callback = callback;
}

bool tox_friend_get_typing(const Tox *tox, uint32_t friend_number, Tox_Err_Friend_Query *error)
{
    assert(tox != nullptr);
    tox_lock(tox);
    const int ret = m_get_istyping(tox->m, friend_number);
    tox_unlock(tox);

    if (ret == -1) {
        SET_ERROR_PARAMETER(error, TOX_ERR_FRIEND_QUERY_FRIEND_NOT_FOUND);
        return false;
    }

    SET_ERROR_PARAMETER(error, TOX_ERR_FRIEND_QUERY_OK);
    return ret != 0;
}

void tox_callback_friend_typing(Tox *tox, tox_friend_typing_cb *callback)
{
    assert(tox != nullptr);
    tox->friend_typing_callback = callback;
}

bool tox_self_set_typing(Tox *tox, uint32_t friend_number, bool typing, Tox_Err_Set_Typing *error)
{
    assert(tox != nullptr);
    tox_lock(tox);

    if (m_set_usertyping(tox->m, friend_number, typing) == -1) {
        SET_ERROR_PARAMETER(error, TOX_ERR_SET_TYPING_FRIEND_NOT_FOUND);
        tox_unlock(tox);
        return false;
    }

    SET_ERROR_PARAMETER(error, TOX_ERR_SET_TYPING_OK);
    tox_unlock(tox);
    return true;
}

non_null(1) nullable(3)
static void set_message_error(const Logger *log, int ret, Tox_Err_Friend_Send_Message *error)
{
    switch (ret) {
        case 0: {
            SET_ERROR_PARAMETER(error, TOX_ERR_FRIEND_SEND_MESSAGE_OK);
            break;
        }

        case -1: {
            SET_ERROR_PARAMETER(error, TOX_ERR_FRIEND_SEND_MESSAGE_FRIEND_NOT_FOUND);
            break;
        }

        case -2: {
            SET_ERROR_PARAMETER(error, TOX_ERR_FRIEND_SEND_MESSAGE_TOO_LONG);
            break;
        }

        case -3: {
            SET_ERROR_PARAMETER(error, TOX_ERR_FRIEND_SEND_MESSAGE_FRIEND_NOT_CONNECTED);
            break;
        }

        case -4: {
            SET_ERROR_PARAMETER(error, TOX_ERR_FRIEND_SEND_MESSAGE_SENDQ);
            break;
        }

        case -5: {
            LOGGER_FATAL(log, "impossible: Messenger and Tox disagree on message types");
            break;
        }

        default: {
            /* can't happen */
            LOGGER_FATAL(log, "impossible return value: %d", ret);
            break;
        }
    }
}

uint32_t tox_friend_send_message(Tox *tox, uint32_t friend_number, Tox_Message_Type type, const uint8_t *message,
                                 size_t length, Tox_Err_Friend_Send_Message *error)
{
    assert(tox != nullptr);

    if (message == nullptr) {
        SET_ERROR_PARAMETER(error, TOX_ERR_FRIEND_SEND_MESSAGE_NULL);
        return 0;
    }

    if (length == 0) {
        SET_ERROR_PARAMETER(error, TOX_ERR_FRIEND_SEND_MESSAGE_EMPTY);
        return 0;
    }

    uint32_t message_id = 0;
    tox_lock(tox);
    set_message_error(tox->m->log, m_send_message_generic(tox->m, friend_number, type, message, length, &message_id),
                      error);
    tox_unlock(tox);
    return message_id;
}

void tox_callback_friend_read_receipt(Tox *tox, tox_friend_read_receipt_cb *callback)
{
    assert(tox != nullptr);
    tox->friend_read_receipt_callback = callback;
}

void tox_callback_friend_request(Tox *tox, tox_friend_request_cb *callback)
{
    assert(tox != nullptr);
    tox->friend_request_callback = callback;
}

void tox_callback_friend_message(Tox *tox, tox_friend_message_cb *callback)
{
    assert(tox != nullptr);
    tox->friend_message_callback = callback;
}

bool tox_hash(uint8_t hash[TOX_HASH_LENGTH], const uint8_t *data, size_t length)
{
    if (hash == nullptr || (data == nullptr && length != 0)) {
        return false;
    }

    crypto_sha256(hash, data, length);
    return true;
}

bool tox_file_control(Tox *tox, uint32_t friend_number, uint32_t file_number, Tox_File_Control control,
                      Tox_Err_File_Control *error)
{
    assert(tox != nullptr);
    tox_lock(tox);
    const int ret = file_control(tox->m, friend_number, file_number, control);
    tox_unlock(tox);

    if (ret == 0) {
        SET_ERROR_PARAMETER(error, TOX_ERR_FILE_CONTROL_OK);
        return true;
    }

    switch (ret) {
        case -1: {
            SET_ERROR_PARAMETER(error, TOX_ERR_FILE_CONTROL_FRIEND_NOT_FOUND);
            return false;
        }

        case -2: {
            SET_ERROR_PARAMETER(error, TOX_ERR_FILE_CONTROL_FRIEND_NOT_CONNECTED);
            return false;
        }

        case -3: {
            SET_ERROR_PARAMETER(error, TOX_ERR_FILE_CONTROL_NOT_FOUND);
            return false;
        }

        case -4: {
            /* can't happen (this code is returned if `control` is invalid type) */
            LOGGER_FATAL(tox->m->log, "impossible return value: %d", ret);
            return false;
        }

        case -5: {
            SET_ERROR_PARAMETER(error, TOX_ERR_FILE_CONTROL_ALREADY_PAUSED);
            return false;
        }

        case -6: {
            SET_ERROR_PARAMETER(error, TOX_ERR_FILE_CONTROL_DENIED);
            return false;
        }

        case -7: {
            SET_ERROR_PARAMETER(error, TOX_ERR_FILE_CONTROL_NOT_PAUSED);
            return false;
        }

        case -8: {
            SET_ERROR_PARAMETER(error, TOX_ERR_FILE_CONTROL_SENDQ);
            return false;
        }
    }

    /* can't happen */
    LOGGER_FATAL(tox->m->log, "impossible return value: %d", ret);

    return false;
}

bool tox_file_seek(Tox *tox, uint32_t friend_number, uint32_t file_number, uint64_t position,
                   Tox_Err_File_Seek *error)
{
    assert(tox != nullptr);
    tox_lock(tox);
    const int ret = file_seek(tox->m, friend_number, file_number, position);
    tox_unlock(tox);

    if (ret == 0) {
        SET_ERROR_PARAMETER(error, TOX_ERR_FILE_SEEK_OK);
        return true;
    }

    switch (ret) {
        case -1: {
            SET_ERROR_PARAMETER(error, TOX_ERR_FILE_SEEK_FRIEND_NOT_FOUND);
            return false;
        }

        case -2: {
            SET_ERROR_PARAMETER(error, TOX_ERR_FILE_SEEK_FRIEND_NOT_CONNECTED);
            return false;
        }

        case -3: {
            SET_ERROR_PARAMETER(error, TOX_ERR_FILE_SEEK_NOT_FOUND);
            return false;
        }

        case -4: // fall-through
        case -5: {
            SET_ERROR_PARAMETER(error, TOX_ERR_FILE_SEEK_DENIED);
            return false;
        }

        case -6: {
            SET_ERROR_PARAMETER(error, TOX_ERR_FILE_SEEK_INVALID_POSITION);
            return false;
        }

        case -8: {
            SET_ERROR_PARAMETER(error, TOX_ERR_FILE_SEEK_SENDQ);
            return false;
        }
    }

    /* can't happen */
    LOGGER_FATAL(tox->m->log, "impossible return value: %d", ret);

    return false;
}

void tox_callback_file_recv_control(Tox *tox, tox_file_recv_control_cb *callback)
{
    assert(tox != nullptr);
    tox->file_recv_control_callback = callback;
}

bool tox_file_get_file_id(const Tox *tox, uint32_t friend_number, uint32_t file_number, uint8_t file_id[TOX_FILE_ID_LENGTH],
                          Tox_Err_File_Get *error)
{
    assert(tox != nullptr);

    if (file_id == nullptr) {
        SET_ERROR_PARAMETER(error, TOX_ERR_FILE_GET_NULL);
        return false;
    }

    tox_lock(tox);
    const int ret = file_get_id(tox->m, friend_number, file_number, file_id);
    tox_unlock(tox);

    if (ret == 0) {
        SET_ERROR_PARAMETER(error, TOX_ERR_FILE_GET_OK);
        return true;
    }

    if (ret == -1) {
        SET_ERROR_PARAMETER(error, TOX_ERR_FILE_GET_FRIEND_NOT_FOUND);
    } else {
        SET_ERROR_PARAMETER(error, TOX_ERR_FILE_GET_NOT_FOUND);
    }

    return false;
}

uint32_t tox_file_send(Tox *tox, uint32_t friend_number, uint32_t kind, uint64_t file_size, const uint8_t file_id[TOX_FILE_ID_LENGTH],
                       const uint8_t *filename, size_t filename_length, Tox_Err_File_Send *error)
{
    assert(tox != nullptr);

    if (filename == nullptr && filename_length != 0) {
        SET_ERROR_PARAMETER(error, TOX_ERR_FILE_SEND_NULL);
        return UINT32_MAX;
    }

    uint8_t f_id[FILE_ID_LENGTH];

    if (file_id == nullptr) {
        /* Tox keys are 32 bytes like FILE_ID_LENGTH. */
        new_symmetric_key(tox->sys.rng, f_id);
        file_id = f_id;
    }

    tox_lock(tox);
    const long int file_num = new_filesender(tox->m, friend_number, kind, file_size, file_id, filename, filename_length);
    tox_unlock(tox);

    if (file_num >= 0) {
        SET_ERROR_PARAMETER(error, TOX_ERR_FILE_SEND_OK);
        return file_num;
    }

    switch (file_num) {
        case -1: {
            SET_ERROR_PARAMETER(error, TOX_ERR_FILE_SEND_FRIEND_NOT_FOUND);
            return UINT32_MAX;
        }

        case -2: {
            SET_ERROR_PARAMETER(error, TOX_ERR_FILE_SEND_NAME_TOO_LONG);
            return UINT32_MAX;
        }

        case -3: {
            SET_ERROR_PARAMETER(error, TOX_ERR_FILE_SEND_TOO_MANY);
            return UINT32_MAX;
        }

        case -4: {
            SET_ERROR_PARAMETER(error, TOX_ERR_FILE_SEND_FRIEND_NOT_CONNECTED);
            return UINT32_MAX;
        }
    }

    /* can't happen */
    LOGGER_FATAL(tox->m->log, "impossible return value: %ld", file_num);

    return UINT32_MAX;
}

bool tox_file_send_chunk(Tox *tox, uint32_t friend_number, uint32_t file_number, uint64_t position, const uint8_t *data,
                         size_t length, Tox_Err_File_Send_Chunk *error)
{
    assert(tox != nullptr);
    tox_lock(tox);
    const int ret = send_file_data(tox->m, friend_number, file_number, position, data, length);
    tox_unlock(tox);

    if (ret == 0) {
        SET_ERROR_PARAMETER(error, TOX_ERR_FILE_SEND_CHUNK_OK);
        return true;
    }

    switch (ret) {
        case -1: {
            SET_ERROR_PARAMETER(error, TOX_ERR_FILE_SEND_CHUNK_FRIEND_NOT_FOUND);
            return false;
        }

        case -2: {
            SET_ERROR_PARAMETER(error, TOX_ERR_FILE_SEND_CHUNK_FRIEND_NOT_CONNECTED);
            return false;
        }

        case -3: {
            SET_ERROR_PARAMETER(error, TOX_ERR_FILE_SEND_CHUNK_NOT_FOUND);
            return false;
        }

        case -4: {
            SET_ERROR_PARAMETER(error, TOX_ERR_FILE_SEND_CHUNK_NOT_TRANSFERRING);
            return false;
        }

        case -5: {
            SET_ERROR_PARAMETER(error, TOX_ERR_FILE_SEND_CHUNK_INVALID_LENGTH);
            return false;
        }

        case -6: {
            SET_ERROR_PARAMETER(error, TOX_ERR_FILE_SEND_CHUNK_SENDQ);
            return false;
        }

        case -7: {
            SET_ERROR_PARAMETER(error, TOX_ERR_FILE_SEND_CHUNK_WRONG_POSITION);
            return false;
        }
    }

    /* can't happen */
    LOGGER_FATAL(tox->m->log, "impossible return value: %d", ret);

    return false;
}

void tox_callback_file_chunk_request(Tox *tox, tox_file_chunk_request_cb *callback)
{
    assert(tox != nullptr);
    tox->file_chunk_request_callback = callback;
}

void tox_callback_file_recv(Tox *tox, tox_file_recv_cb *callback)
{
    assert(tox != nullptr);
    tox->file_recv_callback = callback;
}

void tox_callback_file_recv_chunk(Tox *tox, tox_file_recv_chunk_cb *callback)
{
    assert(tox != nullptr);
    tox->file_recv_chunk_callback = callback;
}

void tox_callback_conference_invite(Tox *tox, tox_conference_invite_cb *callback)
{
    assert(tox != nullptr);
    tox->conference_invite_callback = callback;
}

void tox_callback_conference_connected(Tox *tox, tox_conference_connected_cb *callback)
{
    assert(tox != nullptr);
    tox->conference_connected_callback = callback;
}

void tox_callback_conference_message(Tox *tox, tox_conference_message_cb *callback)
{
    assert(tox != nullptr);
    tox->conference_message_callback = callback;
}

void tox_callback_conference_title(Tox *tox, tox_conference_title_cb *callback)
{
    assert(tox != nullptr);
    tox->conference_title_callback = callback;
}

void tox_callback_conference_peer_name(Tox *tox, tox_conference_peer_name_cb *callback)
{
    assert(tox != nullptr);
    tox->conference_peer_name_callback = callback;
}

void tox_callback_conference_peer_list_changed(Tox *tox, tox_conference_peer_list_changed_cb *callback)
{
    assert(tox != nullptr);
    tox->conference_peer_list_changed_callback = callback;
}

uint32_t tox_conference_new(Tox *tox, Tox_Err_Conference_New *error)
{
    assert(tox != nullptr);
    tox_lock(tox);
    const int ret = add_groupchat(tox->m->conferences_object, tox->sys.rng, GROUPCHAT_TYPE_TEXT);
    tox_unlock(tox);

    if (ret == -1) {
        SET_ERROR_PARAMETER(error, TOX_ERR_CONFERENCE_NEW_INIT);
        return UINT32_MAX;
    }

    SET_ERROR_PARAMETER(error, TOX_ERR_CONFERENCE_NEW_OK);
    return ret;
}

bool tox_conference_delete(Tox *tox, uint32_t conference_number, Tox_Err_Conference_Delete *error)
{
    assert(tox != nullptr);
    tox_lock(tox);
    const bool ret = del_groupchat(tox->m->conferences_object, conference_number, true);
    tox_unlock(tox);

    if (!ret) {
        SET_ERROR_PARAMETER(error, TOX_ERR_CONFERENCE_DELETE_CONFERENCE_NOT_FOUND);
        return false;
    }

    SET_ERROR_PARAMETER(error, TOX_ERR_CONFERENCE_DELETE_OK);
    return true;
}

uint32_t tox_conference_peer_count(const Tox *tox, uint32_t conference_number, Tox_Err_Conference_Peer_Query *error)
{
    assert(tox != nullptr);
    tox_lock(tox);
    const int ret = group_number_peers(tox->m->conferences_object, conference_number, false);
    tox_unlock(tox);

    if (ret == -1) {
        SET_ERROR_PARAMETER(error, TOX_ERR_CONFERENCE_PEER_QUERY_CONFERENCE_NOT_FOUND);
        return UINT32_MAX;
    }

    SET_ERROR_PARAMETER(error, TOX_ERR_CONFERENCE_PEER_QUERY_OK);
    return ret;
}

size_t tox_conference_peer_get_name_size(const Tox *tox, uint32_t conference_number, uint32_t peer_number,
        Tox_Err_Conference_Peer_Query *error)
{
    assert(tox != nullptr);
    tox_lock(tox);
    const int ret = group_peername_size(tox->m->conferences_object, conference_number, peer_number, false);
    tox_unlock(tox);

    switch (ret) {
        case -1: {
            SET_ERROR_PARAMETER(error, TOX_ERR_CONFERENCE_PEER_QUERY_CONFERENCE_NOT_FOUND);
            return -1;
        }

        case -2: {
            SET_ERROR_PARAMETER(error, TOX_ERR_CONFERENCE_PEER_QUERY_PEER_NOT_FOUND);
            return -1;
        }
    }

    SET_ERROR_PARAMETER(error, TOX_ERR_CONFERENCE_PEER_QUERY_OK);
    return ret;
}

bool tox_conference_peer_get_name(const Tox *tox, uint32_t conference_number, uint32_t peer_number, uint8_t *name,
                                  Tox_Err_Conference_Peer_Query *error)
{
    assert(tox != nullptr);
    tox_lock(tox);
    const int ret = group_peername(tox->m->conferences_object, conference_number, peer_number, name, false);
    tox_unlock(tox);

    switch (ret) {
        case -1: {
            SET_ERROR_PARAMETER(error, TOX_ERR_CONFERENCE_PEER_QUERY_CONFERENCE_NOT_FOUND);
            return false;
        }

        case -2: {
            SET_ERROR_PARAMETER(error, TOX_ERR_CONFERENCE_PEER_QUERY_PEER_NOT_FOUND);
            return false;
        }
    }

    SET_ERROR_PARAMETER(error, TOX_ERR_CONFERENCE_PEER_QUERY_OK);
    return true;
}

bool tox_conference_peer_get_public_key(const Tox *tox, uint32_t conference_number, uint32_t peer_number,
                                        uint8_t public_key[TOX_PUBLIC_KEY_SIZE], Tox_Err_Conference_Peer_Query *error)
{
    assert(tox != nullptr);
    tox_lock(tox);
    const int ret = group_peer_pubkey(tox->m->conferences_object, conference_number, peer_number, public_key, false);
    tox_unlock(tox);

    switch (ret) {
        case -1: {
            SET_ERROR_PARAMETER(error, TOX_ERR_CONFERENCE_PEER_QUERY_CONFERENCE_NOT_FOUND);
            return false;
        }

        case -2: {
            SET_ERROR_PARAMETER(error, TOX_ERR_CONFERENCE_PEER_QUERY_PEER_NOT_FOUND);
            return false;
        }
    }

    SET_ERROR_PARAMETER(error, TOX_ERR_CONFERENCE_PEER_QUERY_OK);
    return true;
}

bool tox_conference_peer_number_is_ours(const Tox *tox, uint32_t conference_number, uint32_t peer_number,
                                        Tox_Err_Conference_Peer_Query *error)
{
    assert(tox != nullptr);
    tox_lock(tox);
    const int ret = group_peernumber_is_ours(tox->m->conferences_object, conference_number, peer_number);
    tox_unlock(tox);

    switch (ret) {
        case -1: {
            SET_ERROR_PARAMETER(error, TOX_ERR_CONFERENCE_PEER_QUERY_CONFERENCE_NOT_FOUND);
            return false;
        }

        case -2: {
            SET_ERROR_PARAMETER(error, TOX_ERR_CONFERENCE_PEER_QUERY_PEER_NOT_FOUND);
            return false;
        }

        case -3: {
            SET_ERROR_PARAMETER(error, TOX_ERR_CONFERENCE_PEER_QUERY_NO_CONNECTION);
            return false;
        }
    }

    SET_ERROR_PARAMETER(error, TOX_ERR_CONFERENCE_PEER_QUERY_OK);
    return ret != 0;
}

uint32_t tox_conference_offline_peer_count(const Tox *tox, uint32_t conference_number,
        Tox_Err_Conference_Peer_Query *error)
{
    assert(tox != nullptr);
    tox_lock(tox);
    const int ret = group_number_peers(tox->m->conferences_object, conference_number, true);
    tox_unlock(tox);

    if (ret == -1) {
        SET_ERROR_PARAMETER(error, TOX_ERR_CONFERENCE_PEER_QUERY_CONFERENCE_NOT_FOUND);
        return UINT32_MAX;
    }

    SET_ERROR_PARAMETER(error, TOX_ERR_CONFERENCE_PEER_QUERY_OK);
    return ret;
}

size_t tox_conference_offline_peer_get_name_size(const Tox *tox, uint32_t conference_number,
        uint32_t offline_peer_number,
        Tox_Err_Conference_Peer_Query *error)
{
    assert(tox != nullptr);
    tox_lock(tox);
    const int ret = group_peername_size(tox->m->conferences_object, conference_number, offline_peer_number, true);
    tox_unlock(tox);

    switch (ret) {
        case -1: {
            SET_ERROR_PARAMETER(error, TOX_ERR_CONFERENCE_PEER_QUERY_CONFERENCE_NOT_FOUND);
            return -1;
        }

        case -2: {
            SET_ERROR_PARAMETER(error, TOX_ERR_CONFERENCE_PEER_QUERY_PEER_NOT_FOUND);
            return -1;
        }
    }

    SET_ERROR_PARAMETER(error, TOX_ERR_CONFERENCE_PEER_QUERY_OK);
    return ret;
}

bool tox_conference_offline_peer_get_name(const Tox *tox, uint32_t conference_number, uint32_t offline_peer_number,
        uint8_t *name,
        Tox_Err_Conference_Peer_Query *error)
{
    assert(tox != nullptr);
    tox_lock(tox);
    const int ret = group_peername(tox->m->conferences_object, conference_number, offline_peer_number, name, true);
    tox_unlock(tox);

    switch (ret) {
        case -1: {
            SET_ERROR_PARAMETER(error, TOX_ERR_CONFERENCE_PEER_QUERY_CONFERENCE_NOT_FOUND);
            return false;
        }

        case -2: {
            SET_ERROR_PARAMETER(error, TOX_ERR_CONFERENCE_PEER_QUERY_PEER_NOT_FOUND);
            return false;
        }
    }

    SET_ERROR_PARAMETER(error, TOX_ERR_CONFERENCE_PEER_QUERY_OK);
    return true;
}

bool tox_conference_offline_peer_get_public_key(const Tox *tox, uint32_t conference_number,
        uint32_t offline_peer_number,
        uint8_t public_key[TOX_PUBLIC_KEY_SIZE], Tox_Err_Conference_Peer_Query *error)
{
    assert(tox != nullptr);
    tox_lock(tox);
    const int ret = group_peer_pubkey(tox->m->conferences_object, conference_number, offline_peer_number, public_key, true);
    tox_unlock(tox);

    switch (ret) {
        case -1: {
            SET_ERROR_PARAMETER(error, TOX_ERR_CONFERENCE_PEER_QUERY_CONFERENCE_NOT_FOUND);
            return false;
        }

        case -2: {
            SET_ERROR_PARAMETER(error, TOX_ERR_CONFERENCE_PEER_QUERY_PEER_NOT_FOUND);
            return false;
        }
    }

    SET_ERROR_PARAMETER(error, TOX_ERR_CONFERENCE_PEER_QUERY_OK);
    return true;
}

uint64_t tox_conference_offline_peer_get_last_active(const Tox *tox, uint32_t conference_number,
        uint32_t offline_peer_number,
        Tox_Err_Conference_Peer_Query *error)
{
    assert(tox != nullptr);
    uint64_t last_active = UINT64_MAX;
    tox_lock(tox);
    const int ret = group_frozen_last_active(tox->m->conferences_object, conference_number, offline_peer_number,
                    &last_active);
    tox_unlock(tox);

    switch (ret) {
        case -1: {
            SET_ERROR_PARAMETER(error, TOX_ERR_CONFERENCE_PEER_QUERY_CONFERENCE_NOT_FOUND);
            return UINT64_MAX;
        }

        case -2: {
            SET_ERROR_PARAMETER(error, TOX_ERR_CONFERENCE_PEER_QUERY_PEER_NOT_FOUND);
            return UINT64_MAX;
        }
    }

    SET_ERROR_PARAMETER(error, TOX_ERR_CONFERENCE_PEER_QUERY_OK);
    return last_active;
}

bool tox_conference_set_max_offline(Tox *tox, uint32_t conference_number,
                                    uint32_t max_offline,
                                    Tox_Err_Conference_Set_Max_Offline *error)
{
    assert(tox != nullptr);
    tox_lock(tox);
    const int ret = group_set_max_frozen(tox->m->conferences_object, conference_number, max_offline);
    tox_unlock(tox);

    if (ret == -1) {
        SET_ERROR_PARAMETER(error, TOX_ERR_CONFERENCE_SET_MAX_OFFLINE_CONFERENCE_NOT_FOUND);
        return false;
    }

    SET_ERROR_PARAMETER(error, TOX_ERR_CONFERENCE_SET_MAX_OFFLINE_OK);
    return true;
}

bool tox_conference_invite(Tox *tox, uint32_t friend_number, uint32_t conference_number,
                           Tox_Err_Conference_Invite *error)
{
    assert(tox != nullptr);
    tox_lock(tox);
    const int ret = invite_friend(tox->m->conferences_object, friend_number, conference_number);
    tox_unlock(tox);

    switch (ret) {
        case -1: {
            SET_ERROR_PARAMETER(error, TOX_ERR_CONFERENCE_INVITE_CONFERENCE_NOT_FOUND);
            return false;
        }

        case -2: {
            SET_ERROR_PARAMETER(error, TOX_ERR_CONFERENCE_INVITE_FAIL_SEND);
            return false;
        }

        case -3: {
            SET_ERROR_PARAMETER(error, TOX_ERR_CONFERENCE_INVITE_NO_CONNECTION);
            return false;
        }
    }

    SET_ERROR_PARAMETER(error, TOX_ERR_CONFERENCE_INVITE_OK);
    return true;
}

uint32_t tox_conference_join(Tox *tox, uint32_t friend_number, const uint8_t *cookie, size_t length,
                             Tox_Err_Conference_Join *error)
{
    assert(tox != nullptr);
    tox_lock(tox);
    const int ret = join_groupchat(tox->m->conferences_object, friend_number, GROUPCHAT_TYPE_TEXT, cookie, length);
    tox_unlock(tox);

    switch (ret) {
        case -1: {
            SET_ERROR_PARAMETER(error, TOX_ERR_CONFERENCE_JOIN_INVALID_LENGTH);
            return UINT32_MAX;
        }

        case -2: {
            SET_ERROR_PARAMETER(error, TOX_ERR_CONFERENCE_JOIN_WRONG_TYPE);
            return UINT32_MAX;
        }

        case -3: {
            SET_ERROR_PARAMETER(error, TOX_ERR_CONFERENCE_JOIN_FRIEND_NOT_FOUND);
            return UINT32_MAX;
        }

        case -4: {
            SET_ERROR_PARAMETER(error, TOX_ERR_CONFERENCE_JOIN_DUPLICATE);
            return UINT32_MAX;
        }

        case -5: {
            SET_ERROR_PARAMETER(error, TOX_ERR_CONFERENCE_JOIN_INIT_FAIL);
            return UINT32_MAX;
        }

        case -6: {
            SET_ERROR_PARAMETER(error, TOX_ERR_CONFERENCE_JOIN_FAIL_SEND);
            return UINT32_MAX;
        }
    }

    SET_ERROR_PARAMETER(error, TOX_ERR_CONFERENCE_JOIN_OK);
    return ret;
}

bool tox_conference_send_message(Tox *tox, uint32_t conference_number, Tox_Message_Type type, const uint8_t *message,
                                 size_t length, Tox_Err_Conference_Send_Message *error)
{
    assert(tox != nullptr);
    tox_lock(tox);
    int ret = 0;

    if (type == TOX_MESSAGE_TYPE_NORMAL) {
        ret = group_message_send(tox->m->conferences_object, conference_number, message, length);
    } else {
        ret = group_action_send(tox->m->conferences_object, conference_number, message, length);
    }

    tox_unlock(tox);

    switch (ret) {
        case -1: {
            SET_ERROR_PARAMETER(error, TOX_ERR_CONFERENCE_SEND_MESSAGE_CONFERENCE_NOT_FOUND);
            return false;
        }

        case -2: {
            SET_ERROR_PARAMETER(error, TOX_ERR_CONFERENCE_SEND_MESSAGE_TOO_LONG);
            return false;
        }

        case -3: {
            SET_ERROR_PARAMETER(error, TOX_ERR_CONFERENCE_SEND_MESSAGE_NO_CONNECTION);
            return false;
        }

        case -4: {
            SET_ERROR_PARAMETER(error, TOX_ERR_CONFERENCE_SEND_MESSAGE_FAIL_SEND);
            return false;
        }
    }

    SET_ERROR_PARAMETER(error, TOX_ERR_CONFERENCE_SEND_MESSAGE_OK);
    return true;
}

size_t tox_conference_get_title_size(const Tox *tox, uint32_t conference_number, Tox_Err_Conference_Title *error)
{
    assert(tox != nullptr);
    tox_lock(tox);
    const int ret = group_title_get_size(tox->m->conferences_object, conference_number);
    tox_unlock(tox);

    switch (ret) {
        case -1: {
            SET_ERROR_PARAMETER(error, TOX_ERR_CONFERENCE_TITLE_CONFERENCE_NOT_FOUND);
            return -1;
        }

        case -2: {
            SET_ERROR_PARAMETER(error, TOX_ERR_CONFERENCE_TITLE_INVALID_LENGTH);
            return -1;
        }
    }

    SET_ERROR_PARAMETER(error, TOX_ERR_CONFERENCE_TITLE_OK);
    return ret;
}

bool tox_conference_get_title(const Tox *tox, uint32_t conference_number, uint8_t *title,
                              Tox_Err_Conference_Title *error)
{
    assert(tox != nullptr);
    tox_lock(tox);
    const int ret = group_title_get(tox->m->conferences_object, conference_number, title);
    tox_unlock(tox);

    switch (ret) {
        case -1: {
            SET_ERROR_PARAMETER(error, TOX_ERR_CONFERENCE_TITLE_CONFERENCE_NOT_FOUND);
            return false;
        }

        case -2: {
            SET_ERROR_PARAMETER(error, TOX_ERR_CONFERENCE_TITLE_INVALID_LENGTH);
            return false;
        }
    }

    SET_ERROR_PARAMETER(error, TOX_ERR_CONFERENCE_TITLE_OK);
    return true;
}

bool tox_conference_set_title(Tox *tox, uint32_t conference_number, const uint8_t *title, size_t length,
                              Tox_Err_Conference_Title *error)
{
    assert(tox != nullptr);
    tox_lock(tox);
    const int ret = group_title_send(tox->m->conferences_object, conference_number, title, length);
    tox_unlock(tox);

    switch (ret) {
        case -1: {
            SET_ERROR_PARAMETER(error, TOX_ERR_CONFERENCE_TITLE_CONFERENCE_NOT_FOUND);
            return false;
        }

        case -2: {
            SET_ERROR_PARAMETER(error, TOX_ERR_CONFERENCE_TITLE_INVALID_LENGTH);
            return false;
        }

        case -3: {
            SET_ERROR_PARAMETER(error, TOX_ERR_CONFERENCE_TITLE_FAIL_SEND);
            return false;
        }
    }

    SET_ERROR_PARAMETER(error, TOX_ERR_CONFERENCE_TITLE_OK);
    return true;
}

size_t tox_conference_get_chatlist_size(const Tox *tox)
{
    assert(tox != nullptr);
    tox_lock(tox);
    const size_t ret = count_chatlist(tox->m->conferences_object);
    tox_unlock(tox);
    return ret;
}

void tox_conference_get_chatlist(const Tox *tox, uint32_t *chatlist)
{
    assert(tox != nullptr);
    tox_lock(tox);
    const size_t list_size = count_chatlist(tox->m->conferences_object);
    copy_chatlist(tox->m->conferences_object, chatlist, list_size);
    tox_unlock(tox);
}

Tox_Conference_Type tox_conference_get_type(const Tox *tox, uint32_t conference_number,
        Tox_Err_Conference_Get_Type *error)
{
    assert(tox != nullptr);
    tox_lock(tox);
    const int ret = group_get_type(tox->m->conferences_object, conference_number);
    tox_unlock(tox);

    if (ret == -1) {
        SET_ERROR_PARAMETER(error, TOX_ERR_CONFERENCE_GET_TYPE_CONFERENCE_NOT_FOUND);
        return (Tox_Conference_Type)ret;
    }

    SET_ERROR_PARAMETER(error, TOX_ERR_CONFERENCE_GET_TYPE_OK);
    return (Tox_Conference_Type)ret;
}

bool tox_conference_get_id(const Tox *tox, uint32_t conference_number, uint8_t id[TOX_CONFERENCE_ID_SIZE])
{
    assert(tox != nullptr);
    tox_lock(tox);
    const bool ret = conference_get_id(tox->m->conferences_object, conference_number, id);
    tox_unlock(tox);
    return ret;
}

// TODO(iphydf): Delete in 0.3.0.
bool tox_conference_get_uid(const Tox *tox, uint32_t conference_number, uint8_t uid[TOX_CONFERENCE_UID_SIZE])
{
    assert(tox != nullptr);
    return tox_conference_get_id(tox, conference_number, uid);
}

uint32_t tox_conference_by_id(const Tox *tox, const uint8_t id[TOX_CONFERENCE_ID_SIZE], Tox_Err_Conference_By_Id *error)
{
    assert(tox != nullptr);

    if (id == nullptr) {
        SET_ERROR_PARAMETER(error, TOX_ERR_CONFERENCE_BY_ID_NULL);
        return UINT32_MAX;
    }

    tox_lock(tox);
    const int32_t ret = conference_by_id(tox->m->conferences_object, id);
    tox_unlock(tox);

    if (ret == -1) {
        SET_ERROR_PARAMETER(error, TOX_ERR_CONFERENCE_BY_ID_NOT_FOUND);
        return UINT32_MAX;
    }

    SET_ERROR_PARAMETER(error, TOX_ERR_CONFERENCE_BY_ID_OK);
    assert(ret >= 0);
    return (uint32_t)ret;
}

// TODO(iphydf): Delete in 0.3.0.
uint32_t tox_conference_by_uid(const Tox *tox, const uint8_t uid[TOX_CONFERENCE_UID_SIZE], Tox_Err_Conference_By_Uid *error)
{
    assert(tox != nullptr);
    Tox_Err_Conference_By_Id id_error;
    const uint32_t res = tox_conference_by_id(tox, uid, &id_error);

    switch (id_error) {
        case TOX_ERR_CONFERENCE_BY_ID_OK: {
            SET_ERROR_PARAMETER(error, TOX_ERR_CONFERENCE_BY_UID_OK);
            break;
        }

        case TOX_ERR_CONFERENCE_BY_ID_NULL: {
            SET_ERROR_PARAMETER(error, TOX_ERR_CONFERENCE_BY_UID_NULL);
            break;
        }

        case TOX_ERR_CONFERENCE_BY_ID_NOT_FOUND: {
            SET_ERROR_PARAMETER(error, TOX_ERR_CONFERENCE_BY_UID_NOT_FOUND);
            break;
        }
    }

    return res;
}

nullable(2)
static void set_custom_packet_error(int ret, Tox_Err_Friend_Custom_Packet *error)
{
    switch (ret) {
        case 0: {
            SET_ERROR_PARAMETER(error, TOX_ERR_FRIEND_CUSTOM_PACKET_OK);
            break;
        }

        case -1: {
            SET_ERROR_PARAMETER(error, TOX_ERR_FRIEND_CUSTOM_PACKET_FRIEND_NOT_FOUND);
            break;
        }

        case -2: {
            SET_ERROR_PARAMETER(error, TOX_ERR_FRIEND_CUSTOM_PACKET_TOO_LONG);
            break;
        }

        case -3: {
            SET_ERROR_PARAMETER(error, TOX_ERR_FRIEND_CUSTOM_PACKET_INVALID);
            break;
        }

        case -4: {
            SET_ERROR_PARAMETER(error, TOX_ERR_FRIEND_CUSTOM_PACKET_FRIEND_NOT_CONNECTED);
            break;
        }

        case -5: {
            SET_ERROR_PARAMETER(error, TOX_ERR_FRIEND_CUSTOM_PACKET_SENDQ);
            break;
        }
    }
}

// cppcheck-suppress constParameterPointer
bool tox_friend_send_lossy_packet(Tox *tox, uint32_t friend_number, const uint8_t *data, size_t length,
                                  Tox_Err_Friend_Custom_Packet *error)
{
    assert(tox != nullptr);

    if (data == nullptr) {
        SET_ERROR_PARAMETER(error, TOX_ERR_FRIEND_CUSTOM_PACKET_NULL);
        return false;
    }

    if (length == 0) {
        SET_ERROR_PARAMETER(error, TOX_ERR_FRIEND_CUSTOM_PACKET_EMPTY);
        return false;
    }

    if (data[0] < PACKET_ID_RANGE_LOSSY_START || data[0] > PACKET_ID_RANGE_LOSSY_END) {
        SET_ERROR_PARAMETER(error, TOX_ERR_FRIEND_CUSTOM_PACKET_INVALID);
        return false;
    }

    tox_lock(tox);
    const int ret = m_send_custom_lossy_packet(tox->m, friend_number, data, length);
    tox_unlock(tox);

    set_custom_packet_error(ret, error);

    return ret == 0;
}

void tox_callback_friend_lossy_packet(Tox *tox, tox_friend_lossy_packet_cb *callback)
{
    assert(tox != nullptr);

    /* start at PACKET_ID_RANGE_LOSSY_CUSTOM_START so ToxAV Packets are excluded */
    for (uint8_t i = PACKET_ID_RANGE_LOSSY_CUSTOM_START; i <= PACKET_ID_RANGE_LOSSY_END; ++i) {
        tox->friend_lossy_packet_callback_per_pktid[i] = callback;
    }
}

// cppcheck-suppress constParameterPointer
bool tox_friend_send_lossless_packet(Tox *tox, uint32_t friend_number, const uint8_t *data, size_t length,
                                     Tox_Err_Friend_Custom_Packet *error)
{
    assert(tox != nullptr);

    if (data == nullptr) {
        SET_ERROR_PARAMETER(error, TOX_ERR_FRIEND_CUSTOM_PACKET_NULL);
        return false;
    }

    if (length == 0) {
        SET_ERROR_PARAMETER(error, TOX_ERR_FRIEND_CUSTOM_PACKET_EMPTY);
        return false;
    }

    tox_lock(tox);
    const int ret = send_custom_lossless_packet(tox->m, friend_number, data, length);
    tox_unlock(tox);

    set_custom_packet_error(ret, error);

    return ret == 0;
}

void tox_callback_friend_lossless_packet(Tox *tox, tox_friend_lossless_packet_cb *callback)
{
    assert(tox != nullptr);

    for (uint8_t i = PACKET_ID_RANGE_LOSSLESS_CUSTOM_START; i <= PACKET_ID_RANGE_LOSSLESS_CUSTOM_END; ++i) {
        tox->friend_lossless_packet_callback_per_pktid[i] = callback;
    }
}

void tox_self_get_dht_id(const Tox *tox, uint8_t dht_id[TOX_PUBLIC_KEY_SIZE])
{
    assert(tox != nullptr);

    if (dht_id != nullptr) {
        tox_lock(tox);
        memcpy(dht_id, dht_get_self_public_key(tox->m->dht), CRYPTO_PUBLIC_KEY_SIZE);
        tox_unlock(tox);
    }
}

uint16_t tox_self_get_udp_port(const Tox *tox, Tox_Err_Get_Port *error)
{
    assert(tox != nullptr);
    tox_lock(tox);
    const uint16_t port = tox->m == nullptr || tox->m->net == nullptr ? 0 : net_htons(net_port(tox->m->net));
    tox_unlock(tox);

    if (port == 0) {
        SET_ERROR_PARAMETER(error, TOX_ERR_GET_PORT_NOT_BOUND);
        return 0;
    }

    SET_ERROR_PARAMETER(error, TOX_ERR_GET_PORT_OK);
    return port;
}

uint16_t tox_self_get_tcp_port(const Tox *tox, Tox_Err_Get_Port *error)
{
    assert(tox != nullptr);
    tox_lock(tox);

    if (tox->m != nullptr && tox->m->tcp_server != nullptr) {
        SET_ERROR_PARAMETER(error, TOX_ERR_GET_PORT_OK);
        const uint16_t ret = tox->m->options.tcp_server_port;
        tox_unlock(tox);
        return ret;
    }

    SET_ERROR_PARAMETER(error, TOX_ERR_GET_PORT_NOT_BOUND);
    tox_unlock(tox);
    return 0;
}

/* GROUPCHAT FUNCTIONS */

void tox_callback_group_invite(Tox *tox, tox_group_invite_cb *callback)
{
    assert(tox != nullptr);
    tox->group_invite_callback = callback;
}

void tox_callback_group_message(Tox *tox, tox_group_message_cb *callback)
{
    assert(tox != nullptr);
    tox->group_message_callback = callback;
}

void tox_callback_group_private_message(Tox *tox, tox_group_private_message_cb *callback)
{
    assert(tox != nullptr);
    tox->group_private_message_callback = callback;
}

void tox_callback_group_custom_packet(Tox *tox, tox_group_custom_packet_cb *callback)
{
    assert(tox != nullptr);
    tox->group_custom_packet_callback = callback;
}

void tox_callback_group_custom_private_packet(Tox *tox, tox_group_custom_private_packet_cb *callback)
{
    assert(tox != nullptr);
    tox->group_custom_private_packet_callback = callback;
}

void tox_callback_group_moderation(Tox *tox, tox_group_moderation_cb *callback)
{
    assert(tox != nullptr);
    tox->group_moderation_callback = callback;
}

void tox_callback_group_peer_name(Tox *tox, tox_group_peer_name_cb *callback)
{
    assert(tox != nullptr);
    tox->group_peer_name_callback = callback;
}

void tox_callback_group_peer_status(Tox *tox, tox_group_peer_status_cb *callback)
{
    assert(tox != nullptr);
    tox->group_peer_status_callback = callback;
}

void tox_callback_group_topic(Tox *tox, tox_group_topic_cb *callback)
{
    assert(tox != nullptr);
    tox->group_topic_callback = callback;
}

void tox_callback_group_privacy_state(Tox *tox, tox_group_privacy_state_cb *callback)
{
    assert(tox != nullptr);
    tox->group_privacy_state_callback = callback;
}

void tox_callback_group_topic_lock(Tox *tox, tox_group_topic_lock_cb *callback)
{
    assert(tox != nullptr);
    tox->group_topic_lock_callback = callback;
}

void tox_callback_group_voice_state(Tox *tox, tox_group_voice_state_cb *callback)
{
    assert(tox != nullptr);
    tox->group_voice_state_callback = callback;
}

void tox_callback_group_peer_limit(Tox *tox, tox_group_peer_limit_cb *callback)
{
    assert(tox != nullptr);
    tox->group_peer_limit_callback = callback;
}

void tox_callback_group_password(Tox *tox, tox_group_password_cb *callback)
{
    assert(tox != nullptr);
    tox->group_password_callback = callback;
}

void tox_callback_group_peer_join(Tox *tox, tox_group_peer_join_cb *callback)
{
    assert(tox != nullptr);
    tox->group_peer_join_callback = callback;
}

void tox_callback_group_peer_exit(Tox *tox, tox_group_peer_exit_cb *callback)
{
    assert(tox != nullptr);
    tox->group_peer_exit_callback = callback;
}

void tox_callback_group_self_join(Tox *tox, tox_group_self_join_cb *callback)
{
    assert(tox != nullptr);
    tox->group_self_join_callback = callback;
}

void tox_callback_group_join_fail(Tox *tox, tox_group_join_fail_cb *callback)
{
    assert(tox != nullptr);
    tox->group_join_fail_callback = callback;
}

uint32_t tox_group_new(Tox *tox, Tox_Group_Privacy_State privacy_state, const uint8_t *group_name,
                       size_t group_name_length, const uint8_t *name, size_t name_length, Tox_Err_Group_New *error)
{
    assert(tox != nullptr);

    tox_lock(tox);
    const int ret = gc_group_add(tox->m->group_handler, (Group_Privacy_State) privacy_state,
                                 group_name, group_name_length, name, name_length);
    tox_unlock(tox);

    if (ret >= 0) {
        SET_ERROR_PARAMETER(error, TOX_ERR_GROUP_NEW_OK);
        return ret;
    }

    switch (ret) {
        case -1: {
            SET_ERROR_PARAMETER(error, TOX_ERR_GROUP_NEW_TOO_LONG);
            return UINT32_MAX;
        }

        case -2: {
            SET_ERROR_PARAMETER(error, TOX_ERR_GROUP_NEW_EMPTY);
            return UINT32_MAX;
        }

        case -3: {
            SET_ERROR_PARAMETER(error, TOX_ERR_GROUP_NEW_INIT);
            return UINT32_MAX;
        }

        case -4: {
            SET_ERROR_PARAMETER(error, TOX_ERR_GROUP_NEW_STATE);
            return UINT32_MAX;
        }

        case -5: {
            SET_ERROR_PARAMETER(error, TOX_ERR_GROUP_NEW_ANNOUNCE);
            return UINT32_MAX;
        }
    }

    /* can't happen */
    LOGGER_FATAL(tox->m->log, "impossible return value: %d", ret);

    return UINT32_MAX;
}

uint32_t tox_group_join(Tox *tox, const uint8_t chat_id[TOX_GROUP_CHAT_ID_SIZE], const uint8_t *name, size_t name_length,
                        const uint8_t *password, size_t password_length, Tox_Err_Group_Join *error)
{
    assert(tox != nullptr);

    tox_lock(tox);
    const int ret = gc_group_join(tox->m->group_handler, chat_id, name, name_length, password, password_length);
    tox_unlock(tox);

    if (ret >= 0) {
        SET_ERROR_PARAMETER(error, TOX_ERR_GROUP_JOIN_OK);
        return ret;
    }

    switch (ret) {
        case -1: {
            SET_ERROR_PARAMETER(error, TOX_ERR_GROUP_JOIN_INIT);
            return UINT32_MAX;
        }

        case -2: {
            SET_ERROR_PARAMETER(error, TOX_ERR_GROUP_JOIN_BAD_CHAT_ID);
            return UINT32_MAX;
        }

        case -3: {
            SET_ERROR_PARAMETER(error, TOX_ERR_GROUP_JOIN_TOO_LONG);
            return UINT32_MAX;
        }

        case -4: {
            SET_ERROR_PARAMETER(error, TOX_ERR_GROUP_JOIN_EMPTY);
            return UINT32_MAX;
        }

        case -5: {
            SET_ERROR_PARAMETER(error, TOX_ERR_GROUP_JOIN_PASSWORD);
            return UINT32_MAX;
        }

        case -6: {
            SET_ERROR_PARAMETER(error, TOX_ERR_GROUP_JOIN_CORE);
            return UINT32_MAX;
        }
    }

    /* can't happen */
    LOGGER_FATAL(tox->m->log, "impossible return value: %d", ret);

    return UINT32_MAX;
}

bool tox_group_is_connected(const Tox *tox, uint32_t group_number, Tox_Err_Group_Is_Connected *error)
{
    assert(tox != nullptr);

    tox_lock(tox);
    const GC_Chat *chat = gc_get_group(tox->m->group_handler, group_number);

    if (chat == nullptr) {
        SET_ERROR_PARAMETER(error, TOX_ERR_GROUP_IS_CONNECTED_GROUP_NOT_FOUND);
        tox_unlock(tox);
        return false;
    }

    SET_ERROR_PARAMETER(error, TOX_ERR_GROUP_IS_CONNECTED_OK);

    const bool ret = chat->connection_state == CS_CONNECTED || chat->connection_state == CS_CONNECTING;
    tox_unlock(tox);

    return ret;
}

bool tox_group_disconnect(const Tox *tox, uint32_t group_number, Tox_Err_Group_Disconnect *error)
{
    assert(tox != nullptr);

    tox_lock(tox);
    GC_Chat *chat = gc_get_group(tox->m->group_handler, group_number);

    if (chat == nullptr) {
        SET_ERROR_PARAMETER(error, TOX_ERR_GROUP_DISCONNECT_GROUP_NOT_FOUND);
        tox_unlock(tox);
        return false;
    }

    if (chat->connection_state == CS_DISCONNECTED) {
        SET_ERROR_PARAMETER(error, TOX_ERR_GROUP_DISCONNECT_ALREADY_DISCONNECTED);
        tox_unlock(tox);
        return false;
    }


    const bool ret = gc_disconnect_from_group(tox->m->group_handler, chat);

    tox_unlock(tox);

    if (!ret) {
        SET_ERROR_PARAMETER(error, TOX_ERR_GROUP_DISCONNECT_GROUP_NOT_FOUND);
        return false;
    }

    SET_ERROR_PARAMETER(error, TOX_ERR_GROUP_DISCONNECT_OK);

    return true;
}

bool tox_group_reconnect(Tox *tox, uint32_t group_number, Tox_Err_Group_Reconnect *error)
{
    assert(tox != nullptr);

    tox_lock(tox);
    GC_Chat *chat = gc_get_group(tox->m->group_handler, group_number);

    if (chat == nullptr) {
        SET_ERROR_PARAMETER(error, TOX_ERR_GROUP_RECONNECT_GROUP_NOT_FOUND);
        tox_unlock(tox);
        return false;
    }

    const int ret = gc_rejoin_group(tox->m->group_handler, chat);
    tox_unlock(tox);

    switch (ret) {
        case 0: {
            SET_ERROR_PARAMETER(error, TOX_ERR_GROUP_RECONNECT_OK);
            return true;
        }

        case -1: {
            SET_ERROR_PARAMETER(error, TOX_ERR_GROUP_RECONNECT_GROUP_NOT_FOUND);
            return false;
        }

        case -2: {
            SET_ERROR_PARAMETER(error, TOX_ERR_GROUP_RECONNECT_CORE);
            return false;
        }
    }

    /* can't happen */
    LOGGER_FATAL(tox->m->log, "impossible return value: %d", ret);

    return false;
}

bool tox_group_leave(Tox *tox, uint32_t group_number, const uint8_t *part_message, size_t length,
                     Tox_Err_Group_Leave *error)
{
    assert(tox != nullptr);

    tox_lock(tox);
    GC_Chat *chat = gc_get_group(tox->m->group_handler, group_number);

    if (chat == nullptr) {
        SET_ERROR_PARAMETER(error, TOX_ERR_GROUP_LEAVE_GROUP_NOT_FOUND);
        tox_unlock(tox);
        return false;
    }

    const int ret = gc_group_exit(tox->m->group_handler, chat, part_message, length);
    tox_unlock(tox);

    switch (ret) {
        case 0: {
            SET_ERROR_PARAMETER(error, TOX_ERR_GROUP_LEAVE_OK);
            return true;
        }

        case -1: {
            SET_ERROR_PARAMETER(error, TOX_ERR_GROUP_LEAVE_TOO_LONG);
            return false;
        }

        case -2: {
            SET_ERROR_PARAMETER(error, TOX_ERR_GROUP_LEAVE_FAIL_SEND);
            return true;   /* the group was still successfully deleted */
        }
    }

    /* can't happen */
    LOGGER_FATAL(tox->m->log, "impossible return value: %d", ret);

    return false;
}

bool tox_group_self_set_name(Tox *tox, uint32_t group_number, const uint8_t *name, size_t length,
                             Tox_Err_Group_Self_Name_Set *error)
{
    assert(tox != nullptr);

    tox_lock(tox);
    const int ret = gc_set_self_nick(tox->m, group_number, name, length);
    tox_unlock(tox);

    switch (ret) {
        case 0: {
            SET_ERROR_PARAMETER(error, TOX_ERR_GROUP_SELF_NAME_SET_OK);
            return true;
        }

        case -1: {
            SET_ERROR_PARAMETER(error, TOX_ERR_GROUP_SELF_NAME_SET_GROUP_NOT_FOUND);
            return false;
        }

        case -2: {
            SET_ERROR_PARAMETER(error, TOX_ERR_GROUP_SELF_NAME_SET_TOO_LONG);
            return false;
        }

        case -3: {
            SET_ERROR_PARAMETER(error, TOX_ERR_GROUP_SELF_NAME_SET_INVALID);
            return false;
        }

        case -4: {
            SET_ERROR_PARAMETER(error, TOX_ERR_GROUP_SELF_NAME_SET_FAIL_SEND);
            return false;
        }
    }

    /* can't happen */
    LOGGER_FATAL(tox->m->log, "impossible return value: %d", ret);

    return false;
}

size_t tox_group_self_get_name_size(const Tox *tox, uint32_t group_number, Tox_Err_Group_Self_Query *error)
{
    assert(tox != nullptr);

    tox_lock(tox);
    const GC_Chat *chat = gc_get_group(tox->m->group_handler, group_number);

    if (chat == nullptr) {
        SET_ERROR_PARAMETER(error, TOX_ERR_GROUP_SELF_QUERY_GROUP_NOT_FOUND);
        tox_unlock(tox);
        return -1;
    }

    SET_ERROR_PARAMETER(error, TOX_ERR_GROUP_SELF_QUERY_OK);

    const size_t ret = gc_get_self_nick_size(chat);
    tox_unlock(tox);

    return ret;
}

bool tox_group_self_get_name(const Tox *tox, uint32_t group_number, uint8_t *name, Tox_Err_Group_Self_Query *error)
{
    assert(tox != nullptr);

    tox_lock(tox);
    const GC_Chat *chat = gc_get_group(tox->m->group_handler, group_number);

    if (chat == nullptr) {
        SET_ERROR_PARAMETER(error, TOX_ERR_GROUP_SELF_QUERY_GROUP_NOT_FOUND);
        tox_unlock(tox);
        return false;
    }

    SET_ERROR_PARAMETER(error, TOX_ERR_GROUP_SELF_QUERY_OK);

    gc_get_self_nick(chat, name);
    tox_unlock(tox);

    return true;
}

bool tox_group_self_set_status(Tox *tox, uint32_t group_number, Tox_User_Status status,
                               Tox_Err_Group_Self_Status_Set *error)
{
    assert(tox != nullptr);

    tox_lock(tox);
    const int ret = gc_set_self_status(tox->m, group_number, (Group_Peer_Status) status);
    tox_unlock(tox);

    switch (ret) {
        case 0: {
            SET_ERROR_PARAMETER(error, TOX_ERR_GROUP_SELF_STATUS_SET_OK);
            return true;
        }

        case -1: {
            SET_ERROR_PARAMETER(error, TOX_ERR_GROUP_SELF_STATUS_SET_GROUP_NOT_FOUND);
            return false;
        }

        case -2: {
            SET_ERROR_PARAMETER(error, TOX_ERR_GROUP_SELF_STATUS_SET_FAIL_SEND);
            return false;
        }
    }

    /* can't happen */
    LOGGER_FATAL(tox->m->log, "impossible return value: %d", ret);

    return false;
}

Tox_User_Status tox_group_self_get_status(const Tox *tox, uint32_t group_number, Tox_Err_Group_Self_Query *error)
{
    assert(tox != nullptr);

    tox_lock(tox);
    const GC_Chat *chat = gc_get_group(tox->m->group_handler, group_number);

    if (chat == nullptr) {
        SET_ERROR_PARAMETER(error, TOX_ERR_GROUP_SELF_QUERY_GROUP_NOT_FOUND);
        tox_unlock(tox);
        return (Tox_User_Status) - 1;
    }

    SET_ERROR_PARAMETER(error, TOX_ERR_GROUP_SELF_QUERY_OK);

    const uint8_t status = gc_get_self_status(chat);
    tox_unlock(tox);

    return (Tox_User_Status)status;
}

Tox_Group_Role tox_group_self_get_role(const Tox *tox, uint32_t group_number, Tox_Err_Group_Self_Query *error)
{
    assert(tox != nullptr);

    tox_lock(tox);
    const GC_Chat *chat = gc_get_group(tox->m->group_handler, group_number);

    if (chat == nullptr) {
        SET_ERROR_PARAMETER(error, TOX_ERR_GROUP_SELF_QUERY_GROUP_NOT_FOUND);
        tox_unlock(tox);
        return (Tox_Group_Role) - 1;
    }

    SET_ERROR_PARAMETER(error, TOX_ERR_GROUP_SELF_QUERY_OK);

    const Group_Role role = gc_get_self_role(chat);
    tox_unlock(tox);

    return (Tox_Group_Role)role;
}

uint32_t tox_group_self_get_peer_id(const Tox *tox, uint32_t group_number, Tox_Err_Group_Self_Query *error)
{
    assert(tox != nullptr);

    tox_lock(tox);
    const GC_Chat *chat = gc_get_group(tox->m->group_handler, group_number);

    if (chat == nullptr) {
        SET_ERROR_PARAMETER(error, TOX_ERR_GROUP_SELF_QUERY_GROUP_NOT_FOUND);
        tox_unlock(tox);
        return -1;
    }

    SET_ERROR_PARAMETER(error, TOX_ERR_GROUP_SELF_QUERY_OK);

    const uint32_t ret = gc_get_self_peer_id(chat);
    tox_unlock(tox);

    return ret;
}

bool tox_group_self_get_public_key(const Tox *tox, uint32_t group_number, uint8_t public_key[TOX_PUBLIC_KEY_SIZE],
                                   Tox_Err_Group_Self_Query *error)
{
    assert(tox != nullptr);

    tox_lock(tox);
    const GC_Chat *chat = gc_get_group(tox->m->group_handler, group_number);

    if (chat == nullptr) {
        SET_ERROR_PARAMETER(error, TOX_ERR_GROUP_SELF_QUERY_GROUP_NOT_FOUND);
        tox_unlock(tox);
        return false;
    }

    SET_ERROR_PARAMETER(error, TOX_ERR_GROUP_SELF_QUERY_OK);

    gc_get_self_public_key(chat, public_key);
    tox_unlock(tox);

    return true;
}

size_t tox_group_peer_get_name_size(const Tox *tox, uint32_t group_number, uint32_t peer_id,
                                    Tox_Err_Group_Peer_Query *error)
{
    assert(tox != nullptr);

    tox_lock(tox);
    const GC_Chat *chat = gc_get_group(tox->m->group_handler, group_number);

    if (chat == nullptr) {
        SET_ERROR_PARAMETER(error, TOX_ERR_GROUP_PEER_QUERY_GROUP_NOT_FOUND);
        tox_unlock(tox);
        return -1;
    }

    const int ret = gc_get_peer_nick_size(chat, peer_id);
    tox_unlock(tox);

    if (ret == -1) {
        SET_ERROR_PARAMETER(error, TOX_ERR_GROUP_PEER_QUERY_PEER_NOT_FOUND);
        return -1;
    } else {
        SET_ERROR_PARAMETER(error, TOX_ERR_GROUP_PEER_QUERY_OK);
        return ret;
    }
}

bool tox_group_peer_get_name(const Tox *tox, uint32_t group_number, uint32_t peer_id, uint8_t *name,
                             Tox_Err_Group_Peer_Query *error)
{
    assert(tox != nullptr);

    tox_lock(tox);
    const GC_Chat *chat = gc_get_group(tox->m->group_handler, group_number);

    if (chat == nullptr) {
        SET_ERROR_PARAMETER(error, TOX_ERR_GROUP_PEER_QUERY_GROUP_NOT_FOUND);
        tox_unlock(tox);
        return false;
    }

    const bool ret = gc_get_peer_nick(chat, peer_id, name);
    tox_unlock(tox);

    if (!ret) {
        SET_ERROR_PARAMETER(error, TOX_ERR_GROUP_PEER_QUERY_PEER_NOT_FOUND);
        return false;
    }

    SET_ERROR_PARAMETER(error, TOX_ERR_GROUP_PEER_QUERY_OK);
    return true;
}

Tox_User_Status tox_group_peer_get_status(const Tox *tox, uint32_t group_number, uint32_t peer_id,
        Tox_Err_Group_Peer_Query *error)
{
    assert(tox != nullptr);

    tox_lock(tox);
    const GC_Chat *chat = gc_get_group(tox->m->group_handler, group_number);

    if (chat == nullptr) {
        SET_ERROR_PARAMETER(error, TOX_ERR_GROUP_PEER_QUERY_GROUP_NOT_FOUND);
        tox_unlock(tox);
        return (Tox_User_Status) - 1;
    }

    const uint8_t ret = gc_get_status(chat, peer_id);
    tox_unlock(tox);

    if (ret == UINT8_MAX) {
        SET_ERROR_PARAMETER(error, TOX_ERR_GROUP_PEER_QUERY_PEER_NOT_FOUND);
        return (Tox_User_Status) - 1;
    }

    SET_ERROR_PARAMETER(error, TOX_ERR_GROUP_PEER_QUERY_OK);
    return (Tox_User_Status)ret;
}

Tox_Group_Role tox_group_peer_get_role(const Tox *tox, uint32_t group_number, uint32_t peer_id,
                                       Tox_Err_Group_Peer_Query *error)
{
    assert(tox != nullptr);

    tox_lock(tox);
    const GC_Chat *chat = gc_get_group(tox->m->group_handler, group_number);

    if (chat == nullptr) {
        SET_ERROR_PARAMETER(error, TOX_ERR_GROUP_PEER_QUERY_GROUP_NOT_FOUND);
        tox_unlock(tox);
        return (Tox_Group_Role) - 1;
    }

    const uint8_t ret = gc_get_role(chat, peer_id);
    tox_unlock(tox);

    if (ret == (uint8_t) -1) {
        SET_ERROR_PARAMETER(error, TOX_ERR_GROUP_PEER_QUERY_PEER_NOT_FOUND);
        return (Tox_Group_Role) - 1;
    }

    SET_ERROR_PARAMETER(error, TOX_ERR_GROUP_PEER_QUERY_OK);
    return (Tox_Group_Role)ret;
}

bool tox_group_peer_get_public_key(const Tox *tox, uint32_t group_number, uint32_t peer_id, uint8_t public_key[TOX_PUBLIC_KEY_SIZE],
                                   Tox_Err_Group_Peer_Query *error)
{
    assert(tox != nullptr);

    tox_lock(tox);
    const GC_Chat *chat = gc_get_group(tox->m->group_handler, group_number);

    if (chat == nullptr) {
        SET_ERROR_PARAMETER(error, TOX_ERR_GROUP_PEER_QUERY_GROUP_NOT_FOUND);
        tox_unlock(tox);
        return false;
    }

    const int ret = gc_get_peer_public_key_by_peer_id(chat, peer_id, public_key);
    tox_unlock(tox);

    if (ret == -1) {
        SET_ERROR_PARAMETER(error, TOX_ERR_GROUP_PEER_QUERY_PEER_NOT_FOUND);
        return false;
    }

    SET_ERROR_PARAMETER(error, TOX_ERR_GROUP_PEER_QUERY_OK);
    return true;
}

Tox_Connection tox_group_peer_get_connection_status(const Tox *tox, uint32_t group_number, uint32_t peer_id,
        Tox_Err_Group_Peer_Query *error)
{
    assert(tox != nullptr);

    tox_lock(tox);
    const GC_Chat *chat = gc_get_group(tox->m->group_handler, group_number);

    if (chat == nullptr) {
        SET_ERROR_PARAMETER(error, TOX_ERR_GROUP_PEER_QUERY_GROUP_NOT_FOUND);
        tox_unlock(tox);
        return TOX_CONNECTION_NONE;
    }

    const unsigned int ret = gc_get_peer_connection_status(chat, peer_id);
    tox_unlock(tox);

    if (ret == 0) {
        SET_ERROR_PARAMETER(error, TOX_ERR_GROUP_PEER_QUERY_PEER_NOT_FOUND);
        return TOX_CONNECTION_NONE;
    }

    SET_ERROR_PARAMETER(error, TOX_ERR_GROUP_PEER_QUERY_OK);
    return (Tox_Connection)ret;
}

bool tox_group_set_topic(Tox *tox, uint32_t group_number, const uint8_t *topic, size_t length,
                         Tox_Err_Group_Topic_Set *error)
{
    assert(tox != nullptr);

    tox_lock(tox);
    GC_Chat *chat = gc_get_group(tox->m->group_handler, group_number);

    if (chat == nullptr) {
        SET_ERROR_PARAMETER(error, TOX_ERR_GROUP_TOPIC_SET_GROUP_NOT_FOUND);
        tox_unlock(tox);
        return false;
    }

    if (chat->connection_state == CS_DISCONNECTED) {
        SET_ERROR_PARAMETER(error, TOX_ERR_GROUP_TOPIC_SET_DISCONNECTED);
        tox_unlock(tox);
        return false;
    }

    const int ret = gc_set_topic(chat, topic, length);
    tox_unlock(tox);

    switch (ret) {
        case 0: {
            SET_ERROR_PARAMETER(error, TOX_ERR_GROUP_TOPIC_SET_OK);
            return true;
        }

        case -1: {
            SET_ERROR_PARAMETER(error, TOX_ERR_GROUP_TOPIC_SET_TOO_LONG);
            return false;
        }

        case -2: {
            SET_ERROR_PARAMETER(error, TOX_ERR_GROUP_TOPIC_SET_PERMISSIONS);
            return false;
        }

        case -3: {
            SET_ERROR_PARAMETER(error, TOX_ERR_GROUP_TOPIC_SET_FAIL_CREATE);
            return false;
        }

        case -4: {
            SET_ERROR_PARAMETER(error, TOX_ERR_GROUP_TOPIC_SET_FAIL_SEND);
            return false;
        }
    }

    /* can't happen */
    LOGGER_FATAL(tox->m->log, "impossible return value: %d", ret);

    return false;
}

size_t tox_group_get_topic_size(const Tox *tox, uint32_t group_number, Tox_Err_Group_State_Queries *error)
{
    assert(tox != nullptr);

    tox_lock(tox);
    const GC_Chat *chat = gc_get_group(tox->m->group_handler, group_number);

    if (chat == nullptr) {
        SET_ERROR_PARAMETER(error, TOX_ERR_GROUP_STATE_QUERIES_GROUP_NOT_FOUND);
        tox_unlock(tox);
        return -1;
    }

    SET_ERROR_PARAMETER(error, TOX_ERR_GROUP_STATE_QUERIES_OK);

    const size_t ret = gc_get_topic_size(chat);
    tox_unlock(tox);

    return ret;
}

bool tox_group_get_topic(const Tox *tox, uint32_t group_number, uint8_t *topic, Tox_Err_Group_State_Queries *error)
{
    assert(tox != nullptr);

    tox_lock(tox);
    const GC_Chat *chat = gc_get_group(tox->m->group_handler, group_number);

    if (chat == nullptr) {
        SET_ERROR_PARAMETER(error, TOX_ERR_GROUP_STATE_QUERIES_GROUP_NOT_FOUND);
        tox_unlock(tox);
        return false;
    }

    gc_get_topic(chat, topic);
    tox_unlock(tox);

    SET_ERROR_PARAMETER(error, TOX_ERR_GROUP_STATE_QUERIES_OK);
    return true;
}

size_t tox_group_get_name_size(const Tox *tox, uint32_t group_number, Tox_Err_Group_State_Queries *error)
{
    assert(tox != nullptr);

    tox_lock(tox);
    const GC_Chat *chat = gc_get_group(tox->m->group_handler, group_number);

    if (chat == nullptr) {
        SET_ERROR_PARAMETER(error, TOX_ERR_GROUP_STATE_QUERIES_GROUP_NOT_FOUND);
        tox_unlock(tox);
        return -1;
    }

    SET_ERROR_PARAMETER(error, TOX_ERR_GROUP_STATE_QUERIES_OK);

    const size_t ret = gc_get_group_name_size(chat);
    tox_unlock(tox);

    return ret;
}

bool tox_group_get_name(const Tox *tox, uint32_t group_number, uint8_t *name, Tox_Err_Group_State_Queries *error)
{
    assert(tox != nullptr);

    tox_lock(tox);
    const GC_Chat *chat = gc_get_group(tox->m->group_handler, group_number);

    if (chat == nullptr) {
        SET_ERROR_PARAMETER(error, TOX_ERR_GROUP_STATE_QUERIES_GROUP_NOT_FOUND);
        tox_unlock(tox);
        return false;
    }

    gc_get_group_name(chat, name);
    tox_unlock(tox);

    SET_ERROR_PARAMETER(error, TOX_ERR_GROUP_STATE_QUERIES_OK);

    return true;
}

bool tox_group_get_chat_id(const Tox *tox, uint32_t group_number, uint8_t chat_id[TOX_GROUP_CHAT_ID_SIZE], Tox_Err_Group_State_Queries *error)
{
    assert(tox != nullptr);

    tox_lock(tox);
    const GC_Chat *chat = gc_get_group(tox->m->group_handler, group_number);

    if (chat == nullptr) {
        SET_ERROR_PARAMETER(error, TOX_ERR_GROUP_STATE_QUERIES_GROUP_NOT_FOUND);
        tox_unlock(tox);
        return false;
    }

    SET_ERROR_PARAMETER(error, TOX_ERR_GROUP_STATE_QUERIES_OK);
    gc_get_chat_id(chat, chat_id);
    tox_unlock(tox);

    return true;
}

uint32_t tox_group_get_number_groups(const Tox *tox)
{
    assert(tox != nullptr);

    tox_lock(tox);
    const uint32_t ret = gc_count_groups(tox->m->group_handler);
    tox_unlock(tox);

    return ret;
}

Tox_Group_Privacy_State tox_group_get_privacy_state(const Tox *tox, uint32_t group_number,
        Tox_Err_Group_State_Queries *error)
{
    assert(tox != nullptr);

    tox_lock(tox);
    const GC_Chat *chat = gc_get_group(tox->m->group_handler, group_number);

    if (chat == nullptr) {
        SET_ERROR_PARAMETER(error, TOX_ERR_GROUP_STATE_QUERIES_GROUP_NOT_FOUND);
        tox_unlock(tox);
        return (Tox_Group_Privacy_State) - 1;
    }

    SET_ERROR_PARAMETER(error, TOX_ERR_GROUP_STATE_QUERIES_OK);

    const uint8_t state = gc_get_privacy_state(chat);
    tox_unlock(tox);

    return (Tox_Group_Privacy_State)state;
}

Tox_Group_Topic_Lock tox_group_get_topic_lock(const Tox *tox, uint32_t group_number, Tox_Err_Group_State_Queries *error)
{
    assert(tox != nullptr);

    tox_lock(tox);
    const GC_Chat *chat = gc_get_group(tox->m->group_handler, group_number);

    if (chat == nullptr) {
        SET_ERROR_PARAMETER(error, TOX_ERR_GROUP_STATE_QUERIES_GROUP_NOT_FOUND);
        tox_unlock(tox);
        return (Tox_Group_Topic_Lock) - 1;
    }

    SET_ERROR_PARAMETER(error, TOX_ERR_GROUP_STATE_QUERIES_OK);

    const Group_Topic_Lock topic_lock = gc_get_topic_lock_state(chat);
    tox_unlock(tox);

    return (Tox_Group_Topic_Lock)topic_lock;
}

Tox_Group_Voice_State tox_group_get_voice_state(const Tox *tox, uint32_t group_number,
        Tox_Err_Group_State_Queries *error)
{
    assert(tox != nullptr);

    tox_lock(tox);
    const GC_Chat *chat = gc_get_group(tox->m->group_handler, group_number);

    if (chat == nullptr) {
        SET_ERROR_PARAMETER(error, TOX_ERR_GROUP_STATE_QUERIES_GROUP_NOT_FOUND);
        tox_unlock(tox);
        return (Tox_Group_Voice_State) - 1;
    }

    SET_ERROR_PARAMETER(error, TOX_ERR_GROUP_STATE_QUERIES_OK);

    const Group_Voice_State voice_state = gc_get_voice_state(chat);
    tox_unlock(tox);

    return (Tox_Group_Voice_State)voice_state;
}

uint16_t tox_group_get_peer_limit(const Tox *tox, uint32_t group_number, Tox_Err_Group_State_Queries *error)
{
    assert(tox != nullptr);

    tox_lock(tox);
    const GC_Chat *chat = gc_get_group(tox->m->group_handler, group_number);

    if (chat == nullptr) {
        SET_ERROR_PARAMETER(error, TOX_ERR_GROUP_STATE_QUERIES_GROUP_NOT_FOUND);
        tox_unlock(tox);
        return -1;
    }

    SET_ERROR_PARAMETER(error, TOX_ERR_GROUP_STATE_QUERIES_OK);

    const uint16_t ret = gc_get_max_peers(chat);
    tox_unlock(tox);

    return ret;
}

size_t tox_group_get_password_size(const Tox *tox, uint32_t group_number, Tox_Err_Group_State_Queries *error)
{
    assert(tox != nullptr);

    tox_lock(tox);
    const GC_Chat *chat = gc_get_group(tox->m->group_handler, group_number);

    if (chat == nullptr) {
        SET_ERROR_PARAMETER(error, TOX_ERR_GROUP_STATE_QUERIES_GROUP_NOT_FOUND);
        tox_unlock(tox);
        return -1;
    }

    SET_ERROR_PARAMETER(error, TOX_ERR_GROUP_STATE_QUERIES_OK);

    const size_t ret = gc_get_password_size(chat);
    tox_unlock(tox);

    return ret;
}

bool tox_group_get_password(const Tox *tox, uint32_t group_number, uint8_t *password,
                            Tox_Err_Group_State_Queries *error)
{
    assert(tox != nullptr);

    tox_lock(tox);
    const GC_Chat *chat = gc_get_group(tox->m->group_handler, group_number);

    if (chat == nullptr) {
        SET_ERROR_PARAMETER(error, TOX_ERR_GROUP_STATE_QUERIES_GROUP_NOT_FOUND);
        tox_unlock(tox);
        return false;
    }

    SET_ERROR_PARAMETER(error, TOX_ERR_GROUP_STATE_QUERIES_OK);

    gc_get_password(chat, password);
    tox_unlock(tox);

    return true;
}

Tox_Group_Message_Id tox_group_send_message(
        const Tox *tox, uint32_t group_number, Tox_Message_Type type, const uint8_t *message,
        size_t length, Tox_Err_Group_Send_Message *error)
{
    assert(tox != nullptr);

    tox_lock(tox);
    const GC_Chat *chat = gc_get_group(tox->m->group_handler, group_number);

    if (chat == nullptr) {
        SET_ERROR_PARAMETER(error, TOX_ERR_GROUP_SEND_MESSAGE_GROUP_NOT_FOUND);
        tox_unlock(tox);
        return -1;
    }

    if (chat->connection_state == CS_DISCONNECTED) {
        SET_ERROR_PARAMETER(error, TOX_ERR_GROUP_SEND_MESSAGE_DISCONNECTED);
        tox_unlock(tox);
        return -1;
    }

    uint32_t message_id = 0;
    const int ret = gc_send_message(chat, message, length, type, &message_id);
    tox_unlock(tox);

    switch (ret) {
        case 0: {
            SET_ERROR_PARAMETER(error, TOX_ERR_GROUP_SEND_MESSAGE_OK);
            return message_id;
        }

        case -1: {
            SET_ERROR_PARAMETER(error, TOX_ERR_GROUP_SEND_MESSAGE_TOO_LONG);
            return -1;
        }

        case -2: {
            SET_ERROR_PARAMETER(error, TOX_ERR_GROUP_SEND_MESSAGE_EMPTY);
            return -1;
        }

        case -3: {
            SET_ERROR_PARAMETER(error, TOX_ERR_GROUP_SEND_MESSAGE_BAD_TYPE);
            return -1;
        }

        case -4: {
            SET_ERROR_PARAMETER(error, TOX_ERR_GROUP_SEND_MESSAGE_PERMISSIONS);
            return -1;
        }

        case -5: {
            SET_ERROR_PARAMETER(error, TOX_ERR_GROUP_SEND_MESSAGE_FAIL_SEND);
            return -1;
        }
    }

    /* can't happen */
    LOGGER_FATAL(tox->m->log, "impossible return value: %d", ret);

    return -1;
}

bool tox_group_send_private_message(const Tox *tox, uint32_t group_number, uint32_t peer_id, Tox_Message_Type type,
                                    const uint8_t *message, size_t length, Tox_Err_Group_Send_Private_Message *error)
{
    assert(tox != nullptr);

    tox_lock(tox);
    const GC_Chat *chat = gc_get_group(tox->m->group_handler, group_number);

    if (chat == nullptr) {
        SET_ERROR_PARAMETER(error, TOX_ERR_GROUP_SEND_PRIVATE_MESSAGE_GROUP_NOT_FOUND);
        tox_unlock(tox);
        return false;
    }

    if (chat->connection_state == CS_DISCONNECTED) {
        SET_ERROR_PARAMETER(error, TOX_ERR_GROUP_SEND_PRIVATE_MESSAGE_DISCONNECTED);
        tox_unlock(tox);
        return false;
    }

    const int ret = gc_send_private_message(chat, peer_id, type, message, length);
    tox_unlock(tox);

    switch (ret) {
        case 0: {
            SET_ERROR_PARAMETER(error, TOX_ERR_GROUP_SEND_PRIVATE_MESSAGE_OK);
            return true;
        }

        case -1: {
            SET_ERROR_PARAMETER(error, TOX_ERR_GROUP_SEND_PRIVATE_MESSAGE_TOO_LONG);
            return false;
        }

        case -2: {
            SET_ERROR_PARAMETER(error, TOX_ERR_GROUP_SEND_PRIVATE_MESSAGE_EMPTY);
            return false;
        }

        case -3: {
            SET_ERROR_PARAMETER(error, TOX_ERR_GROUP_SEND_PRIVATE_MESSAGE_PEER_NOT_FOUND);
            return false;
        }

        case -4: {
            SET_ERROR_PARAMETER(error, TOX_ERR_GROUP_SEND_PRIVATE_MESSAGE_BAD_TYPE);
            return false;
        }

        case -5: {
            SET_ERROR_PARAMETER(error, TOX_ERR_GROUP_SEND_PRIVATE_MESSAGE_PERMISSIONS);
            return false;
        }

        case -6: {
            SET_ERROR_PARAMETER(error, TOX_ERR_GROUP_SEND_PRIVATE_MESSAGE_FAIL_SEND);
            return false;
        }
    }

    /* can't happen */
    LOGGER_FATAL(tox->m->log, "impossible return value: %d", ret);

    return false;
}

bool tox_group_send_custom_packet(const Tox *tox, uint32_t group_number, bool lossless, const uint8_t *data,
                                  size_t length, Tox_Err_Group_Send_Custom_Packet *error)
{
    assert(tox != nullptr);

    tox_lock(tox);
    const GC_Chat *chat = gc_get_group(tox->m->group_handler, group_number);

    if (chat == nullptr) {
        SET_ERROR_PARAMETER(error, TOX_ERR_GROUP_SEND_CUSTOM_PACKET_GROUP_NOT_FOUND);
        tox_unlock(tox);
        return false;
    }

    if (chat->connection_state == CS_DISCONNECTED) {
        SET_ERROR_PARAMETER(error, TOX_ERR_GROUP_SEND_CUSTOM_PACKET_DISCONNECTED);
        tox_unlock(tox);
        return false;
    }

    const int ret = gc_send_custom_packet(chat, lossless, data, length);
    tox_unlock(tox);

    switch (ret) {
        case 0: {
            SET_ERROR_PARAMETER(error, TOX_ERR_GROUP_SEND_CUSTOM_PACKET_OK);
            return true;
        }

        case -1: {
            SET_ERROR_PARAMETER(error, TOX_ERR_GROUP_SEND_CUSTOM_PACKET_TOO_LONG);
            return false;
        }

        case -2: {
            SET_ERROR_PARAMETER(error, TOX_ERR_GROUP_SEND_CUSTOM_PACKET_EMPTY);
            return false;
        }

        case -3: {
            SET_ERROR_PARAMETER(error, TOX_ERR_GROUP_SEND_CUSTOM_PACKET_PERMISSIONS);
            return false;
        }

        case -4: {
            SET_ERROR_PARAMETER(error, TOX_ERR_GROUP_SEND_CUSTOM_PACKET_FAIL_SEND);
            return false;
        }
    }

    /* can't happen */
    LOGGER_FATAL(tox->m->log, "impossible return value: %d", ret);

    return false;
}

bool tox_group_send_custom_private_packet(const Tox *tox, uint32_t group_number, uint32_t peer_id, bool lossless,
        const uint8_t *data, size_t length,
        Tox_Err_Group_Send_Custom_Private_Packet *error)
{
    assert(tox != nullptr);

    tox_lock(tox);
    const GC_Chat *chat = gc_get_group(tox->m->group_handler, group_number);

    if (chat == nullptr) {
        SET_ERROR_PARAMETER(error, TOX_ERR_GROUP_SEND_CUSTOM_PRIVATE_PACKET_GROUP_NOT_FOUND);
        tox_unlock(tox);
        return false;
    }

    if (chat->connection_state == CS_DISCONNECTED) {
        SET_ERROR_PARAMETER(error, TOX_ERR_GROUP_SEND_CUSTOM_PRIVATE_PACKET_DISCONNECTED);
        tox_unlock(tox);
        return false;
    }

    const int ret = gc_send_custom_private_packet(chat, lossless, peer_id, data, length);
    tox_unlock(tox);

    switch (ret) {
        case 0: {
            SET_ERROR_PARAMETER(error, TOX_ERR_GROUP_SEND_CUSTOM_PRIVATE_PACKET_OK);
            return true;
        }

        case -1: {
            SET_ERROR_PARAMETER(error, TOX_ERR_GROUP_SEND_CUSTOM_PRIVATE_PACKET_TOO_LONG);
            return false;
        }

        case -2: {
            SET_ERROR_PARAMETER(error, TOX_ERR_GROUP_SEND_CUSTOM_PRIVATE_PACKET_EMPTY);
            return false;
        }

        case -3: {
            SET_ERROR_PARAMETER(error, TOX_ERR_GROUP_SEND_CUSTOM_PRIVATE_PACKET_PEER_NOT_FOUND);
            return false;
        }

        case -4: {
            SET_ERROR_PARAMETER(error, TOX_ERR_GROUP_SEND_CUSTOM_PRIVATE_PACKET_PERMISSIONS);
            return false;
        }

        case -5: {
            SET_ERROR_PARAMETER(error, TOX_ERR_GROUP_SEND_CUSTOM_PRIVATE_PACKET_FAIL_SEND);
            return false;
        }
    }

    /* can't happen */
    LOGGER_FATAL(tox->m->log, "impossible return value: %d", ret);

    return false;
}

bool tox_group_invite_friend(const Tox *tox, uint32_t group_number, uint32_t friend_number,
                             Tox_Err_Group_Invite_Friend *error)
{
    assert(tox != nullptr);

    tox_lock(tox);
    GC_Chat *chat = gc_get_group(tox->m->group_handler, group_number);

    if (chat == nullptr) {
        SET_ERROR_PARAMETER(error, TOX_ERR_GROUP_INVITE_FRIEND_GROUP_NOT_FOUND);
        tox_unlock(tox);
        return false;
    }

    if (chat->connection_state == CS_DISCONNECTED) {
        SET_ERROR_PARAMETER(error, TOX_ERR_GROUP_INVITE_FRIEND_DISCONNECTED);
        tox_unlock(tox);
        return false;
    }

    if (!friend_is_valid(tox->m, friend_number)) {
        SET_ERROR_PARAMETER(error, TOX_ERR_GROUP_INVITE_FRIEND_FRIEND_NOT_FOUND);
        tox_unlock(tox);
        return false;
    }

    const int ret = gc_invite_friend(tox->m->group_handler, chat, friend_number, send_group_invite_packet);
    tox_unlock(tox);

    switch (ret) {
        case 0: {
            SET_ERROR_PARAMETER(error, TOX_ERR_GROUP_INVITE_FRIEND_OK);
            return true;
        }

        case -1: {
            SET_ERROR_PARAMETER(error, TOX_ERR_GROUP_INVITE_FRIEND_FRIEND_NOT_FOUND);
            return false;
        }

        case -2: {
            SET_ERROR_PARAMETER(error, TOX_ERR_GROUP_INVITE_FRIEND_INVITE_FAIL);
            return false;
        }

        case -3: {
            SET_ERROR_PARAMETER(error, TOX_ERR_GROUP_INVITE_FRIEND_FAIL_SEND);
            return false;
        }
    }

    /* can't happen */
    LOGGER_FATAL(tox->m->log, "impossible return value: %d", ret);

    return false;
}

uint32_t tox_group_invite_accept(Tox *tox, uint32_t friend_number, const uint8_t *invite_data, size_t length,
                                 const uint8_t *name, size_t name_length, const uint8_t *password,
                                 size_t password_length, Tox_Err_Group_Invite_Accept *error)
{
    assert(tox != nullptr);

    tox_lock(tox);
    const int ret = gc_accept_invite(tox->m->group_handler, friend_number, invite_data, length, name, name_length, password,
                                     password_length);
    tox_unlock(tox);

    if (ret >= 0) {
        SET_ERROR_PARAMETER(error, TOX_ERR_GROUP_INVITE_ACCEPT_OK);
        return ret;
    }

    switch (ret) {
        case -1: {
            SET_ERROR_PARAMETER(error, TOX_ERR_GROUP_INVITE_ACCEPT_BAD_INVITE);
            return UINT32_MAX;
        }

        case -2: {
            SET_ERROR_PARAMETER(error, TOX_ERR_GROUP_INVITE_ACCEPT_INIT_FAILED);
            return UINT32_MAX;
        }

        case -3: {
            SET_ERROR_PARAMETER(error, TOX_ERR_GROUP_INVITE_ACCEPT_TOO_LONG);
            return UINT32_MAX;
        }

        case -4: {
            SET_ERROR_PARAMETER(error, TOX_ERR_GROUP_INVITE_ACCEPT_EMPTY);
            return UINT32_MAX;
        }

        case -5: {
            SET_ERROR_PARAMETER(error, TOX_ERR_GROUP_INVITE_ACCEPT_PASSWORD);
            return UINT32_MAX;
        }

        case -6: {
            SET_ERROR_PARAMETER(error, TOX_ERR_GROUP_INVITE_ACCEPT_CORE);
            return UINT32_MAX;
        }

        case -7: {
            SET_ERROR_PARAMETER(error, TOX_ERR_GROUP_INVITE_ACCEPT_FAIL_SEND);
            return UINT32_MAX;
        }
    }

    /* can't happen */
    LOGGER_FATAL(tox->m->log, "impossible return value: %d", ret);

    return UINT32_MAX;
}

bool tox_group_founder_set_password(Tox *tox, uint32_t group_number, const uint8_t *password, size_t length,
                                    Tox_Err_Group_Founder_Set_Password *error)
{
    assert(tox != nullptr);

    tox_lock(tox);
    GC_Chat *chat = gc_get_group(tox->m->group_handler, group_number);

    if (chat == nullptr) {
        SET_ERROR_PARAMETER(error, TOX_ERR_GROUP_FOUNDER_SET_PASSWORD_GROUP_NOT_FOUND);
        tox_unlock(tox);
        return false;
    }

    if (chat->connection_state == CS_DISCONNECTED) {
        SET_ERROR_PARAMETER(error, TOX_ERR_GROUP_FOUNDER_SET_PASSWORD_DISCONNECTED);
        tox_unlock(tox);
        return false;
    }

    const int ret = gc_founder_set_password(chat, password, length);
    tox_unlock(tox);

    switch (ret) {
        case 0: {
            SET_ERROR_PARAMETER(error, TOX_ERR_GROUP_FOUNDER_SET_PASSWORD_OK);
            return true;
        }

        case -1: {
            SET_ERROR_PARAMETER(error, TOX_ERR_GROUP_FOUNDER_SET_PASSWORD_PERMISSIONS);
            return false;
        }

        case -2: {
            SET_ERROR_PARAMETER(error, TOX_ERR_GROUP_FOUNDER_SET_PASSWORD_TOO_LONG);
            return false;
        }

        case -3: {
            SET_ERROR_PARAMETER(error, TOX_ERR_GROUP_FOUNDER_SET_PASSWORD_FAIL_SEND);
            return false;
        }

        case -4: {
            SET_ERROR_PARAMETER(error, TOX_ERR_GROUP_FOUNDER_SET_PASSWORD_MALLOC);
            return false;
        }
    }

    /* can't happen */
    LOGGER_FATAL(tox->m->log, "impossible return value: %d", ret);

    return false;
}

bool tox_group_founder_set_privacy_state(Tox *tox, uint32_t group_number, Tox_Group_Privacy_State privacy_state,
        Tox_Err_Group_Founder_Set_Privacy_State *error)
{
    assert(tox != nullptr);

    tox_lock(tox);
    const int ret = gc_founder_set_privacy_state(tox->m, group_number, (Group_Privacy_State) privacy_state);
    tox_unlock(tox);

    switch (ret) {
        case 0: {
            SET_ERROR_PARAMETER(error, TOX_ERR_GROUP_FOUNDER_SET_PRIVACY_STATE_OK);
            return true;
        }

        case -1: {
            SET_ERROR_PARAMETER(error, TOX_ERR_GROUP_FOUNDER_SET_PRIVACY_STATE_GROUP_NOT_FOUND);
            return false;
        }

        case -2: {
            SET_ERROR_PARAMETER(error, TOX_ERR_GROUP_FOUNDER_SET_PRIVACY_STATE_PERMISSIONS);
            return false;
        }

        case -3: {
            SET_ERROR_PARAMETER(error, TOX_ERR_GROUP_FOUNDER_SET_PRIVACY_STATE_DISCONNECTED);
            return false;
        }

        case -4: {
            SET_ERROR_PARAMETER(error, TOX_ERR_GROUP_FOUNDER_SET_PRIVACY_STATE_FAIL_SET);
            return false;
        }

        case -5: {
            SET_ERROR_PARAMETER(error, TOX_ERR_GROUP_FOUNDER_SET_PRIVACY_STATE_FAIL_SEND);
            return false;
        }
    }

    /* can't happen */
    LOGGER_FATAL(tox->m->log, "impossible return value: %d", ret);

    return false;
}

bool tox_group_founder_set_topic_lock(Tox *tox, uint32_t group_number, Tox_Group_Topic_Lock topic_lock,
                                      Tox_Err_Group_Founder_Set_Topic_Lock *error)
{
    assert(tox != nullptr);

    tox_lock(tox);
    const int ret = gc_founder_set_topic_lock(tox->m, group_number, (Group_Topic_Lock) topic_lock);
    tox_unlock(tox);

    switch (ret) {
        case 0: {
            SET_ERROR_PARAMETER(error, TOX_ERR_GROUP_FOUNDER_SET_TOPIC_LOCK_OK);
            return true;
        }

        case -1: {
            SET_ERROR_PARAMETER(error, TOX_ERR_GROUP_FOUNDER_SET_TOPIC_LOCK_GROUP_NOT_FOUND);
            return false;
        }

        case -2: {
            SET_ERROR_PARAMETER(error, TOX_ERR_GROUP_FOUNDER_SET_TOPIC_LOCK_INVALID);
            return false;
        }

        case -3: {
            SET_ERROR_PARAMETER(error, TOX_ERR_GROUP_FOUNDER_SET_TOPIC_LOCK_PERMISSIONS);
            return false;
        }

        case -4: {
            SET_ERROR_PARAMETER(error, TOX_ERR_GROUP_FOUNDER_SET_TOPIC_LOCK_DISCONNECTED);
            return false;
        }

        case -5: {
            SET_ERROR_PARAMETER(error, TOX_ERR_GROUP_FOUNDER_SET_TOPIC_LOCK_FAIL_SET);
            return false;
        }

        case -6: {
            SET_ERROR_PARAMETER(error, TOX_ERR_GROUP_FOUNDER_SET_TOPIC_LOCK_FAIL_SEND);
            return false;
        }
    }

    /* can't happen */
    LOGGER_FATAL(tox->m->log, "impossible return value: %d", ret);

    return false;
}

bool tox_group_founder_set_voice_state(Tox *tox, uint32_t group_number, Tox_Group_Voice_State voice_state,
                                       Tox_Err_Group_Founder_Set_Voice_State *error)
{
    assert(tox != nullptr);

    tox_lock(tox);
    const int ret = gc_founder_set_voice_state(tox->m, group_number, (Group_Voice_State)voice_state);
    tox_unlock(tox);

    switch (ret) {
        case 0: {
            SET_ERROR_PARAMETER(error, TOX_ERR_GROUP_FOUNDER_SET_VOICE_STATE_OK);
            return true;
        }

        case -1: {
            SET_ERROR_PARAMETER(error, TOX_ERR_GROUP_FOUNDER_SET_VOICE_STATE_GROUP_NOT_FOUND);
            return false;
        }

        case -2: {
            SET_ERROR_PARAMETER(error, TOX_ERR_GROUP_FOUNDER_SET_VOICE_STATE_PERMISSIONS);
            return false;
        }

        case -3: {
            SET_ERROR_PARAMETER(error, TOX_ERR_GROUP_FOUNDER_SET_VOICE_STATE_DISCONNECTED);
            return false;
        }

        case -4: {
            SET_ERROR_PARAMETER(error, TOX_ERR_GROUP_FOUNDER_SET_VOICE_STATE_FAIL_SET);
            return false;
        }

        case -5: {
            SET_ERROR_PARAMETER(error, TOX_ERR_GROUP_FOUNDER_SET_VOICE_STATE_FAIL_SEND);
            return false;
        }
    }

    /* can't happen */
    LOGGER_FATAL(tox->m->log, "impossible return value: %d", ret);

    return false;
}

bool tox_group_founder_set_peer_limit(Tox *tox, uint32_t group_number, uint16_t peer_limit,
                                      Tox_Err_Group_Founder_Set_Peer_Limit *error)
{
    assert(tox != nullptr);

    tox_lock(tox);
    GC_Chat *chat = gc_get_group(tox->m->group_handler, group_number);

    if (chat == nullptr) {
        SET_ERROR_PARAMETER(error, TOX_ERR_GROUP_FOUNDER_SET_PEER_LIMIT_GROUP_NOT_FOUND);
        tox_unlock(tox);
        return false;
    }

    if (chat->connection_state == CS_DISCONNECTED) {
        SET_ERROR_PARAMETER(error, TOX_ERR_GROUP_FOUNDER_SET_PEER_LIMIT_DISCONNECTED);
        tox_unlock(tox);
        return false;
    }

    const int ret = gc_founder_set_max_peers(chat, peer_limit);
    tox_unlock(tox);

    switch (ret) {
        case 0: {
            SET_ERROR_PARAMETER(error, TOX_ERR_GROUP_FOUNDER_SET_PEER_LIMIT_OK);
            return true;
        }

        case -1: {
            SET_ERROR_PARAMETER(error, TOX_ERR_GROUP_FOUNDER_SET_PEER_LIMIT_PERMISSIONS);
            return false;
        }

        case -2: {
            SET_ERROR_PARAMETER(error, TOX_ERR_GROUP_FOUNDER_SET_PEER_LIMIT_FAIL_SET);
            return false;
        }

        case -3: {
            SET_ERROR_PARAMETER(error, TOX_ERR_GROUP_FOUNDER_SET_PEER_LIMIT_FAIL_SEND);
            return false;
        }
    }

    /* can't happen */
    LOGGER_FATAL(tox->m->log, "impossible return value: %d", ret);

    return false;
}

bool tox_group_set_ignore(Tox *tox, uint32_t group_number, uint32_t peer_id, bool ignore,
                          Tox_Err_Group_Set_Ignore *error)
{
    assert(tox != nullptr);

    tox_lock(tox);
    const GC_Chat *chat = gc_get_group(tox->m->group_handler, group_number);

    if (chat == nullptr) {
        SET_ERROR_PARAMETER(error, TOX_ERR_GROUP_SET_IGNORE_GROUP_NOT_FOUND);
        tox_unlock(tox);
        return false;
    }

    const int ret = gc_set_ignore(chat, peer_id, ignore);
    tox_unlock(tox);

    switch (ret) {
        case 0: {
            SET_ERROR_PARAMETER(error, TOX_ERR_GROUP_SET_IGNORE_OK);
            return true;
        }

        case -1: {
            SET_ERROR_PARAMETER(error, TOX_ERR_GROUP_SET_IGNORE_PEER_NOT_FOUND);
            return false;
        }

        case -2: {
            SET_ERROR_PARAMETER(error, TOX_ERR_GROUP_SET_IGNORE_SELF);
            return false;
        }
    }

    /* can't happen */
    LOGGER_FATAL(tox->m->log, "impossible return value: %d", ret);

    return false;
}

bool tox_group_mod_set_role(Tox *tox, uint32_t group_number, uint32_t peer_id, Tox_Group_Role role,
                            Tox_Err_Group_Mod_Set_Role *error)
{
    assert(tox != nullptr);

    tox_lock(tox);
    const int ret = gc_set_peer_role(tox->m, group_number, peer_id, (Group_Role) role);
    tox_unlock(tox);

    switch (ret) {
        case 0: {
            SET_ERROR_PARAMETER(error, TOX_ERR_GROUP_MOD_SET_ROLE_OK);
            return true;
        }

        case -1: {
            SET_ERROR_PARAMETER(error, TOX_ERR_GROUP_MOD_SET_ROLE_GROUP_NOT_FOUND);
            return false;
        }

        case -2: {
            SET_ERROR_PARAMETER(error, TOX_ERR_GROUP_MOD_SET_ROLE_PEER_NOT_FOUND);
            return false;
        }

        case -3: {
            SET_ERROR_PARAMETER(error, TOX_ERR_GROUP_MOD_SET_ROLE_PERMISSIONS);
            return false;
        }

        case -4: {
            SET_ERROR_PARAMETER(error, TOX_ERR_GROUP_MOD_SET_ROLE_ASSIGNMENT);
            return false;
        }

        case -5: {
            SET_ERROR_PARAMETER(error, TOX_ERR_GROUP_MOD_SET_ROLE_FAIL_ACTION);
            return false;
        }

        case -6: {
            SET_ERROR_PARAMETER(error, TOX_ERR_GROUP_MOD_SET_ROLE_SELF);
            return false;
        }
    }

    /* can't happen */
    LOGGER_FATAL(tox->m->log, "impossible return value: %d", ret);

    return false;
}

bool tox_group_mod_kick_peer(const Tox *tox, uint32_t group_number, uint32_t peer_id,
                             Tox_Err_Group_Mod_Kick_Peer *error)
{
    assert(tox != nullptr);

    tox_lock(tox);
    const int ret = gc_kick_peer(tox->m, group_number, peer_id);
    tox_unlock(tox);

    switch (ret) {
        case 0: {
            SET_ERROR_PARAMETER(error, TOX_ERR_GROUP_MOD_KICK_PEER_OK);
            return true;
        }

        case -1: {
            SET_ERROR_PARAMETER(error, TOX_ERR_GROUP_MOD_KICK_PEER_GROUP_NOT_FOUND);
            return false;
        }

        case -2: {
            SET_ERROR_PARAMETER(error, TOX_ERR_GROUP_MOD_KICK_PEER_PEER_NOT_FOUND);
            return false;
        }

        case -3: {
            SET_ERROR_PARAMETER(error, TOX_ERR_GROUP_MOD_KICK_PEER_PERMISSIONS);
            return false;
        }

        case -4: {
            SET_ERROR_PARAMETER(error, TOX_ERR_GROUP_MOD_KICK_PEER_FAIL_ACTION);
            return false;
        }

        case -5: {
            SET_ERROR_PARAMETER(error, TOX_ERR_GROUP_MOD_KICK_PEER_FAIL_SEND);
            return false;
        }

        case -6: {
            SET_ERROR_PARAMETER(error, TOX_ERR_GROUP_MOD_KICK_PEER_SELF);
            return false;
        }
    }

    /* can't happen */
    LOGGER_FATAL(tox->m->log, "impossible return value: %d", ret);

    return false;
}

const Tox_System *tox_get_system(Tox *tox)
{
    assert(tox != nullptr);
    return &tox->sys;
}<|MERGE_RESOLUTION|>--- conflicted
+++ resolved
@@ -612,13 +612,8 @@
     if (tox_data->tox->group_peer_exit_callback != nullptr) {
         tox_unlock(tox_data->tox);
         tox_data->tox->group_peer_exit_callback(tox_data->tox, group_number, peer_id, (Tox_Group_Exit_Type) exit_type, name,
-<<<<<<< HEAD
-                                                name_length,
-                                                part_message, length, tox_data->user_data);
+                                                name_length, part_message, length, tox_data->user_data);
         tox_lock(tox_data->tox);
-=======
-                                                name_length, part_message, length, tox_data->user_data);
->>>>>>> 14a1a0b9
     }
 }
 

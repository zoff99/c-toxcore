--- conflicted
+++ resolved
@@ -177,11 +177,6 @@
     return dht->friends_list[friend_num].public_key;
 }
 
-<<<<<<< HEAD
-static bool assoc_timeout(uint64_t cur_time, const IPPTsPng *assoc)
-{
-    return (assoc->timestamp + BAD_NODE_TIMEOUT) <= cur_time;
-=======
 non_null()
 static bool assoc_timeout(uint64_t cur_time, const IPPTsPng *assoc)
 {
@@ -203,7 +198,6 @@
     }
 
     return res;
->>>>>>> ee2b733e
 }
 
 /** @brief Compares pk1 and pk2 with pk.
@@ -884,10 +878,7 @@
 /**
  * helper for `get_close_nodes()`. argument list is a monster :D
  */
-<<<<<<< HEAD
-=======
-non_null()
->>>>>>> ee2b733e
+non_null()
 static void get_close_nodes_inner(uint64_t cur_time, const uint8_t *public_key, Node_format *nodes_list,
                                   Family sa_family, const Client_data *client_list, uint32_t client_list_length,
                                   uint32_t *num_nodes_ptr, bool is_LAN,
@@ -962,30 +953,11 @@
                                     Family sa_family, bool is_LAN, bool want_announce)
 {
     uint32_t num_nodes = 0;
-<<<<<<< HEAD
-    get_close_nodes_inner(dht->last_run, public_key, nodes_list, sa_family,
-                          dht->close_clientlist, LCLIENT_LIST, &num_nodes, is_LAN, 0);
-
-    /* TODO(irungentoo): uncomment this when hardening is added to close friend clients */
-#if 0
-
-    for (uint32_t i = 0; i < dht->num_friends; ++i) {
-        get_close_nodes_inner(dht->mono_time, public_key, nodes_list, sa_family,
-                              dht->friends_list[i].client_list, MAX_FRIEND_CLIENTS,
-                              &num_nodes, is_LAN, want_good);
-    }
-
-#endif
-
-    for (uint32_t i = 0; i < dht->num_friends; ++i) {
-        get_close_nodes_inner(dht->last_run, public_key, nodes_list, sa_family,
-=======
     get_close_nodes_inner(dht->cur_time, public_key, nodes_list, sa_family,
                           dht->close_clientlist, LCLIENT_LIST, &num_nodes, is_LAN, want_announce);
 
     for (uint32_t i = 0; i < dht->num_friends; ++i) {
         get_close_nodes_inner(dht->cur_time, public_key, nodes_list, sa_family,
->>>>>>> ee2b733e
                               dht->friends_list[i].client_list, MAX_FRIEND_CLIENTS,
                               &num_nodes, is_LAN, want_announce);
     }
@@ -1001,11 +973,7 @@
                                     is_LAN, want_announce);
 }
 
-<<<<<<< HEAD
-typedef struct DHT_Cmp_data {
-=======
 typedef struct DHT_Cmp_Data {
->>>>>>> ee2b733e
     uint64_t cur_time;
     const uint8_t *base_public_key;
     Client_data entry;
@@ -1020,13 +988,8 @@
     const Client_data entry2 = cmp2->entry;
     const uint8_t *cmp_public_key = cmp1->base_public_key;
 
-<<<<<<< HEAD
-    bool t1 = assoc_timeout(cmp1.cur_time, &entry1.assoc4) && assoc_timeout(cmp1.cur_time, &entry1.assoc6);
-    bool t2 = assoc_timeout(cmp2.cur_time, &entry2.assoc4) && assoc_timeout(cmp2.cur_time, &entry2.assoc6);
-=======
     const bool t1 = assoc_timeout(cmp1->cur_time, &entry1.assoc4) && assoc_timeout(cmp1->cur_time, &entry1.assoc6);
     const bool t2 = assoc_timeout(cmp2->cur_time, &entry2.assoc4) && assoc_timeout(cmp2->cur_time, &entry2.assoc6);
->>>>>>> ee2b733e
 
     if (t1 && t2) {
         return 0;
@@ -1161,24 +1124,16 @@
  * return false if node can't be stored.
  * return true if it can.
  */
-<<<<<<< HEAD
-static unsigned int store_node_ok(const Client_data *client, uint64_t cur_time, const uint8_t *public_key,
-                                  const uint8_t *comp_public_key)
-=======
 non_null()
 static bool store_node_ok(const Client_data *client, uint64_t cur_time, const uint8_t *public_key,
                           const uint8_t *comp_public_key)
->>>>>>> ee2b733e
 {
     return (assoc_timeout(cur_time, &client->assoc4)
             && assoc_timeout(cur_time, &client->assoc6))
            || id_closest(comp_public_key, client->public_key, public_key) == 2;
 }
 
-<<<<<<< HEAD
-=======
-non_null()
->>>>>>> ee2b733e
+non_null()
 static void sort_client_list(Client_data *list, uint64_t cur_time, unsigned int length,
                              const uint8_t *comp_public_key)
 {
@@ -1244,13 +1199,9 @@
  * and all nodes in the list are closer to comp_public_key
  * than public_key.
  *
-<<<<<<< HEAD
- *  returns true when the item was stored, false otherwise */
-=======
  * @return true when the item was stored, false otherwise
  */
 non_null()
->>>>>>> ee2b733e
 static bool replace_all(const DHT *dht,
                         Client_data    *list,
                         uint16_t        length,
@@ -1262,30 +1213,17 @@
         return false;
     }
 
-<<<<<<< HEAD
-    if (!store_node_ok(&list[1], dht->last_run, public_key, comp_public_key) &&
-            !store_node_ok(&list[0], dht->last_run, public_key, comp_public_key)) {
-        return false;
-    }
-
-    sort_client_list(list, dht->last_run, length, comp_public_key);
-=======
     if (!store_node_ok(&list[1], dht->cur_time, public_key, comp_public_key) &&
             !store_node_ok(&list[0], dht->cur_time, public_key, comp_public_key)) {
         return false;
     }
 
     sort_client_list(list, dht->cur_time, length, comp_public_key);
->>>>>>> ee2b733e
 
     Client_data *const client = &list[0];
     pk_copy(client->public_key, public_key);
 
-<<<<<<< HEAD
-    update_client_with_reset(dht->mono_time, client, &ip_port);
-=======
     update_client_with_reset(dht->mono_time, client, ip_port);
->>>>>>> ee2b733e
     return true;
 }
 
@@ -1310,13 +1248,8 @@
          * index is left as >= LCLIENT_LENGTH */
         Client_data *const client = &dht->close_clientlist[(index * LCLIENT_NODES) + i];
 
-<<<<<<< HEAD
-        if (!assoc_timeout(dht->last_run, &client->assoc4) ||
-                !assoc_timeout(dht->last_run, &client->assoc6)) {
-=======
         if (!assoc_timeout(dht->cur_time, &client->assoc4) ||
                 !assoc_timeout(dht->cur_time, &client->assoc6)) {
->>>>>>> ee2b733e
             continue;
         }
 
@@ -1342,14 +1275,9 @@
     return add_to_close(dht, public_key, ip_port, true);
 }
 
-<<<<<<< HEAD
-static bool is_pk_in_client_list(const Client_data *list, unsigned int client_list_length, uint64_t cur_time,
-                                 const uint8_t *public_key, IP_Port ip_port)
-=======
 non_null()
 static bool is_pk_in_client_list(const Client_data *list, unsigned int client_list_length, uint64_t cur_time,
                                  const uint8_t *public_key, const IP_Port *ip_port)
->>>>>>> ee2b733e
 {
     const uint32_t index = index_of_client_pk(list, client_list_length, public_key);
 
@@ -1373,11 +1301,7 @@
         index = LCLIENT_LENGTH - 1;
     }
 
-<<<<<<< HEAD
-    return is_pk_in_client_list(dht->close_clientlist + index * LCLIENT_NODES, LCLIENT_NODES, dht->last_run, public_key,
-=======
     return is_pk_in_client_list(dht->close_clientlist + index * LCLIENT_NODES, LCLIENT_NODES, dht->cur_time, public_key,
->>>>>>> ee2b733e
                                 ip_port);
 }
 
@@ -1419,29 +1343,17 @@
 
         bool store_ok = false;
 
-<<<<<<< HEAD
-        if (store_node_ok(&dht_friend->client_list[1], dht->last_run, public_key, dht_friend->public_key)) {
-            store_ok = true;
-        }
-
-        if (store_node_ok(&dht_friend->client_list[0], dht->last_run, public_key, dht_friend->public_key)) {
-=======
         if (store_node_ok(&dht_friend->client_list[1], dht->cur_time, public_key, dht_friend->public_key)) {
             store_ok = true;
         }
 
         if (store_node_ok(&dht_friend->client_list[0], dht->cur_time, public_key, dht_friend->public_key)) {
->>>>>>> ee2b733e
             store_ok = true;
         }
 
         unsigned int *const friend_num = &dht_friend->num_to_bootstrap;
         const uint32_t index = index_of_node_pk(dht_friend->to_bootstrap, *friend_num, public_key);
-<<<<<<< HEAD
-        const bool pk_in_list = is_pk_in_client_list(dht_friend->client_list, MAX_FRIEND_CLIENTS, dht->last_run, public_key,
-=======
         const bool pk_in_list = is_pk_in_client_list(dht_friend->client_list, MAX_FRIEND_CLIENTS, dht->cur_time, public_key,
->>>>>>> ee2b733e
                                 ip_port);
 
         if (store_ok && index == UINT32_MAX && !pk_in_list) {
@@ -1491,11 +1403,7 @@
 
         /* replace_all should be called only if !in_list (don't extract to variable) */
         if (in_list
-<<<<<<< HEAD
-                || replace_all(dht, dht->friends_list[i].client_list, MAX_FRIEND_CLIENTS, public_key, ip_port,
-=======
                 || replace_all(dht, dht->friends_list[i].client_list, MAX_FRIEND_CLIENTS, public_key, &ipp_copy,
->>>>>>> ee2b733e
                                dht->friends_list[i].public_key)) {
             const DHT_Friend *dht_friend = &dht->friends_list[i];
 
@@ -1957,11 +1865,7 @@
     for (const IPPTsPng * const *it = assocs; *it != nullptr; ++it) {
         const IPPTsPng *const assoc = *it;
 
-<<<<<<< HEAD
-        if (!assoc_timeout(dht->last_run, assoc)) {
-=======
         if (!assoc_timeout(dht->cur_time, assoc)) {
->>>>>>> ee2b733e
             *ip_port = assoc->ip_port;
             return 1;
         }
@@ -2009,11 +1913,7 @@
                 }
 
                 /* If node is good. */
-<<<<<<< HEAD
-                if (!assoc_timeout(dht->last_run, assoc)) {
-=======
                 if (!assoc_timeout(dht->cur_time, assoc)) {
->>>>>>> ee2b733e
                     client_list[num_nodes] = client;
                     assoc_list[num_nodes] = assoc;
                     ++num_nodes;
@@ -2030,11 +1930,7 @@
     }
 
     if (sortable && sort_ok) {
-<<<<<<< HEAD
-        sort_client_list(list, dht->last_run, list_count, public_key);
-=======
         sort_client_list(list, dht->cur_time, list_count, public_key);
->>>>>>> ee2b733e
     }
 
     if (num_nodes > 0 && (mono_time_is_timeout(dht->mono_time, *lastgetnode, GET_NODE_INTERVAL)
@@ -2227,15 +2123,9 @@
             ++num_ipv6s;
         }
 
-<<<<<<< HEAD
-        if (id_equal(client->public_key, dht_friend->public_key)) {
-            if (!assoc_timeout(dht->last_run, &client->assoc6)
-                    || !assoc_timeout(dht->last_run, &client->assoc4)) {
-=======
         if (pk_equal(client->public_key, dht_friend->public_key)) {
             if (!assoc_timeout(dht->cur_time, &client->assoc6)
                     || !assoc_timeout(dht->cur_time, &client->assoc4)) {
->>>>>>> ee2b733e
                 return 0; /* direct connectivity */
             }
         }
@@ -2574,12 +2464,7 @@
         IP_Port pinging;
         ip_copy(&pinging.ip, ip);
         pinging.port = net_htons(first_port);
-<<<<<<< HEAD
-        LOGGER_DEBUG(dht->log, "punch_holes:fnum=%d port001=%d", friend_num, pinging.port);
-        ping_send_request(dht->ping, pinging, dht->friends_list[friend_num].public_key);
-=======
         ping_send_request(dht->ping, &pinging, dht->friends_list[friend_num].public_key);
->>>>>>> ee2b733e
     } else {
         uint16_t i;
         for (i = 0; i < MAX_PUNCHING_PORTS; ++i) {
@@ -2592,12 +2477,7 @@
             IP_Port pinging;
             ip_copy(&pinging.ip, ip);
             pinging.port = net_htons(port);
-<<<<<<< HEAD
-            LOGGER_DEBUG(dht->log, "punch_holes:fnum=%d port002=%d", friend_num, pinging.port);
-            ping_send_request(dht->ping, pinging, dht->friends_list[friend_num].public_key);
-=======
             ping_send_request(dht->ping, &pinging, dht->friends_list[friend_num].public_key);
->>>>>>> ee2b733e
         }
 
         dht->friends_list[friend_num].nat.punching_index += i;
@@ -2612,12 +2492,7 @@
             uint32_t it = i + dht->friends_list[friend_num].nat.punching_index2;
             const uint16_t port = 1024;
             pinging.port = net_htons(port + it);
-<<<<<<< HEAD
-            LOGGER_DEBUG(dht->log, "punch_holes:fnum=%d port003=%d", friend_num, pinging.port);
-            ping_send_request(dht->ping, pinging, dht->friends_list[friend_num].public_key);
-=======
             ping_send_request(dht->ping, &pinging, dht->friends_list[friend_num].public_key);
->>>>>>> ee2b733e
         }
 
         dht->friends_list[friend_num].nat.punching_index2 += i - (MAX_PUNCHING_PORTS / 2);
@@ -2652,21 +2527,7 @@
             dht->friends_list[i].nat.nat_ping_timestamp = temp_time;
         }
 
-<<<<<<< HEAD
-        LOGGER_DEBUG(dht->log, "do_NAT:----003:fn=%d %d : %d %ld %ld %ld %d",
-                i,
-                num,
-                dht->friends_list[i].nat.hole_punching,
-                dht->friends_list[i].nat.punching_timestamp,
-                dht->friends_list[i].nat.recv_nat_ping_timestamp,
-                temp_time,
-                PUNCH_INTERVAL
-                );
-
-        if (dht->friends_list[i].nat.hole_punching == 1 &&
-=======
         if (dht->friends_list[i].nat.hole_punching &&
->>>>>>> ee2b733e
                 dht->friends_list[i].nat.punching_timestamp + PUNCH_INTERVAL < temp_time &&
                 dht->friends_list[i].nat.recv_nat_ping_timestamp + PUNCH_INTERVAL * 2 >= temp_time) {
 
@@ -2697,243 +2558,13 @@
 /*----------------------------------------------------------------------------------*/
 /*-----------------------END OF NAT PUNCHING FUNCTIONS------------------------------*/
 
-<<<<<<< HEAD
-#define DHT_HARDENING 0
-#define HARDREQ_DATA_SIZE 384 // Attempt to prevent amplification/other attacks
-
-typedef enum Check_Type {
-    CHECK_TYPE_ROUTE_REQ = 0,
-    CHECK_TYPE_ROUTE_RES = 1,
-    CHECK_TYPE_GETNODE_REQ = 2,
-    CHECK_TYPE_GETNODE_RES = 3,
-    CHECK_TYPE_TEST_REQ = 4,
-    CHECK_TYPE_TEST_RES = 5,
-} Check_Type;
-
-#if DHT_HARDENING
-static int send_hardening_req(DHT *dht, Node_format *sendto, uint8_t type, uint8_t *contents, uint16_t length)
-{
-    if (length > HARDREQ_DATA_SIZE - 1) {
-        return -1;
-    }
-
-    uint8_t packet[MAX_CRYPTO_REQUEST_SIZE];
-    uint8_t data[HARDREQ_DATA_SIZE] = {0};
-    data[0] = type;
-    memcpy(data + 1, contents, length);
-    const int len = create_request(
-                        dht->self_public_key, dht->self_secret_key, packet, sendto->public_key,
-                        data, sizeof(data), CRYPTO_PACKET_HARDENING);
-
-    if (len == -1) {
-        return -1;
-    }
-
-    return sendpacket(dht->net, sendto->ip_port, packet, len);
-}
-
-/* Send a get node hardening request */
-static int send_hardening_getnode_req(DHT *dht, Node_format *dest, Node_format *node_totest, uint8_t *search_id)
-{
-    uint8_t data[sizeof(Node_format) + CRYPTO_PUBLIC_KEY_SIZE];
-    memcpy(data, node_totest, sizeof(Node_format));
-    memcpy(data + sizeof(Node_format), search_id, CRYPTO_PUBLIC_KEY_SIZE);
-    return send_hardening_req(dht, dest, CHECK_TYPE_GETNODE_REQ, data, sizeof(Node_format) + CRYPTO_PUBLIC_KEY_SIZE);
-}
-#endif
-
-/* Send a get node hardening response */
-static int send_hardening_getnode_res(const DHT *dht, const Node_format *sendto, const uint8_t *queried_client_id,
-                                      const uint8_t *nodes_data, uint16_t nodes_data_length)
-{
-    if (!ip_isset(&sendto->ip_port.ip)) {
-        return -1;
-    }
-
-    uint8_t packet[MAX_CRYPTO_REQUEST_SIZE];
-    VLA(uint8_t, data, 1 + CRYPTO_PUBLIC_KEY_SIZE + nodes_data_length);
-    data[0] = CHECK_TYPE_GETNODE_RES;
-    memcpy(data + 1, queried_client_id, CRYPTO_PUBLIC_KEY_SIZE);
-    memcpy(data + 1 + CRYPTO_PUBLIC_KEY_SIZE, nodes_data, nodes_data_length);
-    const int len = create_request(
-                        dht->self_public_key, dht->self_secret_key, packet, sendto->public_key,
-                        data, SIZEOF_VLA(data), CRYPTO_PACKET_HARDENING);
-
-    if (len == -1) {
-        return -1;
-    }
-
-    return sendpacket(dht->net, sendto->ip_port, packet, len);
-}
-
-/* TODO(irungentoo): improve */
-static IPPTsPng *get_closelist_IPPTsPng(DHT *dht, const uint8_t *public_key, Family sa_family)
-{
-    for (uint32_t i = 0; i < LCLIENT_LIST; ++i) {
-        if (!id_equal(dht->close_clientlist[i].public_key, public_key)) {
-            continue;
-        }
-
-        if (net_family_is_ipv4(sa_family)) {
-            return &dht->close_clientlist[i].assoc4;
-        }
-
-        if (net_family_is_ipv6(sa_family)) {
-            return &dht->close_clientlist[i].assoc6;
-        }
-    }
-
-    return nullptr;
-}
-
-/*
- * check how many nodes in nodes are also present in the closelist.
- * TODO(irungentoo): make this function better.
- */
-static uint32_t have_nodes_closelist(DHT *dht, Node_format *nodes, uint16_t num)
-{
-    uint32_t counter = 0;
-
-    for (uint32_t i = 0; i < num; ++i) {
-        if (id_equal(nodes[i].public_key, dht->self_public_key)) {
-            ++counter;
-            continue;
-        }
-
-        const IPPTsPng *const temp = get_closelist_IPPTsPng(dht, nodes[i].public_key, nodes[i].ip_port.ip.family);
-
-        if (temp) {
-            if (!assoc_timeout(dht->last_run, temp)) {
-                ++counter;
-            }
-        }
-    }
-
-    return counter;
-}
-
-/* Interval in seconds between hardening checks */
-#define HARDENING_INTERVAL 120
-
-/* Handle a received hardening packet */
-static int handle_hardening(void *object, IP_Port source, const uint8_t *source_pubkey, const uint8_t *packet,
-                            uint16_t length, void *userdata)
-{
-    DHT *const dht = (DHT *)object;
-
-    if (length < 2) {
-        return 1;
-    }
-
-    switch (packet[0]) {
-        case CHECK_TYPE_GETNODE_REQ: {
-            if (length != HARDREQ_DATA_SIZE) {
-                return 1;
-            }
-
-            Node_format node;
-            Node_format tocheck_node;
-            node.ip_port = source;
-            memcpy(node.public_key, source_pubkey, CRYPTO_PUBLIC_KEY_SIZE);
-            memcpy(&tocheck_node, packet + 1, sizeof(Node_format));
-
-            if (getnodes(dht, tocheck_node.ip_port, tocheck_node.public_key, packet + 1 + sizeof(Node_format), &node) == -1) {
-                return 1;
-            }
-
-            return 0;
-        }
-
-        case CHECK_TYPE_GETNODE_RES: {
-            if (length <= CRYPTO_PUBLIC_KEY_SIZE + 1) {
-                return 1;
-            }
-
-            if (length > 1 + CRYPTO_PUBLIC_KEY_SIZE + sizeof(Node_format) * MAX_SENT_NODES) {
-                return 1;
-            }
-
-            uint16_t length_nodes = length - 1 - CRYPTO_PUBLIC_KEY_SIZE;
-            Node_format nodes[MAX_SENT_NODES];
-            const int num_nodes = unpack_nodes(nodes, MAX_SENT_NODES, nullptr, packet + 1 + CRYPTO_PUBLIC_KEY_SIZE,
-                                               length_nodes, 0);
-
-            /* TODO(irungentoo): MAX_SENT_NODES nodes should be returned at all times
-             * (right now we have a small network size so it could cause problems for testing and etc..) */
-            if (num_nodes <= 0) {
-                return 1;
-            }
-
-            /* NOTE: This should work for now but should be changed to something better. */
-            if (have_nodes_closelist(dht, nodes, num_nodes) < (uint32_t)((num_nodes + 2) / 2)) {
-                return 1;
-            }
-
-            IPPTsPng *const temp = get_closelist_IPPTsPng(dht, packet + 1, nodes[0].ip_port.ip.family);
-
-            if (temp == nullptr) {
-                return 1;
-            }
-
-            if (mono_time_is_timeout(dht->mono_time, temp->hardening.send_nodes_timestamp, HARDENING_INTERVAL)) {
-                return 1;
-            }
-
-            if (!id_equal(temp->hardening.send_nodes_pingedid, source_pubkey)) {
-                return 1;
-            }
-
-            /* If Nodes look good and the request checks out */
-            temp->hardening.send_nodes_ok = 1;
-            return 0;/* success*/
-        }
-    }
-
-    return 1;
-}
-
-#if DHT_HARDENING
-#define HARDEN_TIMEOUT 1200
-
-/* Return a random node from all the nodes we are connected to.
- * TODO(irungentoo): improve this function.
- */
-static Node_format random_node(DHT *dht, Family sa_family)
-{
-    uint8_t id[CRYPTO_PUBLIC_KEY_SIZE];
-
-    for (uint32_t i = 0; i < CRYPTO_PUBLIC_KEY_SIZE / 4; ++i) { /* populate the id with pseudorandom bytes.*/
-        const uint32_t t = random_u32();
-        memcpy(id + i * sizeof(t), &t, sizeof(t));
-    }
-
-    Node_format nodes_list[MAX_SENT_NODES];
-    memset(nodes_list, 0, sizeof(nodes_list));
-    const uint32_t num_nodes = get_close_nodes(dht, id, nodes_list, sa_family, 1, 0);
-
-    if (num_nodes == 0) {
-        return nodes_list[0];
-    }
-
-    return nodes_list[random_u32() % num_nodes];
-}
-#endif
-
-/* Put up to max_num nodes in nodes from the closelist.
-=======
 /** @brief Put up to max_num nodes in nodes from the closelist.
->>>>>>> ee2b733e
  *
  * @return the number of nodes.
  */
-<<<<<<< HEAD
-static uint16_t list_nodes(Client_data *list, size_t length, uint64_t cur_time, Node_format *nodes,
-                           uint16_t max_num)
-=======
 non_null()
 static uint16_t list_nodes(const Random *rng, const Client_data *list, size_t length,
                            uint64_t cur_time, Node_format *nodes, uint16_t max_num)
->>>>>>> ee2b733e
 {
     if (max_num == 0) {
         return 0;
@@ -2988,15 +2619,10 @@
 
     assert(DHT_FAKE_FRIEND_NUMBER <= dht->num_friends);
 
-<<<<<<< HEAD
-    for (size_t i = 0; i < DHT_FAKE_FRIEND_NUMBER; ++i) {
-        count += list_nodes(dht->friends_list[(i + r) % DHT_FAKE_FRIEND_NUMBER].client_list, MAX_FRIEND_CLIENTS, dht->last_run,
-=======
     // Only gather nodes from the initial 2 fake friends.
     for (uint32_t i = 0; i < DHT_FAKE_FRIEND_NUMBER; ++i) {
         count += list_nodes(dht->rng, dht->friends_list[(i + r) % DHT_FAKE_FRIEND_NUMBER].client_list,
                             MAX_FRIEND_CLIENTS, dht->cur_time,
->>>>>>> ee2b733e
                             nodes + count, max_num - count);
 
         if (count >= max_num) {
@@ -3011,17 +2637,7 @@
  *
  * @return the number of nodes.
  */
-<<<<<<< HEAD
-uint16_t closelist_nodes(DHT *dht, Node_format *nodes, uint16_t max_num)
-{
-    return list_nodes(dht->close_clientlist, LCLIENT_LIST, dht->last_run, nodes, max_num);
-}
-
-#if DHT_HARDENING
-static void do_hardening(DHT *dht)
-=======
 uint16_t closelist_nodes(const DHT *dht, Node_format *nodes, uint16_t max_num)
->>>>>>> ee2b733e
 {
     return list_nodes(dht->rng, dht->close_clientlist, LCLIENT_LIST, dht->cur_time, nodes, max_num);
 }
@@ -3122,11 +2738,7 @@
 
     dht->ns = ns;
     dht->mono_time = mono_time;
-<<<<<<< HEAD
-    dht->last_run = mono_time_get(mono_time);
-=======
     dht->cur_time = mono_time_get(mono_time);
->>>>>>> ee2b733e
     dht->log = log;
     dht->net = net;
     dht->rng = rng;
@@ -3185,19 +2797,11 @@
 {
     const uint64_t cur_time = mono_time_get(dht->mono_time);
 
-<<<<<<< HEAD
-    if (dht->last_run == cur_time) {
-        return;
-    }
-
-    dht->last_run = cur_time;
-=======
     if (dht->cur_time == cur_time) {
         return;
     }
 
     dht->cur_time = cur_time;
->>>>>>> ee2b733e
 
     // Load friends/clients if first call to do_dht
     if (dht->loaded_num_nodes > 0) {
@@ -3208,12 +2812,6 @@
     do_dht_friends(dht);
     do_NAT(dht);
     ping_iterate(dht->ping);
-<<<<<<< HEAD
-#if DHT_HARDENING
-    do_hardening(dht);
-#endif
-=======
->>>>>>> ee2b733e
 }
 
 void kill_dht(DHT *dht)
@@ -3449,13 +3047,8 @@
     for (uint32_t i = 0; i < LCLIENT_LIST; ++i) {
         const Client_data *const client = &dht->close_clientlist[i];
 
-<<<<<<< HEAD
-        if (!assoc_timeout(dht->last_run, &client->assoc4) ||
-                !assoc_timeout(dht->last_run, &client->assoc6)) {
-=======
         if (!assoc_timeout(dht->cur_time, &client->assoc4) ||
                 !assoc_timeout(dht->cur_time, &client->assoc6)) {
->>>>>>> ee2b733e
             return true;
         }
     }
@@ -3472,15 +3065,6 @@
     for (uint32_t i = 0; i < LCLIENT_LIST; ++i) {
         const Client_data *const client = &dht->close_clientlist[i];
 
-<<<<<<< HEAD
-        if (!assoc_timeout(dht->last_run, &client->assoc4)
-                && !ip_is_lan(client->assoc4.ip_port.ip)) {
-            return true;
-        }
-
-        if (!assoc_timeout(dht->last_run, &client->assoc6)
-                && !ip_is_lan(client->assoc6.ip_port.ip)) {
-=======
         if (!assoc_timeout(dht->cur_time, &client->assoc4)
                 && !ip_is_lan(&client->assoc4.ip_port.ip)) {
             return true;
@@ -3488,7 +3072,6 @@
 
         if (!assoc_timeout(dht->cur_time, &client->assoc6)
                 && !ip_is_lan(&client->assoc6.ip_port.ip)) {
->>>>>>> ee2b733e
             return true;
         }
     }

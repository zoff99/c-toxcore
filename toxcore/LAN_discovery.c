--- conflicted
+++ resolved
@@ -360,14 +360,7 @@
 {
     DHT *dht = (DHT *)object;
 
-<<<<<<< HEAD
-    if (ip_is_lan(source.ip) == -1) {
-=======
-    char ip_str[IP_NTOA_LEN] = { 0 };
-    ip_ntoa(&source.ip, ip_str, sizeof(ip_str));
-
     if (!ip_is_lan(source.ip)) {
->>>>>>> d296490a
         return 1;
     }
 

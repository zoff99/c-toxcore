--- conflicted
+++ resolved
@@ -132,11 +132,7 @@
 }
 IP4;
 
-<<<<<<< HEAD
-extern const IP4 IP4_LOOPBACK;
-=======
 IP4 get_ip4_loopback(void);
->>>>>>> 05c35462
 extern const IP4 IP4_BROADCAST;
 
 typedef union {
@@ -147,11 +143,7 @@
 }
 IP6;
 
-<<<<<<< HEAD
-extern const IP6 IP6_LOOPBACK;
-=======
 IP6 get_ip6_loopback(void);
->>>>>>> 05c35462
 extern const IP6 IP6_BROADCAST;
 
 typedef struct {

/* SPDX-License-Identifier: GPL-3.0-or-later
 * Copyright © 2016-2018 The TokTok team.
 * Copyright © 2013 Tox project.
 */

/**
 * Functions for the core network crypto.
 */
#ifndef C_TOXCORE_TOXCORE_NET_CRYPTO_H
#define C_TOXCORE_TOXCORE_NET_CRYPTO_H

#include <pthread.h>

#include "DHT.h"
#include "LAN_discovery.h"
#include "TCP_connection.h"
#include "logger.h"

/*** Crypto payloads. */

/*** Ranges. */

/** Packets in this range are reserved for net_crypto events_alloc use. */
#define PACKET_ID_RANGE_RESERVED_START 0
#define PACKET_ID_RANGE_RESERVED_END 15
/** Packets in this range are reserved for Messenger use. */
#define PACKET_ID_RANGE_LOSSLESS_START 16
#define PACKET_ID_RANGE_LOSSLESS_NORMAL_START 16
#define PACKET_ID_RANGE_LOSSLESS_NORMAL_END 159
/** Packets in this range can be used for anything. */
#define PACKET_ID_RANGE_LOSSLESS_CUSTOM_START 160
#define PACKET_ID_RANGE_LOSSLESS_CUSTOM_END 191
#define PACKET_ID_RANGE_LOSSLESS_END 191
/** Packets in this range are reserved for AV use. */
#define PACKET_ID_RANGE_LOSSY_START 192
#define PACKET_ID_RANGE_LOSSY_AV_START 192
#define PACKET_ID_RANGE_LOSSY_AV_SIZE 8
#define PACKET_ID_RANGE_LOSSY_AV_END 199
/** Packets in this range can be used for anything. */
#define PACKET_ID_RANGE_LOSSY_CUSTOM_START 200
#define PACKET_ID_RANGE_LOSSY_CUSTOM_END 254
#define PACKET_ID_RANGE_LOSSY_END 254

/*** Messages. */

#define PACKET_ID_PADDING 0 // Denotes padding
#define PACKET_ID_REQUEST 1 // Used to request unreceived packets
#define PACKET_ID_KILL    2 // Used to kill connection

#define PACKET_ID_ONLINE 24
#define PACKET_ID_OFFLINE 25
#define PACKET_ID_NICKNAME 48
#define PACKET_ID_STATUSMESSAGE 49
#define PACKET_ID_USERSTATUS 50
#define PACKET_ID_TYPING 51
#define PACKET_ID_MESSAGE 64
#define PACKET_ID_ACTION 65 // PACKET_ID_MESSAGE + MESSAGE_ACTION
#define PACKET_ID_HIGH_LEVEL_ACK 66 // MSG V3
#define PACKET_ID_MSI 69    // Used by AV to setup calls and etc
#define PACKET_ID_FILE_SENDREQUEST 80
#define PACKET_ID_FILE_CONTROL 81
#define PACKET_ID_FILE_DATA 82
#define PACKET_ID_INVITE_GROUPCHAT 95
#define PACKET_ID_INVITE_CONFERENCE 96
#define PACKET_ID_ONLINE_PACKET 97
#define PACKET_ID_DIRECT_CONFERENCE 98
#define PACKET_ID_MESSAGE_CONFERENCE 99
#define PACKET_ID_REJOIN_CONFERENCE 100
#define PACKET_ID_LOSSY_CONFERENCE 199

/** Maximum size of receiving and sending packet buffers. */
#define CRYPTO_PACKET_BUFFER_SIZE 32768 // Must be a power of 2

/** Minimum packet rate per second. */
#define CRYPTO_PACKET_MIN_RATE 4.0

/** Minimum packet queue max length. */
#define CRYPTO_MIN_QUEUE_LENGTH 64

/** Maximum total size of packets that net_crypto sends. */
#define MAX_CRYPTO_PACKET_SIZE (uint16_t)1400

#define CRYPTO_DATA_PACKET_MIN_SIZE (uint16_t)(1 + sizeof(uint16_t) + (sizeof(uint32_t) + sizeof(uint32_t)) + CRYPTO_MAC_SIZE)

/** Max size of data in packets */
#define MAX_CRYPTO_DATA_SIZE (uint16_t)(MAX_CRYPTO_PACKET_SIZE - CRYPTO_DATA_PACKET_MIN_SIZE)

/** Interval in ms between sending cookie request/handshake packets. */
#define CRYPTO_SEND_PACKET_INTERVAL 1000

/**
 * The maximum number of times we try to send the cookie request and handshake
 * before giving up.
 */
#define MAX_NUM_SENDPACKET_TRIES 8

/** The timeout of no received UDP packets before the direct UDP connection is considered dead. */
#define UDP_DIRECT_TIMEOUT 8

#define MAX_TCP_CONNECTIONS 64
#define MAX_TCP_RELAYS_PEER 4

/** All packets will be padded a number of bytes based on this number. */
#define CRYPTO_MAX_PADDING 8

/**
 * Base current transfer speed on last CONGESTION_QUEUE_ARRAY_SIZE number of points taken
 * at the dT defined in net_crypto.c
 */
#define CONGESTION_QUEUE_ARRAY_SIZE 12
#define CONGESTION_LAST_SENT_ARRAY_SIZE (CONGESTION_QUEUE_ARRAY_SIZE * 2)

/** Default connection ping in ms. */
#define DEFAULT_PING_CONNECTION 1000
#define DEFAULT_TCP_PING_CONNECTION 500

typedef struct Net_Crypto Net_Crypto;

non_null() const uint8_t *nc_get_self_public_key(const Net_Crypto *c);
non_null() const uint8_t *nc_get_self_secret_key(const Net_Crypto *c);
non_null() TCP_Connections *nc_get_tcp_c(const Net_Crypto *c);
non_null() DHT *nc_get_dht(const Net_Crypto *c);

//TODO: struct necessary?
typedef struct noise_handshake {
    //TODO: static_private?
    uint8_t static_private[CRYPTO_PUBLIC_KEY_SIZE];
    uint8_t static_public[CRYPTO_PUBLIC_KEY_SIZE];
	uint8_t ephemeral_private[CRYPTO_PUBLIC_KEY_SIZE];
    uint8_t ephemeral_public[CRYPTO_PUBLIC_KEY_SIZE];
	uint8_t remote_static[CRYPTO_PUBLIC_KEY_SIZE];
	uint8_t remote_ephemeral[CRYPTO_PUBLIC_KEY_SIZE];

	uint8_t hash[CRYPTO_SHA512_SIZE];
	uint8_t chaining_key[CRYPTO_SHA512_SIZE];

    bool initiator;
} noise_handshake;

typedef struct New_Connection {
    IP_Port source;
    // Necessary for non-Noise handshake
    uint8_t public_key[CRYPTO_PUBLIC_KEY_SIZE]; /* The real public key of the peer. */
    uint8_t dht_public_key[CRYPTO_PUBLIC_KEY_SIZE]; /* The dht public key of the peer. */
    uint8_t recv_nonce[CRYPTO_NONCE_SIZE]; /* Nonce of received packets. */
    uint8_t peersessionpublic_key[CRYPTO_PUBLIC_KEY_SIZE]; /* The public key of the peer. */
<<<<<<< HEAD
    noise_handshake *noise_handshake;
    // Necessary for Noise
=======
    // Necessary for Noise
    noise_handshake noise_handshake_data;
    noise_handshake *noise_handshake;
>>>>>>> fdd964d7
    // uint8_t noise_hash[CRYPTO_SHA512_SIZE];
	// uint8_t noise_chaining_key[CRYPTO_SHA512_SIZE];
    // uint8_t niose_send_key[CRYPTO_PUBLIC_KEY_SIZE];
    // uint8_t noise_recv_key[CRYPTO_PUBLIC_KEY_SIZE];
    // bool initiator;

    uint8_t *cookie;
    uint8_t cookie_length;
} New_Connection;

typedef int connection_status_cb(void *object, int id, bool status, void *userdata);
typedef int connection_data_cb(void *object, int id, const uint8_t *data, uint16_t length, void *userdata);
typedef int connection_lossy_data_cb(void *object, int id, const uint8_t *data, uint16_t length, void *userdata);
typedef void dht_pk_cb(void *data, int32_t number, const uint8_t *dht_public_key, void *userdata);
typedef int new_connection_cb(void *object, const New_Connection *n_c);

/** @brief Set function to be called when someone requests a new connection to us.
 *
 * The set function should return -1 on failure and 0 on success.
 *
 * n_c is only valid for the duration of the function call.
 */
non_null()
void new_connection_handler(Net_Crypto *c, new_connection_cb *new_connection_callback, void *object);

/** @brief Accept a crypto connection.
 *
 * return -1 on failure.
 * return connection id on success.
 */
non_null()
int accept_crypto_connection(Net_Crypto *c, const New_Connection *n_c);

/** @brief Create a crypto connection.
 * If one to that real public key already exists, return it.
 *
 * return -1 on failure.
 * return connection id on success.
 */
non_null()
int new_crypto_connection(Net_Crypto *c, const uint8_t *real_public_key, const uint8_t *dht_public_key);

/** @brief Set the direct ip of the crypto connection.
 *
 * Connected is 0 if we are not sure we are connected to that person, 1 if we are sure.
 *
 * return -1 on failure.
 * return 0 on success.
 */
non_null()
int set_direct_ip_port(Net_Crypto *c, int crypt_connection_id, const IP_Port *ip_port, bool connected);

/** @brief Set function to be called when connection with crypt_connection_id goes connects/disconnects.
 *
 * The set function should return -1 on failure and 0 on success.
 * Note that if this function is set, the connection will clear itself on disconnect.
 * Object and id will be passed to this function untouched.
 * status is 1 if the connection is going online, 0 if it is going offline.
 *
 * return -1 on failure.
 * return 0 on success.
 */
non_null()
int connection_status_handler(const Net_Crypto *c, int crypt_connection_id,
                              connection_status_cb *connection_status_callback, void *object, int id);

/** @brief Set function to be called when connection with crypt_connection_id receives a lossless data packet of length.
 *
 * The set function should return -1 on failure and 0 on success.
 * Object and id will be passed to this function untouched.
 *
 * return -1 on failure.
 * return 0 on success.
 */
non_null()
int connection_data_handler(const Net_Crypto *c, int crypt_connection_id,
                            connection_data_cb *connection_data_callback, void *object, int id);


/** @brief Set function to be called when connection with crypt_connection_id receives a lossy data packet of length.
 *
 * The set function should return -1 on failure and 0 on success.
 * Object and id will be passed to this function untouched.
 *
 * return -1 on failure.
 * return 0 on success.
 */
non_null()
int connection_lossy_data_handler(const Net_Crypto *c, int crypt_connection_id,
                                  connection_lossy_data_cb *connection_lossy_data_callback, void *object, int id);

/** @brief Set the function for this friend that will be callbacked with object and number if
 * the friend sends us a different dht public key than we have associated to him.
 *
 * If this function is called, the connection should be recreated with the new public key.
 *
 * object and number will be passed as argument to this function.
 *
 * return -1 on failure.
 * return 0 on success.
 */
non_null()
int nc_dht_pk_callback(const Net_Crypto *c, int crypt_connection_id,
                       dht_pk_cb *function, void *object, uint32_t number);

/**
 * @return the number of packet slots left in the sendbuffer.
 * @retval 0 if failure.
 */
non_null()
uint32_t crypto_num_free_sendqueue_slots(const Net_Crypto *c, int crypt_connection_id);

/**
 * @retval 1 if max speed was reached for this connection (no more data can be physically through the pipe).
 * @retval 0 if it wasn't reached.
 */
non_null()
bool max_speed_reached(Net_Crypto *c, int crypt_connection_id);

/** @brief Sends a lossless cryptopacket.
 *
 * return -1 if data could not be put in packet queue.
 * return positive packet number if data was put into the queue.
 *
 * The first byte of data must be in the PACKET_ID_RANGE_LOSSLESS.
 *
 * congestion_control: should congestion control apply to this packet?
 */
non_null()
int64_t write_cryptpacket(Net_Crypto *c, int crypt_connection_id,
                          const uint8_t *data, uint16_t length, bool congestion_control);

/** @brief Check if packet_number was received by the other side.
 *
 * packet_number must be a valid packet number of a packet sent on this connection.
 *
 * return -1 on failure.
 * return 0 on success.
 *
 * Note: The condition `buffer_end - buffer_start < packet_number - buffer_start` is
 * a trick which handles situations `buffer_end >= buffer_start` and
 * `buffer_end < buffer_start` (when buffer_end overflowed) both correctly.
 *
 * It CANNOT be simplified to `packet_number < buffer_start`, as it will fail
 * when `buffer_end < buffer_start`.
 */
non_null()
int cryptpacket_received(const Net_Crypto *c, int crypt_connection_id, uint32_t packet_number);

/** @brief Sends a lossy cryptopacket.
 *
 * return -1 on failure.
 * return 0 on success.
 *
 * The first byte of data must be in the PACKET_ID_RANGE_LOSSY.
 */
non_null()
int send_lossy_cryptpacket(Net_Crypto *c, int crypt_connection_id, const uint8_t *data, uint16_t length);

/** @brief Add a tcp relay, associating it to a crypt_connection_id.
 *
 * return 0 if it was added.
 * return -1 if it wasn't.
 */
non_null()
int add_tcp_relay_peer(Net_Crypto *c, int crypt_connection_id, const IP_Port *ip_port,
                       const uint8_t *public_key);

/** @brief Add a tcp relay to the array.
 *
 * return 0 if it was added.
 * return -1 if it wasn't.
 */
non_null()
int add_tcp_relay(Net_Crypto *c, const IP_Port *ip_port, const uint8_t *public_key);

/** @brief Return a random TCP connection number for use in send_tcp_onion_request.
 *
 * TODO(irungentoo): This number is just the index of an array that the elements can
 * change without warning.
 *
 * return TCP connection number on success.
 * return -1 on failure.
 */
non_null()
int get_random_tcp_con_number(Net_Crypto *c);

/** @brief Put IP_Port of a random onion TCP connection in ip_port.
 *
 * return true on success.
 * return false on failure.
 */
non_null()
bool get_random_tcp_conn_ip_port(Net_Crypto *c, IP_Port *ip_port);

/** @brief Send an onion packet via the TCP relay corresponding to tcp_connections_number.
 *
 * return 0 on success.
 * return -1 on failure.
 */
non_null()
int send_tcp_onion_request(Net_Crypto *c, unsigned int tcp_connections_number,
                           const uint8_t *data, uint16_t length);

/**
 * Send a forward request to the TCP relay with IP_Port tcp_forwarder,
 * requesting to forward data via a chain of dht nodes starting with dht_node.
 * A chain_length of 0 means that dht_node is the final destination of data.
 *
 * return 0 on success.
 * return -1 on failure.
 */
non_null()
int send_tcp_forward_request(const Logger *logger, Net_Crypto *c, const IP_Port *tcp_forwarder, const IP_Port *dht_node,
                             const uint8_t *chain_keys, uint16_t chain_length,
                             const uint8_t *data, uint16_t data_length);

/** @brief Copy a maximum of num random TCP relays we are connected to to tcp_relays.
 *
 * NOTE that the family of the copied ip ports will be set to TCP_INET or TCP_INET6.
 *
 * return number of relays copied to tcp_relays on success.
 * return 0 on failure.
 */
non_null()
unsigned int copy_connected_tcp_relays(Net_Crypto *c, Node_format *tcp_relays, uint16_t num);

/**
 * Copy a maximum of `max_num` TCP relays we are connected to starting at the index in the TCP relay array
 * for `tcp_c` designated by `idx`. If idx is greater than the array length a modulo operation is performed.
 *
 * Returns the number of relays successfully copied.
 */
non_null()
uint32_t copy_connected_tcp_relays_index(Net_Crypto *c, Node_format *tcp_relays, uint16_t num, uint32_t idx);

/** @brief Kill a crypto connection.
 *
 * return -1 on failure.
 * return 0 on success.
 */
non_null()
int crypto_kill(Net_Crypto *c, int crypt_connection_id);

/**
 * @retval true if connection is valid, false otherwise
 *
 * sets direct_connected to 1 if connection connects directly to other, 0 if it isn't.
 * sets online_tcp_relays to the number of connected tcp relays this connection has.
 */
non_null(1, 3) nullable(4)
bool crypto_connection_status(
    const Net_Crypto *c, int crypt_connection_id, bool *direct_connected, uint32_t *online_tcp_relays);

/** @brief Generate our public and private keys.
 * Only call this function the first time the program starts.
 */
non_null()
void new_keys(Net_Crypto *c);

/** @brief Save the public and private keys to the keys array.
 * Length must be CRYPTO_PUBLIC_KEY_SIZE + CRYPTO_SECRET_KEY_SIZE.
 *
 * TODO(irungentoo): Save only secret key.
 */
non_null()
void save_keys(const Net_Crypto *c, uint8_t *keys);

/** @brief Load the secret key.
 * Length must be CRYPTO_SECRET_KEY_SIZE.
 */
non_null()
void load_secret_key(Net_Crypto *c, const uint8_t *sk);

/** @brief Create new instance of Net_Crypto.
 * Sets all the global connection variables to their default values.
 */
non_null()
Net_Crypto *new_net_crypto(const Logger *log, const Random *rng, const Network *ns, Mono_Time *mono_time, DHT *dht, const TCP_Proxy_Info *proxy_info);

/** return the optimal interval in ms for running do_net_crypto. */
non_null()
uint32_t crypto_run_interval(const Net_Crypto *c);

/** Main loop. */
non_null(1) nullable(2)
void do_net_crypto(Net_Crypto *c, void *userdata);

nullable(1)
void kill_net_crypto(Net_Crypto *c);

<<<<<<< HEAD
non_null()
char *copy_all_connected_relays(Net_Crypto *c, char* relays_report_string, uint16_t max_num, uint32_t* num);

non_null()
char *copy_all_udp_connections(Net_Crypto *c, char *connections_report_string, uint16_t max_num, uint32_t* num);

non_null()
char *udp_copy_all_connected(IP_Port conn_ip_port, char *connections_report_string, uint16_t max_num, uint32_t* num);

//TODO: comment
//static void handshake_zero(struct noise_handshake *handshake);

=======
//TODO: comment
//static void handshake_zero(struct noise_handshake *handshake);


>>>>>>> fdd964d7
#endif<|MERGE_RESOLUTION|>--- conflicted
+++ resolved
@@ -144,14 +144,9 @@
     uint8_t dht_public_key[CRYPTO_PUBLIC_KEY_SIZE]; /* The dht public key of the peer. */
     uint8_t recv_nonce[CRYPTO_NONCE_SIZE]; /* Nonce of received packets. */
     uint8_t peersessionpublic_key[CRYPTO_PUBLIC_KEY_SIZE]; /* The public key of the peer. */
-<<<<<<< HEAD
-    noise_handshake *noise_handshake;
-    // Necessary for Noise
-=======
     // Necessary for Noise
     noise_handshake noise_handshake_data;
     noise_handshake *noise_handshake;
->>>>>>> fdd964d7
     // uint8_t noise_hash[CRYPTO_SHA512_SIZE];
 	// uint8_t noise_chaining_key[CRYPTO_SHA512_SIZE];
     // uint8_t niose_send_key[CRYPTO_PUBLIC_KEY_SIZE];
@@ -443,7 +438,6 @@
 nullable(1)
 void kill_net_crypto(Net_Crypto *c);
 
-<<<<<<< HEAD
 non_null()
 char *copy_all_connected_relays(Net_Crypto *c, char* relays_report_string, uint16_t max_num, uint32_t* num);
 
@@ -456,10 +450,4 @@
 //TODO: comment
 //static void handshake_zero(struct noise_handshake *handshake);
 
-=======
-//TODO: comment
-//static void handshake_zero(struct noise_handshake *handshake);
-
-
->>>>>>> fdd964d7
 #endif
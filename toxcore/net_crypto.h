/* SPDX-License-Identifier: GPL-3.0-or-later
 * Copyright © 2016-2018 The TokTok team.
 * Copyright © 2013 Tox project.
 */

/**
 * Functions for the core network crypto.
 */
#ifndef C_TOXCORE_TOXCORE_NET_CRYPTO_H
#define C_TOXCORE_TOXCORE_NET_CRYPTO_H

#include <pthread.h>

#include "DHT.h"
#include "LAN_discovery.h"
#include "TCP_connection.h"
#include "logger.h"

/*** Crypto payloads. */

/*** Ranges. */

/** Packets in this range are reserved for net_crypto events_alloc use. */
#define PACKET_ID_RANGE_RESERVED_START 0
#define PACKET_ID_RANGE_RESERVED_END 15
/** Packets in this range are reserved for Messenger use. */
#define PACKET_ID_RANGE_LOSSLESS_START 16
#define PACKET_ID_RANGE_LOSSLESS_NORMAL_START 16
#define PACKET_ID_RANGE_LOSSLESS_NORMAL_END 159
/** Packets in this range can be used for anything. */
#define PACKET_ID_RANGE_LOSSLESS_CUSTOM_START 160
#define PACKET_ID_RANGE_LOSSLESS_CUSTOM_END 191
#define PACKET_ID_RANGE_LOSSLESS_END 191
/** Packets in this range are reserved for AV use. */
#define PACKET_ID_RANGE_LOSSY_START 192
#define PACKET_ID_RANGE_LOSSY_AV_START 192
#define PACKET_ID_RANGE_LOSSY_AV_SIZE 8
#define PACKET_ID_RANGE_LOSSY_AV_END 199
/** Packets in this range can be used for anything. */
#define PACKET_ID_RANGE_LOSSY_CUSTOM_START 200
#define PACKET_ID_RANGE_LOSSY_CUSTOM_END 254
#define PACKET_ID_RANGE_LOSSY_END 254

/*** Messages. */

#define PACKET_ID_PADDING 0 // Denotes padding
#define PACKET_ID_REQUEST 1 // Used to request unreceived packets
#define PACKET_ID_KILL    2 // Used to kill connection

#define PACKET_ID_ONLINE 24
#define PACKET_ID_OFFLINE 25
#define PACKET_ID_NICKNAME 48
#define PACKET_ID_STATUSMESSAGE 49
#define PACKET_ID_USERSTATUS 50
#define PACKET_ID_TYPING 51
#define PACKET_ID_MESSAGE 64
#define PACKET_ID_ACTION 65 // PACKET_ID_MESSAGE + MESSAGE_ACTION
#define PACKET_ID_HIGH_LEVEL_ACK 66 // MSG V3
#define PACKET_ID_MSI 69    // Used by AV to setup calls and etc
#define PACKET_ID_FILE_SENDREQUEST 80
#define PACKET_ID_FILE_CONTROL 81
#define PACKET_ID_FILE_DATA 82
#define PACKET_ID_INVITE_GROUPCHAT 95
#define PACKET_ID_INVITE_CONFERENCE 96
#define PACKET_ID_ONLINE_PACKET 97
#define PACKET_ID_DIRECT_CONFERENCE 98
#define PACKET_ID_MESSAGE_CONFERENCE 99
#define PACKET_ID_REJOIN_CONFERENCE 100
#define PACKET_ID_LOSSY_CONFERENCE 199

<<<<<<< HEAD
/* video via lossless packets */
#define PACKET_TOXAV_COMM_CHANNEL 172

/* Maximum size of receiving and sending packet buffers. */
=======
/** Maximum size of receiving and sending packet buffers. */
>>>>>>> ee2b733e
#define CRYPTO_PACKET_BUFFER_SIZE 32768 // Must be a power of 2

/** Minimum packet rate per second. */
#define CRYPTO_PACKET_MIN_RATE 4.0

/** Minimum packet queue max length. */
#define CRYPTO_MIN_QUEUE_LENGTH 64

/** Maximum total size of packets that net_crypto sends. */
#define MAX_CRYPTO_PACKET_SIZE (uint16_t)1400

#define CRYPTO_DATA_PACKET_MIN_SIZE (uint16_t)(1 + sizeof(uint16_t) + (sizeof(uint32_t) + sizeof(uint32_t)) + CRYPTO_MAC_SIZE)

/** Max size of data in packets */
#define MAX_CRYPTO_DATA_SIZE (uint16_t)(MAX_CRYPTO_PACKET_SIZE - CRYPTO_DATA_PACKET_MIN_SIZE)

/** Interval in ms between sending cookie request/handshake packets. */
#define CRYPTO_SEND_PACKET_INTERVAL 1000

/**
 * The maximum number of times we try to send the cookie request and handshake
 * before giving up.
 */
#define MAX_NUM_SENDPACKET_TRIES 8

/** The timeout of no received UDP packets before the direct UDP connection is considered dead. */
#define UDP_DIRECT_TIMEOUT 8

#define MAX_TCP_CONNECTIONS 64
#define MAX_TCP_RELAYS_PEER 4

/** All packets will be padded a number of bytes based on this number. */
#define CRYPTO_MAX_PADDING 8

/**
 * Base current transfer speed on last CONGESTION_QUEUE_ARRAY_SIZE number of points taken
 * at the dT defined in net_crypto.c
 */
#define CONGESTION_QUEUE_ARRAY_SIZE 12
#define CONGESTION_LAST_SENT_ARRAY_SIZE (CONGESTION_QUEUE_ARRAY_SIZE * 2)

/** Default connection ping in ms. */
#define DEFAULT_PING_CONNECTION 1000
#define DEFAULT_TCP_PING_CONNECTION 500

typedef struct Net_Crypto Net_Crypto;

non_null() const uint8_t *nc_get_self_public_key(const Net_Crypto *c);
non_null() const uint8_t *nc_get_self_secret_key(const Net_Crypto *c);
non_null() TCP_Connections *nc_get_tcp_c(const Net_Crypto *c);
non_null() DHT *nc_get_dht(const Net_Crypto *c);

typedef struct New_Connection {
    IP_Port source;
    uint8_t public_key[CRYPTO_PUBLIC_KEY_SIZE]; /* The real public key of the peer. */
    uint8_t dht_public_key[CRYPTO_PUBLIC_KEY_SIZE]; /* The dht public key of the peer. */
    uint8_t recv_nonce[CRYPTO_NONCE_SIZE]; /* Nonce of received packets. */
    uint8_t peersessionpublic_key[CRYPTO_PUBLIC_KEY_SIZE]; /* The public key of the peer. */
    uint8_t *cookie;
    uint8_t cookie_length;
} New_Connection;

typedef int connection_status_cb(void *object, int id, bool status, void *userdata);
typedef int connection_data_cb(void *object, int id, const uint8_t *data, uint16_t length, void *userdata);
typedef int connection_lossy_data_cb(void *object, int id, const uint8_t *data, uint16_t length, void *userdata);
typedef void dht_pk_cb(void *data, int32_t number, const uint8_t *dht_public_key, void *userdata);
typedef int new_connection_cb(void *object, const New_Connection *n_c);

/** @brief Set function to be called when someone requests a new connection to us.
 *
 * The set function should return -1 on failure and 0 on success.
 *
 * n_c is only valid for the duration of the function call.
 */
non_null()
void new_connection_handler(Net_Crypto *c, new_connection_cb *new_connection_callback, void *object);

/** @brief Accept a crypto connection.
 *
 * return -1 on failure.
 * return connection id on success.
 */
non_null()
int accept_crypto_connection(Net_Crypto *c, const New_Connection *n_c);

/** @brief Create a crypto connection.
 * If one to that real public key already exists, return it.
 *
 * return -1 on failure.
 * return connection id on success.
 */
non_null()
int new_crypto_connection(Net_Crypto *c, const uint8_t *real_public_key, const uint8_t *dht_public_key);

/** @brief Set the direct ip of the crypto connection.
 *
 * Connected is 0 if we are not sure we are connected to that person, 1 if we are sure.
 *
 * return -1 on failure.
 * return 0 on success.
 */
non_null()
int set_direct_ip_port(Net_Crypto *c, int crypt_connection_id, const IP_Port *ip_port, bool connected);

/** @brief Set function to be called when connection with crypt_connection_id goes connects/disconnects.
 *
 * The set function should return -1 on failure and 0 on success.
 * Note that if this function is set, the connection will clear itself on disconnect.
 * Object and id will be passed to this function untouched.
 * status is 1 if the connection is going online, 0 if it is going offline.
 *
 * return -1 on failure.
 * return 0 on success.
 */
non_null()
int connection_status_handler(const Net_Crypto *c, int crypt_connection_id,
                              connection_status_cb *connection_status_callback, void *object, int id);

/** @brief Set function to be called when connection with crypt_connection_id receives a lossless data packet of length.
 *
 * The set function should return -1 on failure and 0 on success.
 * Object and id will be passed to this function untouched.
 *
 * return -1 on failure.
 * return 0 on success.
 */
non_null()
int connection_data_handler(const Net_Crypto *c, int crypt_connection_id,
                            connection_data_cb *connection_data_callback, void *object, int id);


/** @brief Set function to be called when connection with crypt_connection_id receives a lossy data packet of length.
 *
 * The set function should return -1 on failure and 0 on success.
 * Object and id will be passed to this function untouched.
 *
 * return -1 on failure.
 * return 0 on success.
 */
non_null()
int connection_lossy_data_handler(const Net_Crypto *c, int crypt_connection_id,
                                  connection_lossy_data_cb *connection_lossy_data_callback, void *object, int id);

/** @brief Set the function for this friend that will be callbacked with object and number if
 * the friend sends us a different dht public key than we have associated to him.
 *
 * If this function is called, the connection should be recreated with the new public key.
 *
 * object and number will be passed as argument to this function.
 *
 * return -1 on failure.
 * return 0 on success.
 */
non_null()
int nc_dht_pk_callback(const Net_Crypto *c, int crypt_connection_id,
                       dht_pk_cb *function, void *object, uint32_t number);

/**
 * @return the number of packet slots left in the sendbuffer.
 * @retval 0 if failure.
 */
non_null()
uint32_t crypto_num_free_sendqueue_slots(const Net_Crypto *c, int crypt_connection_id);

/**
 * @retval 1 if max speed was reached for this connection (no more data can be physically through the pipe).
 * @retval 0 if it wasn't reached.
 */
non_null()
bool max_speed_reached(Net_Crypto *c, int crypt_connection_id);

/** @brief Sends a lossless cryptopacket.
 *
 * return -1 if data could not be put in packet queue.
 * return positive packet number if data was put into the queue.
 *
 * The first byte of data must be in the PACKET_ID_RANGE_LOSSLESS.
 *
 * congestion_control: should congestion control apply to this packet?
 */
non_null()
int64_t write_cryptpacket(Net_Crypto *c, int crypt_connection_id,
                          const uint8_t *data, uint16_t length, bool congestion_control);

/** @brief Check if packet_number was received by the other side.
 *
 * packet_number must be a valid packet number of a packet sent on this connection.
 *
 * return -1 on failure.
 * return 0 on success.
 *
 * Note: The condition `buffer_end - buffer_start < packet_number - buffer_start` is
 * a trick which handles situations `buffer_end >= buffer_start` and
 * `buffer_end < buffer_start` (when buffer_end overflowed) both correctly.
 *
 * It CANNOT be simplified to `packet_number < buffer_start`, as it will fail
 * when `buffer_end < buffer_start`.
 */
non_null()
int cryptpacket_received(const Net_Crypto *c, int crypt_connection_id, uint32_t packet_number);

/** @brief Sends a lossy cryptopacket.
 *
 * return -1 on failure.
 * return 0 on success.
 *
 * The first byte of data must be in the PACKET_ID_RANGE_LOSSY.
 */
non_null()
int send_lossy_cryptpacket(Net_Crypto *c, int crypt_connection_id, const uint8_t *data, uint16_t length);

/** @brief Add a tcp relay, associating it to a crypt_connection_id.
 *
 * return 0 if it was added.
 * return -1 if it wasn't.
 */
non_null()
int add_tcp_relay_peer(Net_Crypto *c, int crypt_connection_id, const IP_Port *ip_port,
                       const uint8_t *public_key);

/** @brief Add a tcp relay to the array.
 *
 * return 0 if it was added.
 * return -1 if it wasn't.
 */
non_null()
int add_tcp_relay(Net_Crypto *c, const IP_Port *ip_port, const uint8_t *public_key);

/** @brief Return a random TCP connection number for use in send_tcp_onion_request.
 *
 * TODO(irungentoo): This number is just the index of an array that the elements can
 * change without warning.
 *
 * return TCP connection number on success.
 * return -1 on failure.
 */
non_null()
int get_random_tcp_con_number(Net_Crypto *c);

/** @brief Put IP_Port of a random onion TCP connection in ip_port.
 *
 * return true on success.
 * return false on failure.
 */
non_null()
bool get_random_tcp_conn_ip_port(Net_Crypto *c, IP_Port *ip_port);

/** @brief Send an onion packet via the TCP relay corresponding to tcp_connections_number.
 *
 * return 0 on success.
 * return -1 on failure.
 */
non_null()
int send_tcp_onion_request(Net_Crypto *c, unsigned int tcp_connections_number,
                           const uint8_t *data, uint16_t length);

/**
 * Send a forward request to the TCP relay with IP_Port tcp_forwarder,
 * requesting to forward data via a chain of dht nodes starting with dht_node.
 * A chain_length of 0 means that dht_node is the final destination of data.
 *
 * return 0 on success.
 * return -1 on failure.
 */
non_null()
int send_tcp_forward_request(const Logger *logger, Net_Crypto *c, const IP_Port *tcp_forwarder, const IP_Port *dht_node,
                             const uint8_t *chain_keys, uint16_t chain_length,
                             const uint8_t *data, uint16_t data_length);

/** @brief Copy a maximum of num random TCP relays we are connected to to tcp_relays.
 *
 * NOTE that the family of the copied ip ports will be set to TCP_INET or TCP_INET6.
 *
 * return number of relays copied to tcp_relays on success.
 * return 0 on failure.
 */
non_null()
unsigned int copy_connected_tcp_relays(Net_Crypto *c, Node_format *tcp_relays, uint16_t num);

/**
 * Copy a maximum of `max_num` TCP relays we are connected to starting at the index in the TCP relay array
 * for `tcp_c` designated by `idx`. If idx is greater than the array length a modulo operation is performed.
 *
 * Returns the number of relays successfully copied.
 */
non_null()
uint32_t copy_connected_tcp_relays_index(Net_Crypto *c, Node_format *tcp_relays, uint16_t num, uint32_t idx);

/** @brief Kill a crypto connection.
 *
 * return -1 on failure.
 * return 0 on success.
 */
non_null()
int crypto_kill(Net_Crypto *c, int crypt_connection_id);

/**
 * @retval true if connection is valid, false otherwise
 *
 * sets direct_connected to 1 if connection connects directly to other, 0 if it isn't.
 * sets online_tcp_relays to the number of connected tcp relays this connection has.
 */
non_null(1, 3) nullable(4)
bool crypto_connection_status(
    const Net_Crypto *c, int crypt_connection_id, bool *direct_connected, uint32_t *online_tcp_relays);

/** @brief Generate our public and private keys.
 * Only call this function the first time the program starts.
 */
non_null()
void new_keys(Net_Crypto *c);

/** @brief Save the public and private keys to the keys array.
 * Length must be CRYPTO_PUBLIC_KEY_SIZE + CRYPTO_SECRET_KEY_SIZE.
 *
 * TODO(irungentoo): Save only secret key.
 */
non_null()
void save_keys(const Net_Crypto *c, uint8_t *keys);

/** @brief Load the secret key.
 * Length must be CRYPTO_SECRET_KEY_SIZE.
 */
non_null()
void load_secret_key(Net_Crypto *c, const uint8_t *sk);

/** @brief Create new instance of Net_Crypto.
 * Sets all the global connection variables to their default values.
 */
non_null()
Net_Crypto *new_net_crypto(const Logger *log, const Random *rng, const Network *ns, Mono_Time *mono_time, DHT *dht, const TCP_Proxy_Info *proxy_info);

/** return the optimal interval in ms for running do_net_crypto. */
non_null()
uint32_t crypto_run_interval(const Net_Crypto *c);

/** Main loop. */
non_null(1) nullable(2)
void do_net_crypto(Net_Crypto *c, void *userdata);

nullable(1)
void kill_net_crypto(Net_Crypto *c);

#endif<|MERGE_RESOLUTION|>--- conflicted
+++ resolved
@@ -68,14 +68,7 @@
 #define PACKET_ID_REJOIN_CONFERENCE 100
 #define PACKET_ID_LOSSY_CONFERENCE 199
 
-<<<<<<< HEAD
-/* video via lossless packets */
-#define PACKET_TOXAV_COMM_CHANNEL 172
-
-/* Maximum size of receiving and sending packet buffers. */
-=======
 /** Maximum size of receiving and sending packet buffers. */
->>>>>>> ee2b733e
 #define CRYPTO_PACKET_BUFFER_SIZE 32768 // Must be a power of 2
 
 /** Minimum packet rate per second. */

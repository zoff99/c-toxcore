--- conflicted
+++ resolved
@@ -2527,11 +2527,7 @@
             IP_Port local_ip_port;
             local_ip_port.port = m->options.tcp_server_port;
             local_ip_port.ip.family = TOX_AF_INET;
-<<<<<<< HEAD
-            local_ip_port.ip.ip4 = IP4_LOOPBACK;
-=======
             local_ip_port.ip.ip4 = get_ip4_loopback();
->>>>>>> 05c35462
             add_tcp_relay(m->net_crypto, local_ip_port,
                           tcp_server_public_key(m->tcp_server));
         }

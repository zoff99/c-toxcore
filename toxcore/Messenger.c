/* SPDX-License-Identifier: GPL-3.0-or-later
 * Copyright © 2016-2018 The TokTok team.
 * Copyright © 2013 Tox project.
 */

/**
 * An implementation of a simple text chat only messenger on the tox network core.
 */
#include "Messenger.h"

#include <assert.h>
#include <stdio.h>
#include <string.h>
#include <time.h>

#include "DHT.h"
#include "TCP_client.h"
#include "TCP_connection.h"
#include "TCP_server.h"
#include "announce.h"
#include "bin_pack.h"
#include "bin_unpack.h"
#include "ccompat.h"
#include "crypto_core.h"
#include "forwarding.h"
#include "friend_connection.h"
#include "friend_requests.h"
#include "group_announce.h"
#include "group_chats.h"
#include "group_common.h"
#include "group_onion_announce.h"
#include "logger.h"
#include "mem.h"
#include "mono_time.h"
#include "net_crypto.h"
#include "network.h"
#include "onion.h"
#include "onion_announce.h"
#include "onion_client.h"
#include "state.h"
#include "util.h"

static_assert(MAX_CONCURRENT_FILE_PIPES <= UINT8_MAX + 1,
              "uint8_t cannot represent all file transfer numbers");

static const Friend empty_friend = {{0}};

/**
 * Determines if the friendnumber passed is valid in the Messenger object.
 *
 * @param friendnumber The index in the friend list.
 */
bool friend_is_valid(const Messenger *m, int32_t friendnumber)
{
    return (uint32_t)friendnumber < m->numfriends && m->friendlist[friendnumber].status != 0;
}

/** @brief Set the size of the friend list to numfriends.
 *
 * @retval -1 if mem_vrealloc fails.
 */
non_null()
static int realloc_friendlist(Messenger *m, uint32_t num)
{
    if (num == 0) {
        mem_delete(m->mem, m->friendlist);
        m->friendlist = nullptr;
        return 0;
    }

    Friend *newfriendlist = (Friend *)mem_vrealloc(m->mem, m->friendlist, num, sizeof(Friend));

    if (newfriendlist == nullptr) {
        return -1;
    }

    m->friendlist = newfriendlist;
    return 0;
}

/** @return the friend number associated to that public key.
 * @retval -1 if no such friend.
 */
int32_t getfriend_id(const Messenger *m, const uint8_t *real_pk)
{
    for (uint32_t i = 0; i < m->numfriends; ++i) {
        if (m->friendlist[i].status > 0 && pk_equal(real_pk, m->friendlist[i].real_pk)) {
            return i;
        }
    }

    return -1;
}

/** @brief Copies the public key associated to that friend id into real_pk buffer.
 *
 * Make sure that real_pk is of size CRYPTO_PUBLIC_KEY_SIZE.
 *
 * @retval 0 if success.
 * @retval -1 if failure.
 */
int get_real_pk(const Messenger *m, int32_t friendnumber, uint8_t *real_pk)
{
    if (!m_friend_exists(m, friendnumber)) {
        return -1;
    }

    memcpy(real_pk, m->friendlist[friendnumber].real_pk, CRYPTO_PUBLIC_KEY_SIZE);
    return 0;
}

/** @return friend connection id on success.
 * @retval -1 if failure.
 */
int getfriendcon_id(const Messenger *m, int32_t friendnumber)
{
    if (!m_friend_exists(m, friendnumber)) {
        return -1;
    }

    return m->friendlist[friendnumber].friendcon_id;
}

/**
 * Format: `[real_pk (32 bytes)][nospam number (4 bytes)][checksum (2 bytes)]`
 *
 * @param[out] address FRIEND_ADDRESS_SIZE byte address to give to others.
 */
void getaddress(const Messenger *m, uint8_t *address)
{
    pk_copy(address, nc_get_self_public_key(m->net_crypto));
    uint32_t nospam = get_nospam(m->fr);
    memcpy(address + CRYPTO_PUBLIC_KEY_SIZE, &nospam, sizeof(nospam));
    uint16_t checksum = data_checksum(address, FRIEND_ADDRESS_SIZE - sizeof(checksum));
    memcpy(address + CRYPTO_PUBLIC_KEY_SIZE + sizeof(nospam), &checksum, sizeof(checksum));
}

non_null()
static bool send_online_packet(Messenger *m, int friendcon_id)
{
    uint8_t packet = PACKET_ID_ONLINE;
    return write_cryptpacket(m->net_crypto, friend_connection_crypt_connection_id(m->fr_c, friendcon_id), &packet,
                             sizeof(packet), false) != -1;
}

non_null()
static bool send_offline_packet(Messenger *m, int friendcon_id)
{
    uint8_t packet = PACKET_ID_OFFLINE;
    return write_cryptpacket(m->net_crypto, friend_connection_crypt_connection_id(m->fr_c, friendcon_id), &packet,
                             sizeof(packet), false) != -1;
}

non_null(1) nullable(4)
static int m_handle_status(void *object, int i, bool status, void *userdata);
non_null(1, 3) nullable(5)
static int m_handle_packet(void *object, int i, const uint8_t *temp, uint16_t len, void *userdata);
non_null(1, 3) nullable(5)
static int m_handle_lossy_packet(void *object, int friend_num, const uint8_t *packet, uint16_t length,
                                 void *userdata);

non_null()
static int32_t init_new_friend(Messenger *m, const uint8_t *real_pk, uint8_t status)
{
    if (m->numfriends == UINT32_MAX) {
        LOGGER_ERROR(m->log, "Friend list full: we have more than 4 billion friends");
        /* This is technically incorrect, but close enough. */
        return FAERR_NOMEM;
    }

    /* Resize the friend list if necessary. */
    if (realloc_friendlist(m, m->numfriends + 1) != 0) {
        return FAERR_NOMEM;
    }

    m->friendlist[m->numfriends] = empty_friend;

    const int friendcon_id = new_friend_connection(m->fr_c, real_pk);

    if (friendcon_id == -1) {
        return FAERR_NOMEM;
    }

    for (uint32_t i = 0; i <= m->numfriends; ++i) {
        if (m->friendlist[i].status == NOFRIEND) {
            m->friendlist[i].status = status;
            m->friendlist[i].friendcon_id = friendcon_id;
            m->friendlist[i].friendrequest_lastsent = 0;
            pk_copy(m->friendlist[i].real_pk, real_pk);
            m->friendlist[i].statusmessage_length = 0;
            m->friendlist[i].userstatus = USERSTATUS_NONE;
            m->friendlist[i].is_typing = false;
            m->friendlist[i].message_id = 0;
            friend_connection_callbacks(m->fr_c, friendcon_id, MESSENGER_CALLBACK_INDEX, &m_handle_status, &m_handle_packet,
                                        &m_handle_lossy_packet, m, i);

            if (m->numfriends == i) {
                ++m->numfriends;
            }

            if (friend_con_connected(m->fr_c, friendcon_id) == FRIENDCONN_STATUS_CONNECTED) {
                send_online_packet(m, friendcon_id);
            }

            return i;
        }
    }

    return FAERR_NOMEM;
}

non_null()
static int32_t m_add_friend_contact_norequest(Messenger *m, const uint8_t *real_pk)
{
    if (getfriend_id(m, real_pk) != -1) {
        return FAERR_ALREADYSENT;
    }

    if (pk_equal(real_pk, nc_get_self_public_key(m->net_crypto))) {
        return FAERR_OWNKEY;
    }

    return init_new_friend(m, real_pk, FRIEND_CONFIRMED);
}

/**
 * Add a friend.
 *
 * Set the data that will be sent along with friend request.
 *
 * @param address is the address of the friend (returned by getaddress of the friend
 *   you wish to add) it must be FRIEND_ADDRESS_SIZE bytes.
 *   TODO(irungentoo): add checksum.
 * @param data is the data.
 * @param length is the length.
 *
 * @return the friend number if success.
 * @retval FA_TOOLONG if message length is too long.
 * @retval FAERR_NOMESSAGE if no message (message length must be >= 1 byte).
 * @retval FAERR_OWNKEY if user's own key.
 * @retval FAERR_ALREADYSENT if friend request already sent or already a friend.
 * @retval FAERR_BADCHECKSUM if bad checksum in address.
 * @retval FAERR_SETNEWNOSPAM if the friend was already there but the nospam was different.
 *   (the nospam for that friend was set to the new one).
 * @retval FAERR_NOMEM if increasing the friend list size fails.
 */
int32_t m_addfriend(Messenger *m, const uint8_t *address, const uint8_t *data, uint16_t length)
{
    if (length > MAX_FRIEND_REQUEST_DATA_SIZE) {
        return FAERR_TOOLONG;
    }

    uint8_t real_pk[CRYPTO_PUBLIC_KEY_SIZE];
    pk_copy(real_pk, address);

    if (!public_key_valid(real_pk)) {
        return FAERR_BADCHECKSUM;
    }

    uint16_t check;
    const uint16_t checksum = data_checksum(address, FRIEND_ADDRESS_SIZE - sizeof(checksum));
    memcpy(&check, address + CRYPTO_PUBLIC_KEY_SIZE + sizeof(uint32_t), sizeof(check));

    if (check != checksum) {
        return FAERR_BADCHECKSUM;
    }

    if (length < 1) {
        return FAERR_NOMESSAGE;
    }

    if (pk_equal(real_pk, nc_get_self_public_key(m->net_crypto))) {
        return FAERR_OWNKEY;
    }

    const int32_t friend_id = getfriend_id(m, real_pk);

    if (friend_id != -1) {
        if (m->friendlist[friend_id].status >= FRIEND_CONFIRMED) {
            return FAERR_ALREADYSENT;
        }

        uint32_t nospam;
        memcpy(&nospam, address + CRYPTO_PUBLIC_KEY_SIZE, sizeof(nospam));

        if (m->friendlist[friend_id].friendrequest_nospam == nospam) {
            return FAERR_ALREADYSENT;
        }

        m->friendlist[friend_id].friendrequest_nospam = nospam;
        return FAERR_SETNEWNOSPAM;
    }

    const int32_t ret = init_new_friend(m, real_pk, FRIEND_ADDED);

    if (ret < 0) {
        return ret;
    }

    m->friendlist[ret].friendrequest_timeout = FRIENDREQUEST_TIMEOUT;
    memcpy(m->friendlist[ret].info, data, length);
    m->friendlist[ret].info_size = length;
    memcpy(&m->friendlist[ret].friendrequest_nospam, address + CRYPTO_PUBLIC_KEY_SIZE, sizeof(uint32_t));

    return ret;
}

int32_t m_addfriend_norequest(Messenger *m, const uint8_t *real_pk)
{
    if (!public_key_valid(real_pk)) {
        return FAERR_BADCHECKSUM;
    }

    if (pk_equal(real_pk, nc_get_self_public_key(m->net_crypto))) {
        return FAERR_OWNKEY;
    }

    return m_add_friend_contact_norequest(m, real_pk);
}

non_null()
static int clear_receipts(Messenger *m, int32_t friendnumber)
{
    if (!m_friend_exists(m, friendnumber)) {
        return -1;
    }

    struct Receipts *receipts = m->friendlist[friendnumber].receipts_start;

    while (receipts != nullptr) {
        struct Receipts *temp_r = receipts->next;
        mem_delete(m->mem, receipts);
        receipts = temp_r;
    }

    m->friendlist[friendnumber].receipts_start = nullptr;
    m->friendlist[friendnumber].receipts_end = nullptr;
    return 0;
}

non_null()
static int add_receipt(Messenger *m, int32_t friendnumber, uint32_t packet_num, uint32_t msg_id)
{
    if (!m_friend_exists(m, friendnumber)) {
        return -1;
    }

    struct Receipts *new_receipts = (struct Receipts *)mem_alloc(m->mem, sizeof(struct Receipts));

    if (new_receipts == nullptr) {
        return -1;
    }

    new_receipts->packet_num = packet_num;
    new_receipts->msg_id = msg_id;

    if (m->friendlist[friendnumber].receipts_start == nullptr) {
        m->friendlist[friendnumber].receipts_start = new_receipts;
    } else {
        m->friendlist[friendnumber].receipts_end->next = new_receipts;
    }

    m->friendlist[friendnumber].receipts_end = new_receipts;
    new_receipts->next = nullptr;
    return 0;
}
/**
 * return -1 on failure.
 * return 0 if packet was received.
 */
non_null()
static int friend_received_packet(const Messenger *m, int32_t friendnumber, uint32_t number)
{
    if (!m_friend_exists(m, friendnumber)) {
        return -1;
    }

    return cryptpacket_received(m->net_crypto, friend_connection_crypt_connection_id(m->fr_c,
                                m->friendlist[friendnumber].friendcon_id), number);
}

bool m_create_group_connection(Messenger *m, GC_Chat *chat)
{
    random_bytes(m->rng, chat->m_group_public_key, CRYPTO_PUBLIC_KEY_SIZE);
    const int friendcon_id = new_friend_connection(m->fr_c, chat->m_group_public_key);

    if (friendcon_id == -1) {
        return false;
    }

    const Friend_Conn *connection = get_conn(m->fr_c, friendcon_id);

    if (connection == nullptr) {
        return false;
    }

    chat->friend_connection_id = friendcon_id;

    if (friend_con_connected(m->fr_c, friendcon_id) == FRIENDCONN_STATUS_CONNECTED) {
        send_online_packet(m, friendcon_id);
    }

    const int onion_friend_number = friend_conn_get_onion_friendnum(connection);
    Onion_Friend *onion_friend = onion_get_friend(m->onion_c, (uint16_t)onion_friend_number);

    onion_friend_set_gc_public_key(onion_friend, get_chat_id(chat->chat_public_key));
    onion_friend_set_gc_data(onion_friend, nullptr, 0);

    return true;
}

/**
 * Kills the friend connection for a groupchat.
 */
void m_kill_group_connection(Messenger *m, const GC_Chat *chat)
{
    remove_request_received(m->fr, chat->m_group_public_key);

    friend_connection_callbacks(m->fr_c, chat->friend_connection_id, MESSENGER_CALLBACK_INDEX, nullptr,
                                nullptr, nullptr, nullptr, 0);

    if (friend_con_connected(m->fr_c, chat->friend_connection_id) == FRIENDCONN_STATUS_CONNECTED) {
        send_offline_packet(m, chat->friend_connection_id);
    }

    kill_friend_connection(m->fr_c, chat->friend_connection_id);
}

non_null(1) nullable(3)
static int do_receipts(Messenger *m, int32_t friendnumber, void *userdata)
{
    if (!m_friend_exists(m, friendnumber)) {
        return -1;
    }

    struct Receipts *receipts = m->friendlist[friendnumber].receipts_start;

    while (receipts != nullptr) {
        if (friend_received_packet(m, friendnumber, receipts->packet_num) == -1) {
            break;
        }

        if (m->read_receipt != nullptr) {
            m->read_receipt(m, friendnumber, receipts->msg_id, userdata);
        }

        struct Receipts *r_next = receipts->next;

        mem_delete(m->mem, receipts);

        m->friendlist[friendnumber].receipts_start = r_next;

        receipts = r_next;
    }

    if (m->friendlist[friendnumber].receipts_start == nullptr) {
        m->friendlist[friendnumber].receipts_end = nullptr;
    }

    return 0;
}

/** @brief Remove a friend.
 *
 * @retval 0 if success.
 * @retval -1 if failure.
 */
int m_delfriend(Messenger *m, int32_t friendnumber)
{
    if (!m_friend_exists(m, friendnumber)) {
        return -1;
    }

    clear_receipts(m, friendnumber);
    remove_request_received(m->fr, m->friendlist[friendnumber].real_pk);
    friend_connection_callbacks(m->fr_c, m->friendlist[friendnumber].friendcon_id, MESSENGER_CALLBACK_INDEX, nullptr,
                                nullptr, nullptr, nullptr, 0);

    if (friend_con_connected(m->fr_c, m->friendlist[friendnumber].friendcon_id) == FRIENDCONN_STATUS_CONNECTED) {
        send_offline_packet(m, m->friendlist[friendnumber].friendcon_id);
    }

    kill_friend_connection(m->fr_c, m->friendlist[friendnumber].friendcon_id);
    m->friendlist[friendnumber] = empty_friend;

    uint32_t i;

    for (i = m->numfriends; i != 0; --i) {
        if (m->friendlist[i - 1].status != NOFRIEND) {
            break;
        }
    }

    m->numfriends = i;

    if (realloc_friendlist(m, m->numfriends) != 0) {
        return FAERR_NOMEM;
    }

    return 0;
}

int m_get_friend_connectionstatus(const Messenger *m, int32_t friendnumber)
{
    if (!m_friend_exists(m, friendnumber)) {
        return -1;
    }

    if (m->friendlist[friendnumber].status != FRIEND_ONLINE) {
        return CONNECTION_NONE;
    }

    bool direct_connected = false;
    uint32_t num_online_relays = 0;
    const int crypt_conn_id = friend_connection_crypt_connection_id(m->fr_c, m->friendlist[friendnumber].friendcon_id);

    if (!crypto_connection_status(m->net_crypto, crypt_conn_id, &direct_connected, &num_online_relays)) {
        return CONNECTION_NONE;
    }

    if (direct_connected) {
        return CONNECTION_UDP;
    }

    if (num_online_relays != 0) {
        return CONNECTION_TCP;
    }

    /* if we have a valid friend connection but do not have an established connection
     * we leave the connection status unchanged until the friend connection is either
     * established or dropped.
     */
    return m->friendlist[friendnumber].last_connection_udp_tcp;
}

/**
 * Checks if there exists a friend with given friendnumber.
 *
 * @param friendnumber The index in the friend list.
 *
 * @retval true if friend exists.
 * @retval false if friend doesn't exist.
 */
bool m_friend_exists(const Messenger *m, int32_t friendnumber)
{
    return (unsigned int)friendnumber < m->numfriends && m->friendlist[friendnumber].status != 0;
}

/** @brief Send a message of type to an online friend.
 *
 * @retval -1 if friend not valid.
 * @retval -2 if too large.
 * @retval -3 if friend not online.
 * @retval -4 if send failed (because queue is full).
 * @retval -5 if bad type.
 * @retval 0 if success.
 *
 * The value in message_id will be passed to your read_receipt callback when the other receives the message.
 */
int m_send_message_generic(Messenger *m, int32_t friendnumber, uint8_t type, const uint8_t *message, uint32_t length,
                           uint32_t *message_id)
{
    if (type > MESSAGE_ACTION) {
        LOGGER_WARNING(m->log, "message type %d is invalid", type);
        return -5;
    }

    if (!m_friend_exists(m, friendnumber)) {
        LOGGER_WARNING(m->log, "friend number %d is invalid", friendnumber);
        return -1;
    }

    if (length >= MAX_CRYPTO_DATA_SIZE) {
        LOGGER_WARNING(m->log, "message length %u is too large", length);
        return -2;
    }

    if (m->friendlist[friendnumber].status != FRIEND_ONLINE) {
        LOGGER_WARNING(m->log, "friend %d is not online", friendnumber);
        return -3;
    }

    VLA(uint8_t, packet, length + 1);
    packet[0] = PACKET_ID_MESSAGE + type;

    assert(message != nullptr);
    memcpy(packet + 1, message, length);

    const int64_t packet_num = write_cryptpacket(m->net_crypto, friend_connection_crypt_connection_id(m->fr_c,
                                           m->friendlist[friendnumber].friendcon_id), packet, length + 1, false);

    if (packet_num == -1) {
        return -4;
    }

    const uint32_t msg_id = ++m->friendlist[friendnumber].message_id;

    add_receipt(m, friendnumber, packet_num, msg_id);

    if (message_id != nullptr) {
        *message_id = msg_id;
    }

    return 0;
}

non_null()
static bool write_cryptpacket_id(const Messenger *m, int32_t friendnumber, uint8_t packet_id, const uint8_t *data,
                                 uint32_t length, bool congestion_control)
{
    if (!m_friend_exists(m, friendnumber)) {
        return false;
    }

    if (length >= MAX_CRYPTO_DATA_SIZE || m->friendlist[friendnumber].status != FRIEND_ONLINE) {
        return false;
    }

    VLA(uint8_t, packet, length + 1);
    packet[0] = packet_id;

    assert(data != nullptr);
    memcpy(packet + 1, data, length);

    return write_cryptpacket(m->net_crypto, friend_connection_crypt_connection_id(m->fr_c,
                             m->friendlist[friendnumber].friendcon_id), packet, length + 1, congestion_control) != -1;
}

/** @brief Send a name packet to friendnumber.
 * length is the length with the NULL terminator.
 */
non_null()
static bool m_sendname(const Messenger *m, int32_t friendnumber, const uint8_t *name, uint16_t length)
{
    if (length > MAX_NAME_LENGTH) {
        return false;
    }

    return write_cryptpacket_id(m, friendnumber, PACKET_ID_NICKNAME, name, length, false);
}

/** @brief Set the name and name_length of a friend.
 *
 * name must be a string of maximum MAX_NAME_LENGTH length.
 * length must be at least 1 byte.
 * length is the length of name with the NULL terminator.
 *
 * @retval 0 if success.
 * @retval -1 if failure.
 */
int setfriendname(Messenger *m, int32_t friendnumber, const uint8_t *name, uint16_t length)
{
    if (!m_friend_exists(m, friendnumber)) {
        return -1;
    }

    if (length > MAX_NAME_LENGTH || length == 0) {
        return -1;
    }

    m->friendlist[friendnumber].name_length = length;
    memcpy(m->friendlist[friendnumber].name, name, length);
    return 0;
}

/** @brief Set our nickname.
 *
 * name must be a string of maximum MAX_NAME_LENGTH length.
 * length must be at least 1 byte.
 * length is the length of name with the NULL terminator.
 *
 * @retval 0 if success.
 * @retval -1 if failure.
 */
int setname(Messenger *m, const uint8_t *name, uint16_t length)
{
    if (length > MAX_NAME_LENGTH) {
        return -1;
    }

    if (m->name_length == length && (length == 0 || memcmp(name, m->name, length) == 0)) {
        return 0;
    }

    if (length > 0) {
        memcpy(m->name, name, length);
    }

    m->name_length = length;

    for (uint32_t i = 0; i < m->numfriends; ++i) {
        m->friendlist[i].name_sent = false;
    }

    return 0;
}

/**
 * @brief Get your nickname.
 *
 * m - The messenger context to use.
 * name needs to be a valid memory location with a size of at least MAX_NAME_LENGTH bytes.
 *
 * @return length of the name.
 * @retval 0 on error.
 */
uint16_t getself_name(const Messenger *m, uint8_t *name)
{
    if (name == nullptr) {
        return 0;
    }

    memcpy(name, m->name, m->name_length);

    return m->name_length;
}

/** @brief Get name of friendnumber and put it in name.
 *
 * name needs to be a valid memory location with a size of at least MAX_NAME_LENGTH (128) bytes.
 *
 * @return length of name if success.
 * @retval -1 if failure.
 */
int getname(const Messenger *m, int32_t friendnumber, uint8_t *name)
{
    if (!m_friend_exists(m, friendnumber)) {
        return -1;
    }

    memcpy(name, m->friendlist[friendnumber].name, m->friendlist[friendnumber].name_length);
    return m->friendlist[friendnumber].name_length;
}

int m_get_name_size(const Messenger *m, int32_t friendnumber)
{
    if (!m_friend_exists(m, friendnumber)) {
        return -1;
    }

    return m->friendlist[friendnumber].name_length;
}

int m_get_self_name_size(const Messenger *m)
{
    return m->name_length;
}

int m_set_statusmessage(Messenger *m, const uint8_t *status, uint16_t length)
{
    if (length > MAX_STATUSMESSAGE_LENGTH) {
        return -1;
    }

    if (m->statusmessage_length == length && (length == 0 || memcmp(m->statusmessage, status, length) == 0)) {
        return 0;
    }

    if (length > 0) {
        memcpy(m->statusmessage, status, length);
    }

    m->statusmessage_length = length;

    for (uint32_t i = 0; i < m->numfriends; ++i) {
        m->friendlist[i].statusmessage_sent = false;
    }

    return 0;
}

non_null()
static bool userstatus_from_int(uint8_t status, Userstatus *out)
{
    switch (status) {
        case USERSTATUS_NONE: {
            *out = USERSTATUS_NONE;
            return true;
        }

        case USERSTATUS_AWAY: {
            *out = USERSTATUS_AWAY;
            return true;
        }

        case USERSTATUS_BUSY: {
            *out = USERSTATUS_BUSY;
            return true;
        }

        case USERSTATUS_INVALID: {
            *out = USERSTATUS_INVALID;
            return true;
        }

        default: {
            *out = USERSTATUS_INVALID;
            return false;
        }
    }
}

int m_set_userstatus(Messenger *m, uint8_t status)
{
    if (status >= USERSTATUS_INVALID) {
        return -1;
    }

    if (m->userstatus == status) {
        return 0;
    }

    userstatus_from_int(status, &m->userstatus);

    for (uint32_t i = 0; i < m->numfriends; ++i) {
        m->friendlist[i].userstatus_sent = false;
    }

    return 0;
}

/**
 * Guaranteed to be at most MAX_STATUSMESSAGE_LENGTH.
 *
 * @return the length of friendnumber's status message, including null on success.
 * @retval -1 on failure.
 */
int m_get_statusmessage_size(const Messenger *m, int32_t friendnumber)
{
    if (!m_friend_exists(m, friendnumber)) {
        return -1;
    }

    return m->friendlist[friendnumber].statusmessage_length;
}

/** @brief Copy friendnumber's status message into buf, truncating if size is over maxlen.
 *
 * Get the size you need to allocate from m_get_statusmessage_size.
 * The self variant will copy our own status message.
 *
 * @return the length of the copied data on success
 * @retval -1 on failure.
 */
int m_copy_statusmessage(const Messenger *m, int32_t friendnumber, uint8_t *buf, uint32_t maxlen)
{
    if (!m_friend_exists(m, friendnumber)) {
        return -1;
    }

    // TODO(iphydf): This should be uint16_t and min_u16. If maxlen exceeds
    // uint16_t's range, it won't affect the result.
    const uint32_t msglen = min_u32(maxlen, m->friendlist[friendnumber].statusmessage_length);

    memcpy(buf, m->friendlist[friendnumber].statusmessage, msglen);
    memset(buf + msglen, 0, maxlen - msglen);
    return msglen;
}

/** @return the size of friendnumber's user status.
 * Guaranteed to be at most MAX_STATUSMESSAGE_LENGTH.
 */
int m_get_self_statusmessage_size(const Messenger *m)
{
    return m->statusmessage_length;
}

int m_copy_self_statusmessage(const Messenger *m, uint8_t *buf)
{
    memcpy(buf, m->statusmessage, m->statusmessage_length);
    return m->statusmessage_length;
}

uint8_t m_get_userstatus(const Messenger *m, int32_t friendnumber)
{
    if (!m_friend_exists(m, friendnumber)) {
        return USERSTATUS_INVALID;
    }

    uint8_t status = m->friendlist[friendnumber].userstatus;

    if (status >= USERSTATUS_INVALID) {
        status = USERSTATUS_NONE;
    }

    return status;
}

uint8_t m_get_self_userstatus(const Messenger *m)
{
    return m->userstatus;
}

uint64_t m_get_last_online(const Messenger *m, int32_t friendnumber)
{
    if (!m_friend_exists(m, friendnumber)) {
        return UINT64_MAX;
    }

    return m->friendlist[friendnumber].last_seen_time;
}

int m_set_usertyping(Messenger *m, int32_t friendnumber, bool is_typing)
{
    if (!m_friend_exists(m, friendnumber)) {
        return -1;
    }

    if (m->friendlist[friendnumber].user_istyping == is_typing) {
        return 0;
    }

    m->friendlist[friendnumber].user_istyping = is_typing;
    m->friendlist[friendnumber].user_istyping_sent = false;

    return 0;
}

int m_get_istyping(const Messenger *m, int32_t friendnumber)
{
    if (!m_friend_exists(m, friendnumber)) {
        return -1;
    }

    return m->friendlist[friendnumber].is_typing ? 1 : 0;
}

non_null()
static bool send_statusmessage(const Messenger *m, int32_t friendnumber, const uint8_t *status, uint16_t length)
{
    return write_cryptpacket_id(m, friendnumber, PACKET_ID_STATUSMESSAGE, status, length, false);
}

non_null()
static bool send_userstatus(const Messenger *m, int32_t friendnumber, uint8_t status)
{
    return write_cryptpacket_id(m, friendnumber, PACKET_ID_USERSTATUS, &status, sizeof(status), false);
}

non_null()
static bool send_user_istyping(const Messenger *m, int32_t friendnumber, bool is_typing)
{
    const uint8_t typing = is_typing ? 1 : 0;
    return write_cryptpacket_id(m, friendnumber, PACKET_ID_TYPING, &typing, sizeof(typing), false);
}

non_null()
static int set_friend_statusmessage(const Messenger *m, int32_t friendnumber, const uint8_t *status, uint16_t length)
{
    if (!m_friend_exists(m, friendnumber)) {
        return -1;
    }

    if (length > MAX_STATUSMESSAGE_LENGTH) {
        return -1;
    }

    if (length > 0) {
        memcpy(m->friendlist[friendnumber].statusmessage, status, length);
    }

    m->friendlist[friendnumber].statusmessage_length = length;
    return 0;
}

non_null()
static void set_friend_userstatus(const Messenger *m, int32_t friendnumber, uint8_t status)
{
    userstatus_from_int(status, &m->friendlist[friendnumber].userstatus);
}

non_null()
static void set_friend_typing(const Messenger *m, int32_t friendnumber, bool is_typing)
{
    m->friendlist[friendnumber].is_typing = is_typing;
}

/** Set the function that will be executed when a friend request is received. */
void m_callback_friendrequest(Messenger *m, m_friend_request_cb *function)
{
    m->friend_request = function;
}

/** Set the function that will be executed when a message from a friend is received. */
void m_callback_friendmessage(Messenger *m, m_friend_message_cb *function)
{
    m->friend_message = function;
}

void m_callback_namechange(Messenger *m, m_friend_name_cb *function)
{
    m->friend_namechange = function;
}

void m_callback_statusmessage(Messenger *m, m_friend_status_message_cb *function)
{
    m->friend_statusmessagechange = function;
}

void m_callback_userstatus(Messenger *m, m_friend_status_cb *function)
{
    m->friend_userstatuschange = function;
}

void m_callback_typingchange(Messenger *m, m_friend_typing_cb *function)
{
    m->friend_typingchange = function;
}

void m_callback_read_receipt(Messenger *m, m_friend_read_receipt_cb *function)
{
    m->read_receipt = function;
}

void m_callback_connectionstatus(Messenger *m, m_friend_connection_status_cb *function)
{
    m->friend_connectionstatuschange = function;
}

void m_callback_core_connection(Messenger *m, m_self_connection_status_cb *function)
{
    m->core_connection_change = function;
}

non_null(1) nullable(3)
static void check_friend_tcp_udp(Messenger *m, int32_t friendnumber, void *userdata)
{
    const int last_connection_udp_tcp = m->friendlist[friendnumber].last_connection_udp_tcp;

    const int ret = m_get_friend_connectionstatus(m, friendnumber);

    if (ret == -1) {
        return;
    }

    if (last_connection_udp_tcp != ret) {
        if (m->friend_connectionstatuschange != nullptr) {
            m->friend_connectionstatuschange(m, friendnumber, ret, userdata);
        }
    }

    m->friendlist[friendnumber].last_connection_udp_tcp = (Connection_Status)ret;
}

non_null()
static void break_files(const Messenger *m, int32_t friendnumber);

non_null(1) nullable(4)
static void check_friend_connectionstatus(Messenger *m, int32_t friendnumber, uint8_t status, void *userdata)
{
    if (status == NOFRIEND) {
        return;
    }

    const bool was_online = m->friendlist[friendnumber].status == FRIEND_ONLINE;
    const bool is_online = status == FRIEND_ONLINE;

    if (is_online != was_online) {
        if (was_online) {
            break_files(m, friendnumber);
            clear_receipts(m, friendnumber);
        } else {
            m->friendlist[friendnumber].name_sent = false;
            m->friendlist[friendnumber].userstatus_sent = false;
            m->friendlist[friendnumber].statusmessage_sent = false;
            m->friendlist[friendnumber].user_istyping_sent = false;
        }

        m->friendlist[friendnumber].status = status;

        check_friend_tcp_udp(m, friendnumber, userdata);
    }
}

non_null(1) nullable(4)
static void set_friend_status(Messenger *m, int32_t friendnumber, uint8_t status, void *userdata)
{
    check_friend_connectionstatus(m, friendnumber, status, userdata);
    m->friendlist[friendnumber].status = status;
}

/*** CONFERENCES */


/** @brief Set the callback for conference invites. */
void m_callback_conference_invite(Messenger *m, m_conference_invite_cb *function)
{
    m->conference_invite = function;
}

/** @brief the callback for group invites. */
void m_callback_group_invite(Messenger *m, m_group_invite_cb *function)
{
    m->group_invite = function;
}

/** @brief Send a conference invite packet.
 *
 * return true on success
 * return false on failure
 */
bool send_conference_invite_packet(const Messenger *m, int32_t friendnumber, const uint8_t *data, uint16_t length)
{
    return write_cryptpacket_id(m, friendnumber, PACKET_ID_INVITE_CONFERENCE, data, length, false);
}


/** @brief Send a group invite packet.
 *
 * @retval true if success
 */
bool send_group_invite_packet(const Messenger *m, uint32_t friendnumber, const uint8_t *data, uint16_t length)
{
    return write_cryptpacket_id(m, friendnumber, PACKET_ID_INVITE_GROUPCHAT, data, length, false);
}


/*** FILE SENDING */


/** @brief Set the callback for file send requests. */
void callback_file_sendrequest(Messenger *m, m_file_recv_cb *function)
{
    m->file_sendrequest = function;
}

/** @brief Set the callback for file control requests. */
void callback_file_control(Messenger *m, m_file_recv_control_cb *function)
{
    m->file_filecontrol = function;
}

/** @brief Set the callback for file data. */
void callback_file_data(Messenger *m, m_file_recv_chunk_cb *function)
{
    m->file_filedata = function;
}

/** @brief Set the callback for file request chunk. */
void callback_file_reqchunk(Messenger *m, m_file_chunk_request_cb *function)
{
    m->file_reqchunk = function;
}

#define MAX_FILENAME_LENGTH 255

/** @brief Copy the file transfer file id to file_id
 *
 * @retval 0 on success.
 * @retval -1 if friend not valid.
 * @retval -2 if filenumber not valid
 */
int file_get_id(const Messenger *m, int32_t friendnumber, uint32_t filenumber, uint8_t *file_id)
{
    if (!m_friend_exists(m, friendnumber)) {
        return -1;
    }

    if (m->friendlist[friendnumber].status != FRIEND_ONLINE) {
        return -2;
    }

    uint32_t temp_filenum;
    bool inbound;
    uint8_t file_number;

    if (filenumber >= (1 << 16)) {
        inbound = true;
        temp_filenum = (filenumber >> 16) - 1;
    } else {
        inbound = false;
        temp_filenum = filenumber;
    }

    if (temp_filenum >= MAX_CONCURRENT_FILE_PIPES) {
        return -2;
    }

    file_number = temp_filenum;

    const struct File_Transfers *const ft = inbound
        ? &m->friendlist[friendnumber].file_receiving[file_number]
        : &m->friendlist[friendnumber].file_sending[file_number];

    if (ft->status == FILESTATUS_NONE) {
        return -2;
    }

    memcpy(file_id, ft->id, FILE_ID_LENGTH);
    return 0;
}

/** @brief Send a file send request.
 * Maximum filename length is 255 bytes.
 * @retval 1 on success
 * @retval 0 on failure
 */
non_null()
static bool file_sendrequest(const Messenger *m, int32_t friendnumber, uint8_t filenumber, uint32_t file_type,
                             uint64_t filesize, const uint8_t *file_id, const uint8_t *filename, uint16_t filename_length)
{
    if (!m_friend_exists(m, friendnumber)) {
        return false;
    }

    if (filename_length > MAX_FILENAME_LENGTH) {
        return false;
    }

    VLA(uint8_t, packet, 1 + sizeof(file_type) + sizeof(filesize) + FILE_ID_LENGTH + filename_length);
    packet[0] = filenumber;
    file_type = net_htonl(file_type);
    memcpy(packet + 1, &file_type, sizeof(file_type));
    net_pack_u64(packet + 1 + sizeof(file_type), filesize);
    memcpy(packet + 1 + sizeof(file_type) + sizeof(filesize), file_id, FILE_ID_LENGTH);

    if (filename_length > 0) {
        memcpy(packet + 1 + sizeof(file_type) + sizeof(filesize) + FILE_ID_LENGTH, filename, filename_length);
    }

    return write_cryptpacket_id(m, friendnumber, PACKET_ID_FILE_SENDREQUEST, packet, SIZEOF_VLA(packet), false);
}

/** @brief Send a file send request.
 *
 * Maximum filename length is 255 bytes.
 *
 * @return file number on success
 * @retval -1 if friend not found.
 * @retval -2 if filename length invalid.
 * @retval -3 if no more file sending slots left.
 * @retval -4 if could not send packet (friend offline).
 */
long int new_filesender(const Messenger *m, int32_t friendnumber, uint32_t file_type, uint64_t filesize,
                        const uint8_t *file_id, const uint8_t *filename, uint16_t filename_length)
{
    if (!m_friend_exists(m, friendnumber)) {
        return -1;
    }

    if (filename_length > MAX_FILENAME_LENGTH) {
        return -2;
    }

    uint32_t i;

    for (i = 0; i < MAX_CONCURRENT_FILE_PIPES; ++i) {
        if (m->friendlist[friendnumber].file_sending[i].status == FILESTATUS_NONE) {
            break;
        }
    }

    if (i == MAX_CONCURRENT_FILE_PIPES) {
        return -3;
    }

    if (!file_sendrequest(m, friendnumber, i, file_type, filesize, file_id, filename, filename_length)) {
        return -4;
    }

    struct File_Transfers *ft = &m->friendlist[friendnumber].file_sending[i];

    ft->status = FILESTATUS_NOT_ACCEPTED;

    ft->size = filesize;

    ft->transferred = 0;

    ft->requested = 0;

    ft->paused = FILE_PAUSE_NOT;

    memcpy(ft->id, file_id, FILE_ID_LENGTH);

    return i;
}

non_null(1) nullable(6)
static bool send_file_control_packet(const Messenger *m, int32_t friendnumber, bool inbound, uint8_t filenumber,
                                     uint8_t control_type, const uint8_t *data, uint16_t data_length)
{
    assert(data_length == 0 || data != nullptr);

    if ((unsigned int)(1 + 3 + data_length) > MAX_CRYPTO_DATA_SIZE) {
        return false;
    }

    VLA(uint8_t, packet, 3 + data_length);

    packet[0] = inbound ? 1 : 0;
    packet[1] = filenumber;
    packet[2] = control_type;

    if (data_length > 0) {
        memcpy(packet + 3, data, data_length);
    }

    return write_cryptpacket_id(m, friendnumber, PACKET_ID_FILE_CONTROL, packet, SIZEOF_VLA(packet), false);
}

/** @brief Send a file control request.
 *
 * @retval 0 on success
 * @retval -1 if friend not valid.
 * @retval -2 if friend not online.
 * @retval -3 if file number invalid.
 * @retval -4 if file control is bad.
 * @retval -5 if file already paused.
 * @retval -6 if resume file failed because it was only paused by the other.
 * @retval -7 if resume file failed because it wasn't paused.
 * @retval -8 if packet failed to send.
 */
int file_control(const Messenger *m, int32_t friendnumber, uint32_t filenumber, unsigned int control)
{
    if (!m_friend_exists(m, friendnumber)) {
        return -1;
    }

    if (m->friendlist[friendnumber].status != FRIEND_ONLINE) {
        return -2;
    }

    uint32_t temp_filenum;
    bool inbound;
    uint8_t file_number;

    if (filenumber >= (1 << 16)) {
        inbound = true;
        temp_filenum = (filenumber >> 16) - 1;
    } else {
        inbound = false;
        temp_filenum = filenumber;
    }

    if (temp_filenum >= MAX_CONCURRENT_FILE_PIPES) {
        return -3;
    }

    file_number = temp_filenum;

    struct File_Transfers *ft;

    if (inbound) {
        ft = &m->friendlist[friendnumber].file_receiving[file_number];
    } else {
        ft = &m->friendlist[friendnumber].file_sending[file_number];
    }

    if (ft->status == FILESTATUS_NONE) {
        return -3;
    }

    if (control > FILECONTROL_KILL) {
        return -4;
    }

    if (control == FILECONTROL_PAUSE && ((ft->paused & FILE_PAUSE_US) != 0 || ft->status != FILESTATUS_TRANSFERRING)) {
        return -5;
    }

    if (control == FILECONTROL_ACCEPT) {
        if (ft->status == FILESTATUS_TRANSFERRING) {
            if ((ft->paused & FILE_PAUSE_US) == 0) {
                if ((ft->paused & FILE_PAUSE_OTHER) != 0) {
                    return -6;
                }

                return -7;
            }
        } else {
            if (ft->status != FILESTATUS_NOT_ACCEPTED) {
                return -7;
            }

            if (!inbound) {
                return -6;
            }
        }
    }

    if (send_file_control_packet(m, friendnumber, inbound, file_number, control, nullptr, 0)) {
        switch (control) {
            case FILECONTROL_KILL: {
                if (!inbound && (ft->status == FILESTATUS_TRANSFERRING || ft->status == FILESTATUS_FINISHED)) {
                    // We are actively sending that file, remove from list
                    --m->friendlist[friendnumber].num_sending_files;
                }

                ft->status = FILESTATUS_NONE;
                break;
            }
            case FILECONTROL_PAUSE: {
                ft->paused |= FILE_PAUSE_US;
                break;
            }
            case FILECONTROL_ACCEPT: {
                ft->status = FILESTATUS_TRANSFERRING;

                if ((ft->paused & FILE_PAUSE_US) != 0) {
                    ft->paused ^= FILE_PAUSE_US;
                }
                break;
            }
        }
    } else {
        return -8;
    }

    return 0;
}

/** @brief Send a seek file control request.
 *
 * @retval 0 on success
 * @retval -1 if friend not valid.
 * @retval -2 if friend not online.
 * @retval -3 if file number invalid.
 * @retval -4 if not receiving file.
 * @retval -5 if file status wrong.
 * @retval -6 if position bad.
 * @retval -8 if packet failed to send.
 */
int file_seek(const Messenger *m, int32_t friendnumber, uint32_t filenumber, uint64_t position)
{
    if (!m_friend_exists(m, friendnumber)) {
        return -1;
    }

    if (m->friendlist[friendnumber].status != FRIEND_ONLINE) {
        return -2;
    }

    if (filenumber < (1 << 16)) {
        // Not receiving.
        return -4;
    }

    const uint32_t temp_filenum = (filenumber >> 16) - 1;

    if (temp_filenum >= MAX_CONCURRENT_FILE_PIPES) {
        return -3;
    }

    assert(temp_filenum <= UINT8_MAX);
    const uint8_t file_number = temp_filenum;

    // We're always receiving at this point.
    struct File_Transfers *ft = &m->friendlist[friendnumber].file_receiving[file_number];

    if (ft->status == FILESTATUS_NONE) {
        return -3;
    }

    if (ft->status != FILESTATUS_NOT_ACCEPTED) {
        return -5;
    }

    if (position >= ft->size) {
        return -6;
    }

    uint8_t sending_pos[sizeof(uint64_t)];
    net_pack_u64(sending_pos, position);

    if (send_file_control_packet(m, friendnumber, true, file_number, FILECONTROL_SEEK, sending_pos,
                                 sizeof(sending_pos))) {
        ft->transferred = position;
    } else {
        return -8;
    }

    return 0;
}

/** @return packet number on success.
 * @retval -1 on failure.
 */
non_null(1) nullable(4)
static int64_t send_file_data_packet(const Messenger *m, int32_t friendnumber, uint8_t filenumber, const uint8_t *data,
                                     uint16_t length)
{
    assert(length == 0 || data != nullptr);

    if (!m_friend_exists(m, friendnumber)) {
        return -1;
    }

    VLA(uint8_t, packet, 2 + length);
    packet[0] = PACKET_ID_FILE_DATA;
    packet[1] = filenumber;

    if (length > 0) {
        memcpy(packet + 2, data, length);
    }

    return write_cryptpacket(m->net_crypto, friend_connection_crypt_connection_id(m->fr_c,
                             m->friendlist[friendnumber].friendcon_id), packet, SIZEOF_VLA(packet), true);
}

#define MAX_FILE_DATA_SIZE (MAX_CRYPTO_DATA_SIZE - 2)
#define MIN_SLOTS_FREE (CRYPTO_MIN_QUEUE_LENGTH / 4)
/** @brief Send file data.
 *
 * @retval 0 on success
 * @retval -1 if friend not valid.
 * @retval -2 if friend not online.
 * @retval -3 if filenumber invalid.
 * @retval -4 if file transfer not transferring.
 * @retval -5 if bad data size.
 * @retval -6 if packet queue full.
 * @retval -7 if wrong position.
 */
int send_file_data(const Messenger *m, int32_t friendnumber, uint32_t filenumber, uint64_t position,
                   const uint8_t *data, uint16_t length)
{
    assert(length == 0 || data != nullptr);

    if (!m_friend_exists(m, friendnumber)) {
        return -1;
    }

    if (m->friendlist[friendnumber].status != FRIEND_ONLINE) {
        return -2;
    }

    if (filenumber >= MAX_CONCURRENT_FILE_PIPES) {
        return -3;
    }

    struct File_Transfers *ft = &m->friendlist[friendnumber].file_sending[filenumber];

    if (ft->status != FILESTATUS_TRANSFERRING) {
        return -4;
    }

    if (length > MAX_FILE_DATA_SIZE) {
        return -5;
    }

    if (ft->size - ft->transferred < length) {
        return -5;
    }

    if (ft->size != UINT64_MAX && length != MAX_FILE_DATA_SIZE && (ft->transferred + length) != ft->size) {
        return -5;
    }

    if (position != ft->transferred || (ft->requested <= position && ft->size != 0)) {
        return -7;
    }

    /* Prevent file sending from filling up the entire buffer preventing messages from being sent.
     * TODO(irungentoo): remove */
    if (crypto_num_free_sendqueue_slots(m->net_crypto, friend_connection_crypt_connection_id(m->fr_c,
                                        m->friendlist[friendnumber].friendcon_id)) < MIN_SLOTS_FREE) {
        return -6;
    }

    const int64_t ret = send_file_data_packet(m, friendnumber, filenumber, data, length);

    if (ret != -1) {
        // TODO(irungentoo): record packet ids to check if other received complete file.
        ft->transferred += length;

        if (length != MAX_FILE_DATA_SIZE || ft->size == ft->transferred) {
            ft->status = FILESTATUS_FINISHED;
            ft->last_packet_number = ret;
        }

        return 0;
    }

    return -6;
}

/**
 * Iterate over all file transfers and request chunks (from the client) for each
 * of them.
 *
 * The free_slots parameter is updated by this function.
 *
 * @param m Our messenger object.
 * @param friendnumber The friend we're sending files to.
 * @param userdata The client userdata to pass along to chunk request callbacks.
 * @param free_slots A pointer to the number of free send queue slots in the
 *   crypto connection.
 * @return true if there's still work to do, false otherwise.
 *
 */
non_null()
static bool do_all_filetransfers(Messenger *m, int32_t friendnumber, void *userdata, uint32_t *free_slots)
{
    Friend *const friendcon = &m->friendlist[friendnumber];

    // Iterate over file transfers as long as we're sending files
    for (uint32_t i = 0; i < MAX_CONCURRENT_FILE_PIPES; ++i) {
        if (friendcon->num_sending_files == 0) {
            // no active file transfers anymore
            return false;
        }

        if (*free_slots == 0) {
            // send buffer full enough
            return false;
        }

        struct File_Transfers *const ft = &friendcon->file_sending[i];

        if (ft->status == FILESTATUS_NONE || ft->status == FILESTATUS_NOT_ACCEPTED) {
            // Filetransfers not actively sending, nothing to do
            continue;
        }

        if (max_speed_reached(m->net_crypto, friend_connection_crypt_connection_id(
                                  m->fr_c, friendcon->friendcon_id))) {
            LOGGER_DEBUG(m->log, "maximum connection speed reached");
            // connection doesn't support any more data
            return false;
        }

        // If the file transfer is complete, we request a chunk of size 0.
        if (ft->status == FILESTATUS_FINISHED && friend_received_packet(m, friendnumber, ft->last_packet_number) == 0) {
            if (m->file_reqchunk != nullptr) {
                m->file_reqchunk(m, friendnumber, i, ft->transferred, 0, userdata);
            }

            // Now it's inactive, we're no longer sending this.
            ft->status = FILESTATUS_NONE;
            --friendcon->num_sending_files;
        } else if (ft->status == FILESTATUS_TRANSFERRING && ft->paused == FILE_PAUSE_NOT) {
            if (ft->size == 0) {
                /* Send 0 data to friend if file is 0 length. */
                send_file_data(m, friendnumber, i, 0, nullptr, 0);
                continue;
            }

            if (ft->size == ft->requested) {
                // This file transfer is done.
                continue;
            }

            const uint16_t length = min_u64(ft->size - ft->requested, MAX_FILE_DATA_SIZE);
            const uint64_t position = ft->requested;
            ft->requested += length;

            if (m->file_reqchunk != nullptr) {
                m->file_reqchunk(m, friendnumber, i, position, length, userdata);
            }

            // The allocated slot is no longer free.
            --*free_slots;
        }
    }

    return true;
}

non_null(1) nullable(3)
static void do_reqchunk_filecb(Messenger *m, int32_t friendnumber, void *userdata)
{
    // We're not currently doing any file transfers.
    if (m->friendlist[friendnumber].num_sending_files == 0) {
        return;
    }

    // The number of packet slots left in the sendbuffer.
    // This is a per friend count (CRYPTO_PACKET_BUFFER_SIZE).
    uint32_t free_slots = crypto_num_free_sendqueue_slots(
                              m->net_crypto,
                              friend_connection_crypt_connection_id(
                                  m->fr_c,
                                  m->friendlist[friendnumber].friendcon_id));

    // We keep MIN_SLOTS_FREE slots free for other packets, otherwise file
    // transfers might block other traffic for a long time.
    free_slots = max_s32(0, (int32_t)free_slots - MIN_SLOTS_FREE);

    // Maximum number of outer loops below. If the client doesn't send file
    // chunks from within the chunk request callback handler, we never realise
    // that the file transfer has finished and may end up in an infinite loop.
    //
    // Request up to that number of chunks per file from the client
    //
    // TODO(Jfreegman): set this cap dynamically
    const uint32_t max_ft_loops = 128;

    for (uint32_t i = 0; i < max_ft_loops; ++i) {
        if (!do_all_filetransfers(m, friendnumber, userdata, &free_slots)) {
            break;
        }

        if (free_slots == 0) {
            // stop when the buffer is full enough
            break;
        }
    }
}


/** @brief Run this when the friend disconnects.
 * Kill all current file transfers.
 */
static void break_files(const Messenger *m, int32_t friendnumber)
{
    Friend *const f = &m->friendlist[friendnumber];

    // TODO(irungentoo): Inform the client which file transfers get killed with a callback?
    for (uint32_t i = 0; i < MAX_CONCURRENT_FILE_PIPES; ++i) {
        f->file_sending[i].status = FILESTATUS_NONE;
        f->file_receiving[i].status = FILESTATUS_NONE;
    }
}

non_null()
static struct File_Transfers *get_file_transfer(bool outbound, uint8_t filenumber,
        uint32_t *real_filenumber, Friend *sender)
{
    struct File_Transfers *ft;

    if (outbound) {
        *real_filenumber = filenumber;
        ft = &sender->file_sending[filenumber];
    } else {
        *real_filenumber = (filenumber + 1) << 16;
        ft = &sender->file_receiving[filenumber];
    }

    if (ft->status == FILESTATUS_NONE) {
        return nullptr;
    }

    return ft;
}

/** @retval -1 on failure
 * @retval 0 on success.
 */
non_null(1, 6) nullable(8)
static int handle_filecontrol(Messenger *m, int32_t friendnumber, bool outbound, uint8_t filenumber,
                              uint8_t control_type, const uint8_t *data, uint16_t length, void *userdata)
{
    uint32_t real_filenumber;
    struct File_Transfers *ft = get_file_transfer(outbound, filenumber, &real_filenumber, &m->friendlist[friendnumber]);

    if (ft == nullptr) {
        LOGGER_DEBUG(m->log, "file control (friend %d, file %d): file transfer does not exist; telling the other to kill it",
                     friendnumber, filenumber);
        send_file_control_packet(m, friendnumber, !outbound, filenumber, FILECONTROL_KILL, nullptr, 0);
        return -1;
    }

    switch (control_type) {
        case FILECONTROL_ACCEPT: {
            if (outbound && ft->status == FILESTATUS_NOT_ACCEPTED) {
                ft->status = FILESTATUS_TRANSFERRING;
                ++m->friendlist[friendnumber].num_sending_files;
            } else {
                if ((ft->paused & FILE_PAUSE_OTHER) != 0) {
                    ft->paused ^= FILE_PAUSE_OTHER;
                } else {
                    LOGGER_DEBUG(m->log, "file control (friend %d, file %d): friend told us to resume file transfer that wasn't paused",
                                 friendnumber, filenumber);
                    return -1;
                }
            }

            if (m->file_filecontrol != nullptr) {
                m->file_filecontrol(m, friendnumber, real_filenumber, control_type, userdata);
            }

            return 0;
        }

        case FILECONTROL_PAUSE: {
            if ((ft->paused & FILE_PAUSE_OTHER) != 0 || ft->status != FILESTATUS_TRANSFERRING) {
                LOGGER_DEBUG(m->log, "file control (friend %d, file %d): friend told us to pause file transfer that is already paused",
                             friendnumber, filenumber);
                return -1;
            }

            ft->paused |= FILE_PAUSE_OTHER;

            if (m->file_filecontrol != nullptr) {
                m->file_filecontrol(m, friendnumber, real_filenumber, control_type, userdata);
            }

            return 0;
        }

        case FILECONTROL_KILL: {
            if (m->file_filecontrol != nullptr) {
                m->file_filecontrol(m, friendnumber, real_filenumber, control_type, userdata);
            }

            if (outbound && (ft->status == FILESTATUS_TRANSFERRING || ft->status == FILESTATUS_FINISHED)) {
                --m->friendlist[friendnumber].num_sending_files;
            }

            ft->status = FILESTATUS_NONE;

            return 0;
        }

        case FILECONTROL_SEEK: {
            uint64_t position;

            if (length != sizeof(position)) {
                LOGGER_DEBUG(m->log, "file control (friend %d, file %d): expected payload of length %d, but got %d",
                             friendnumber, filenumber, (uint32_t)sizeof(position), length);
                return -1;
            }

            /* seek can only be sent by the receiver to seek before resuming broken transfers. */
            if (ft->status != FILESTATUS_NOT_ACCEPTED || !outbound) {
                LOGGER_DEBUG(m->log,
                             "file control (friend %d, file %d): seek was either sent by a sender or by the receiver after accepting",
                             friendnumber, filenumber);
                return -1;
            }

            net_unpack_u64(data, &position);

            if (position >= ft->size) {
                LOGGER_DEBUG(m->log,
                             "file control (friend %d, file %d): seek position %ld exceeds file size %ld",
                             friendnumber, filenumber, (unsigned long)position, (unsigned long)ft->size);
                return -1;
            }

            ft->requested = position;
            ft->transferred = position;
            return 0;
        }

        default: {
            LOGGER_DEBUG(m->log, "file control (friend %d, file %d): invalid file control: %d",
                         friendnumber, filenumber, control_type);
            return -1;
        }
    }
}

static int m_handle_lossy_packet(void *object, int friend_num, const uint8_t *packet, uint16_t length,
                                 void *userdata)
{
    Messenger *m = (Messenger *)object;

    if (!m_friend_exists(m, friend_num)) {
        return 1;
    }

    if (m->lossy_packethandler != nullptr) {
        m->lossy_packethandler(m, friend_num, packet[0], packet, length, userdata);
    }

    return 1;
}

void custom_lossy_packet_registerhandler(Messenger *m, m_friend_lossy_packet_cb *lossy_packethandler)
{
    m->lossy_packethandler = lossy_packethandler;
}

int m_send_custom_lossy_packet(const Messenger *m, int32_t friendnumber, const uint8_t *data, uint32_t length)
{
    if (!m_friend_exists(m, friendnumber)) {
        return -1;
    }

    if (length == 0 || length > MAX_CRYPTO_DATA_SIZE) {
        return -2;
    }

    if (data[0] < PACKET_ID_RANGE_LOSSY_START || data[0] > PACKET_ID_RANGE_LOSSY_END) {
        return -3;
    }

    if (m->friendlist[friendnumber].status != FRIEND_ONLINE) {
        return -4;
    }

    if (send_lossy_cryptpacket(m->net_crypto, friend_connection_crypt_connection_id(m->fr_c,
                               m->friendlist[friendnumber].friendcon_id), data, length) == -1) {
        return -5;
    }

    return 0;
}

non_null(1, 3) nullable(5)
static int handle_custom_lossless_packet(void *object, int friend_num, const uint8_t *packet, uint16_t length,
        void *userdata)
{
    Messenger *m = (Messenger *)object;

    if (!m_friend_exists(m, friend_num)) {
        return -1;
    }

    if (packet[0] < PACKET_ID_RANGE_LOSSLESS_CUSTOM_START || packet[0] > PACKET_ID_RANGE_LOSSLESS_CUSTOM_END) {
        // allow PACKET_ID_MSI packets to be handled by custom packet handler
        if (packet[0] != PACKET_ID_MSI) {
            return -1;
        }
    }

    if (m->lossless_packethandler != nullptr) {
        m->lossless_packethandler(m, friend_num, packet[0], packet, length, userdata);
    }

    return 1;
}

void custom_lossless_packet_registerhandler(Messenger *m, m_friend_lossless_packet_cb *lossless_packethandler)
{
    m->lossless_packethandler = lossless_packethandler;
}

int send_custom_lossless_packet(const Messenger *m, int32_t friendnumber, const uint8_t *data, uint32_t length)
{
    if (!m_friend_exists(m, friendnumber)) {
        return -1;
    }

    if (length == 0 || length > MAX_CRYPTO_DATA_SIZE) {
        return -2;
    }

    if ((data[0] < PACKET_ID_RANGE_LOSSLESS_CUSTOM_START || data[0] > PACKET_ID_RANGE_LOSSLESS_CUSTOM_END)
            && data[0] != PACKET_ID_MSI) {
        return -3;
    }

    if (m->friendlist[friendnumber].status != FRIEND_ONLINE) {
        return -4;
    }

    if (write_cryptpacket(m->net_crypto, friend_connection_crypt_connection_id(m->fr_c,
                          m->friendlist[friendnumber].friendcon_id), data, length, true) == -1) {
        return -5;
    }

    return 0;
}

/** Function to filter out some friend requests*/
non_null()
static int friend_already_added(const uint8_t *real_pk, void *data)
{
    const Messenger *m = (const Messenger *)data;

    if (getfriend_id(m, real_pk) == -1) {
        return 0;
    }

    return -1;
}

/** @brief Check for and handle a timed-out friend request.
 *
 * If the request has timed-out then the friend status is set back to FRIEND_ADDED.
 * @param i friendlist index of the timed-out friend
 * @param t time
 */
non_null(1) nullable(4)
static void check_friend_request_timed_out(Messenger *m, uint32_t i, uint64_t t, void *userdata)
{
    Friend *f = &m->friendlist[i];

    if (f->friendrequest_lastsent + f->friendrequest_timeout < t) {
        set_friend_status(m, i, FRIEND_ADDED, userdata);
        /* Double the default timeout every time if friendrequest is assumed
         * to have been sent unsuccessfully.
         */
        f->friendrequest_timeout *= 2;
    }
}

non_null(1) nullable(4)
static int m_handle_status(void *object, int i, bool status, void *userdata)
{
    Messenger *m = (Messenger *)object;

    if (status) { /* Went online. */
        send_online_packet(m, m->friendlist[i].friendcon_id);
    } else { /* Went offline. */
        if (m->friendlist[i].status == FRIEND_ONLINE) {
            set_friend_status(m, i, FRIEND_CONFIRMED, userdata);
        }
    }

    return 0;
}

non_null(1, 3) nullable(5)
static int m_handle_packet_offline(Messenger *m, const int i, const uint8_t *data, const uint16_t data_length, void *userdata)
{
    if (data_length == 0) {
        set_friend_status(m, i, FRIEND_CONFIRMED, userdata);
    }

    return 0;
}

non_null(1, 3) nullable(5)
static int m_handle_packet_nickname(Messenger *m, const int i, const uint8_t *data, const uint16_t data_length, void *userdata)
{
    if (data_length > MAX_NAME_LENGTH) {
        return 0;
    }

    /* Make sure the NULL terminator is present. */
    VLA(uint8_t, data_terminated, data_length + 1);
    memcpy(data_terminated, data, data_length);
    data_terminated[data_length] = 0;

    /* inform of namechange before we overwrite the old name */
    if (m->friend_namechange != nullptr) {
        m->friend_namechange(m, i, data_terminated, data_length, userdata);
    }

    memcpy(m->friendlist[i].name, data_terminated, data_length);
    m->friendlist[i].name_length = data_length;

    return 0;
}

non_null(1, 3) nullable(5)
static int m_handle_packet_statusmessage(Messenger *m, const int i, const uint8_t *data, const uint16_t data_length, void *userdata)
{
    if (data_length > MAX_STATUSMESSAGE_LENGTH) {
        return 0;
    }

    /* Make sure the NULL terminator is present. */
    VLA(uint8_t, data_terminated, data_length + 1);
    memcpy(data_terminated, data, data_length);
    data_terminated[data_length] = 0;

    if (m->friend_statusmessagechange != nullptr) {
        m->friend_statusmessagechange(m, i, data_terminated, data_length, userdata);
    }

    set_friend_statusmessage(m, i, data_terminated, data_length);

    return 0;
}

non_null(1, 3) nullable(5)
static int m_handle_packet_userstatus(Messenger *m, const int i, const uint8_t *data, const uint16_t data_length, void *userdata)
{
    if (data_length != 1) {
        return 0;
    }

    Userstatus status;
    if (!userstatus_from_int(data[0], &status)) {
        return 0;
    }

    if (m->friend_userstatuschange != nullptr) {
        m->friend_userstatuschange(m, i, status, userdata);
    }

    set_friend_userstatus(m, i, status);

    return 0;
}

non_null(1, 3) nullable(5)
static int m_handle_packet_typing(Messenger *m, const int i, const uint8_t *data, const uint16_t data_length, void *userdata)
{
    if (data_length != 1) {
        return 0;
    }

    const bool typing = data[0] != 0;

    set_friend_typing(m, i, typing);

    if (m->friend_typingchange != nullptr) {
        m->friend_typingchange(m, i, typing, userdata);
    }

    return 0;
}

non_null(1, 3) nullable(6)
static int m_handle_packet_message(Messenger *m, const int i, const uint8_t *data, const uint16_t data_length, const Message_Type message_type, void *userdata)
{
    if (data_length == 0) {
        return 0;
    }

    const uint8_t *message = data;
    const uint16_t message_length = data_length;

    /* Make sure the NULL terminator is present. */
    VLA(uint8_t, message_terminated, message_length + 1);
    memcpy(message_terminated, message, message_length);
    message_terminated[message_length] = 0;

    if (m->friend_message != nullptr) {
        m->friend_message(m, i, message_type, message_terminated, message_length, userdata);
    }

    return 0;
}

non_null(1, 3) nullable(5)
static int m_handle_packet_invite_conference(Messenger *m, const int i, const uint8_t *data, const uint16_t data_length, void *userdata)
{
    if (data_length == 0) {
        return 0;
    }

    if (m->conference_invite != nullptr) {
        m->conference_invite(m, i, data, data_length, userdata);
    }

    return 0;
}

non_null(1, 3) nullable(5)
static int m_handle_packet_file_sendrequest(Messenger *m, const int i, const uint8_t *data, const uint16_t data_length, void *userdata)
{
    const unsigned int head_length = 1 + sizeof(uint32_t) + sizeof(uint64_t) + FILE_ID_LENGTH;

    if (data_length < head_length) {
        return 0;
    }

    const uint8_t filenumber = data[0];

#if UINT8_MAX >= MAX_CONCURRENT_FILE_PIPES

    if (filenumber >= MAX_CONCURRENT_FILE_PIPES) {
        return 0;
    }

#endif

    uint64_t filesize;
    uint32_t file_type;
    const uint16_t filename_length = data_length - head_length;

    if (filename_length > MAX_FILENAME_LENGTH) {
        return 0;
    }

    memcpy(&file_type, data + 1, sizeof(file_type));
    file_type = net_ntohl(file_type);

    net_unpack_u64(data + 1 + sizeof(uint32_t), &filesize);
    struct File_Transfers *ft = &m->friendlist[i].file_receiving[filenumber];

    if (ft->status != FILESTATUS_NONE) {
        return 0;
    }

    ft->status = FILESTATUS_NOT_ACCEPTED;
    ft->size = filesize;
    ft->transferred = 0;
    ft->paused = FILE_PAUSE_NOT;
    memcpy(ft->id, data + 1 + sizeof(uint32_t) + sizeof(uint64_t), FILE_ID_LENGTH);

    VLA(uint8_t, filename_terminated, filename_length + 1);
    const uint8_t *filename = nullptr;

    if (filename_length > 0) {
        /* Force NULL terminate file name. */
        memcpy(filename_terminated, data + head_length, filename_length);
        filename_terminated[filename_length] = 0;
        filename = filename_terminated;
    }

    uint32_t real_filenumber = filenumber;
    real_filenumber += 1;
    real_filenumber <<= 16;

    if (m->file_sendrequest != nullptr) {
        m->file_sendrequest(m, i, real_filenumber, file_type, filesize, filename, filename_length,
                            userdata);
    }

    return 0;
}

non_null(1, 3) nullable(5)
static int m_handle_packet_file_control(Messenger *m, const int i, const uint8_t *data, const uint16_t data_length, void *userdata)
{
    if (data_length < 3) {
        return 0;
    }

    // On the other side, "outbound" is "inbound", i.e. if they send 1,
    // that means "inbound" on their side, but we call it "outbound"
    // here.
    const bool outbound = data[0] == 1;
    const uint8_t filenumber = data[1];
    const uint8_t control_type = data[2];

#if UINT8_MAX >= MAX_CONCURRENT_FILE_PIPES

    if (filenumber >= MAX_CONCURRENT_FILE_PIPES) {
        return 0;
    }

#endif

    if (handle_filecontrol(m, i, outbound, filenumber, control_type, data + 3, data_length - 3, userdata) == -1) {
        // TODO(iphydf): Do something different here? Right now, this
        // check is pointless.
        return 0;
    }

    return 0;
}

non_null(1, 3) nullable(5)
static int m_handle_packet_file_data(Messenger *m, const int i, const uint8_t *data, const uint16_t data_length, void *userdata)
{
    if (data_length < 1) {
        return 0;
    }

    const uint8_t filenumber = data[0];

#if UINT8_MAX >= MAX_CONCURRENT_FILE_PIPES

    if (filenumber >= MAX_CONCURRENT_FILE_PIPES) {
        return 0;
    }

#endif

    struct File_Transfers *ft = &m->friendlist[i].file_receiving[filenumber];

    if (ft->status != FILESTATUS_TRANSFERRING) {
        return 0;
    }

    uint64_t position = ft->transferred;
    uint32_t real_filenumber = filenumber;
    real_filenumber += 1;
    real_filenumber <<= 16;
    uint16_t file_data_length = data_length - 1;
    const uint8_t *file_data;

    if (file_data_length == 0) {
        file_data = nullptr;
    } else {
        file_data = data + 1;
    }

    /* Prevent more data than the filesize from being passed to clients. */
    if ((ft->transferred + file_data_length) > ft->size) {
        file_data_length = ft->size - ft->transferred;
    }

    if (m->file_filedata != nullptr) {
        m->file_filedata(m, i, real_filenumber, position, file_data, file_data_length, userdata);
    }

    ft->transferred += file_data_length;

    if (file_data_length > 0 && (ft->transferred >= ft->size || file_data_length != MAX_FILE_DATA_SIZE)) {
        file_data_length = 0;
        file_data = nullptr;
        position = ft->transferred;

        /* Full file received. */
        if (m->file_filedata != nullptr) {
            m->file_filedata(m, i, real_filenumber, position, file_data, file_data_length, userdata);
        }
    }

    /* Data is zero, filetransfer is over. */
    if (file_data_length == 0) {
        ft->status = FILESTATUS_NONE;
    }

    return 0;
}

non_null(1, 3) nullable(5)
static int m_handle_packet_invite_groupchat(Messenger *m, const int i, const uint8_t *data, const uint16_t data_length, void *userdata)
{
    // first two bytes are messenger packet type and group invite type
    if (data_length < 2 + GC_JOIN_DATA_LENGTH) {
        return 0;
    }

    const uint8_t invite_type = data[1];
    const uint8_t *join_data = data + 2;
    const uint32_t join_data_len = data_length - 2;

    if (m->group_invite != nullptr && data[1] == GROUP_INVITE && data_length != 2 + GC_JOIN_DATA_LENGTH) {
        if (group_not_added(m->group_handler, join_data, join_data_len)) {
            m->group_invite(m, i, join_data, GC_JOIN_DATA_LENGTH,
                            join_data + GC_JOIN_DATA_LENGTH, join_data_len - GC_JOIN_DATA_LENGTH, userdata);
        }
    } else if (invite_type == GROUP_INVITE_ACCEPTED) {
        handle_gc_invite_accepted_packet(m->group_handler, i, join_data, join_data_len);
    } else if (invite_type == GROUP_INVITE_CONFIRMATION) {
        handle_gc_invite_confirmed_packet(m->group_handler, i, join_data, join_data_len);
    }

    return 0;
}

non_null(1, 3) nullable(5)
static int m_handle_packet(void *object, int i, const uint8_t *temp, uint16_t len, void *userdata)
{
    Messenger *m = (Messenger *)object;

    if (len == 0) {
        return -1;
    }

    const uint8_t packet_id = temp[0];
    const uint8_t *data = temp + 1;
    const uint16_t data_length = len - 1;

    if (m->friendlist[i].status != FRIEND_ONLINE) {
        if (packet_id == PACKET_ID_ONLINE && len == 1) {
            set_friend_status(m, i, FRIEND_ONLINE, userdata);
            send_online_packet(m, m->friendlist[i].friendcon_id);
        } else {
            return -1;
        }
    }

    switch (packet_id) {
        // TODO(Green-Sky): now all return 0 on error AND success, make errors errors?
        case PACKET_ID_OFFLINE:
            return m_handle_packet_offline(m, i, data, data_length, userdata);
        case PACKET_ID_NICKNAME:
            return m_handle_packet_nickname(m, i, data, data_length, userdata);
        case PACKET_ID_STATUSMESSAGE:
            return m_handle_packet_statusmessage(m, i, data, data_length, userdata);
        case PACKET_ID_USERSTATUS:
            return m_handle_packet_userstatus(m, i, data, data_length, userdata);
        case PACKET_ID_TYPING:
            return m_handle_packet_typing(m, i, data, data_length, userdata);
        case PACKET_ID_MESSAGE:
            return m_handle_packet_message(m, i, data, data_length, MESSAGE_NORMAL, userdata);
        case PACKET_ID_ACTION:
            return m_handle_packet_message(m, i, data, data_length, MESSAGE_ACTION, userdata);
        case PACKET_ID_INVITE_CONFERENCE:
            return m_handle_packet_invite_conference(m, i, data, data_length, userdata);
        case PACKET_ID_FILE_SENDREQUEST:
            return m_handle_packet_file_sendrequest(m, i, data, data_length, userdata);
        case PACKET_ID_FILE_CONTROL:
            return m_handle_packet_file_control(m, i, data, data_length, userdata);
        case PACKET_ID_FILE_DATA:
            return m_handle_packet_file_data(m, i, data, data_length, userdata);
        case PACKET_ID_MSI:
<<<<<<< HEAD
            return handle_custom_lossless_packet(object, i, temp, len, userdata);
	case PACKET_ID_INVITE_GROUPCHAT:
	    return m_handle_packet_invite_groupchat(m, i, data, data_length, userdata);
=======
            return m_handle_packet_msi(m, i, data, data_length, userdata);
        case PACKET_ID_INVITE_GROUPCHAT:
            return m_handle_packet_invite_groupchat(m, i, data, data_length, userdata);
>>>>>>> 05ce5c1a
    }

    return handle_custom_lossless_packet(object, i, temp, len, userdata);
}

non_null(1) nullable(2)
static void do_friends(Messenger *m, void *userdata)
{
    const uint64_t temp_time = mono_time_get(m->mono_time);

    for (uint32_t i = 0; i < m->numfriends; ++i) {
        if (m->friendlist[i].status == FRIEND_ADDED) {
            const int fr = send_friend_request_packet(m->fr_c, m->friendlist[i].friendcon_id, m->friendlist[i].friendrequest_nospam,
                                                m->friendlist[i].info,
                                                m->friendlist[i].info_size);

            if (fr >= 0) {
                set_friend_status(m, i, FRIEND_REQUESTED, userdata);
                m->friendlist[i].friendrequest_lastsent = temp_time;
            }
        }

        if (m->friendlist[i].status == FRIEND_REQUESTED
                || m->friendlist[i].status == FRIEND_CONFIRMED) { /* friend is not online. */
            if (m->friendlist[i].status == FRIEND_REQUESTED) {
                /* If we didn't connect to friend after successfully sending him a friend request the request is deemed
                 * unsuccessful so we set the status back to FRIEND_ADDED and try again.
                 */
                check_friend_request_timed_out(m, i, temp_time, userdata);
            }
        }

        if (m->friendlist[i].status == FRIEND_ONLINE) { /* friend is online. */
            if (!m->friendlist[i].name_sent) {
                if (m_sendname(m, i, m->name, m->name_length)) {
                    m->friendlist[i].name_sent = true;
                }
            }

            if (!m->friendlist[i].statusmessage_sent) {
                if (send_statusmessage(m, i, m->statusmessage, m->statusmessage_length)) {
                    m->friendlist[i].statusmessage_sent = true;
                }
            }

            if (!m->friendlist[i].userstatus_sent) {
                if (send_userstatus(m, i, m->userstatus)) {
                    m->friendlist[i].userstatus_sent = true;
                }
            }

            if (!m->friendlist[i].user_istyping_sent) {
                if (send_user_istyping(m, i, m->friendlist[i].user_istyping)) {
                    m->friendlist[i].user_istyping_sent = true;
                }
            }

            check_friend_tcp_udp(m, i, userdata);
            do_receipts(m, i, userdata);
            do_reqchunk_filecb(m, i, userdata);

            m->friendlist[i].last_seen_time = (uint64_t) time(nullptr);
        }
    }
}

non_null(1) nullable(2)
static void m_connection_status_callback(Messenger *m, void *userdata)
{
    const Onion_Connection_Status conn_status = onion_connection_status(m->onion_c);

    if (conn_status != m->last_connection_status) {
        if (m->core_connection_change != nullptr) {
            m->core_connection_change(m, conn_status, userdata);
        }

        m->last_connection_status = conn_status;
    }
}


#define DUMPING_CLIENTS_FRIENDS_EVERY_N_SECONDS 60UL

#define IDSTRING_LEN (CRYPTO_PUBLIC_KEY_SIZE * 2 + 1)
/** id_str should be of length at least IDSTRING_LEN */
non_null()
static char *id_to_string(const uint8_t *pk, char *id_str, size_t length)
{
    if (length < IDSTRING_LEN) {
        snprintf(id_str, length, "Bad buf length");
        return id_str;
    }

    for (uint32_t i = 0; i < CRYPTO_PUBLIC_KEY_SIZE; ++i) {
        snprintf(&id_str[i * 2], length - i * 2, "%02X", pk[i]);
    }

    id_str[CRYPTO_PUBLIC_KEY_SIZE * 2] = '\0';
    return id_str;
}

/** @brief Minimum messenger run interval in ms
 * TODO(mannol): A/V
 */
#define MIN_RUN_INTERVAL 50

/**
 * @brief Return the time in milliseconds before `do_messenger()` should be called again
 *   for optimal performance.
 *
 * @return time (in ms) before the next `do_messenger()` needs to be run on success.
 */
uint32_t messenger_run_interval(const Messenger *m)
{
    const uint32_t crypto_interval = crypto_run_interval(m->net_crypto);

    if (crypto_interval > MIN_RUN_INTERVAL) {
        return MIN_RUN_INTERVAL;
    }

    return crypto_interval;
}

/** @brief Attempts to create a DHT announcement for a group chat with our connection info. An
 * announcement can only be created if we either have a UDP or TCP connection to the network.
 *
 * @retval true if success.
 */
non_null()
static bool self_announce_group(const Messenger *m, GC_Chat *chat, Onion_Friend *onion_friend)
{
    GC_Public_Announce announce = {{{{{0}}}}};

    const bool ip_port_is_set = chat->self_udp_status != SELF_UDP_STATUS_NONE;
    const int tcp_num = tcp_copy_connected_relays(chat->tcp_conn, announce.base_announce.tcp_relays,
                        GCA_MAX_ANNOUNCED_TCP_RELAYS);

    if (tcp_num == 0 && !ip_port_is_set) {
        onion_friend_set_gc_data(onion_friend, nullptr, 0);
        return false;
    }

    announce.base_announce.tcp_relays_count = (uint8_t)tcp_num;
    announce.base_announce.ip_port_is_set = (uint8_t)(ip_port_is_set ? 1 : 0);

    if (ip_port_is_set) {
        memcpy(&announce.base_announce.ip_port, &chat->self_ip_port, sizeof(IP_Port));
    }

    memcpy(announce.base_announce.peer_public_key, chat->self_public_key, ENC_PUBLIC_KEY_SIZE);
    memcpy(announce.chat_public_key, get_chat_id(chat->chat_public_key), ENC_PUBLIC_KEY_SIZE);

    uint8_t gc_data[GCA_MAX_DATA_LENGTH];
    const int length = gca_pack_public_announce(m->log, gc_data, GCA_MAX_DATA_LENGTH, &announce);

    if (length <= 0) {
        onion_friend_set_gc_data(onion_friend, nullptr, 0);
        return false;
    }

    if (gca_add_announce(m->mono_time, m->group_announce, &announce) == nullptr) {
        onion_friend_set_gc_data(onion_friend, nullptr, 0);
        return false;
    }

    onion_friend_set_gc_data(onion_friend, gc_data, (uint16_t)length);
    chat->update_self_announces = false;
    chat->last_time_self_announce = mono_time_get(chat->mono_time);

    if (tcp_num > 0) {
        pk_copy(chat->announced_tcp_relay_pk, announce.base_announce.tcp_relays[0].public_key);
    } else {
        memset(chat->announced_tcp_relay_pk, 0, sizeof(chat->announced_tcp_relay_pk));
    }

    LOGGER_DEBUG(chat->log, "Published group announce. TCP relays: %d, UDP status: %d", tcp_num,
                 chat->self_udp_status);
    return true;
}

non_null()
static void do_gc_onion_friends(const Messenger *m)
{
    const uint16_t num_friends = onion_get_friend_count(m->onion_c);

    for (uint16_t i = 0; i < num_friends; ++i) {
        Onion_Friend *onion_friend = onion_get_friend(m->onion_c, i);

        if (!onion_friend_is_groupchat(onion_friend)) {
            continue;
        }

        GC_Chat *chat = gc_get_group_by_public_key(m->group_handler, onion_friend_get_gc_public_key(onion_friend));

        if (chat == nullptr) {
            continue;
        }

        if (chat->update_self_announces) {
            self_announce_group(m, chat, onion_friend);
        }
    }
}

/** @brief The main loop that needs to be run at least 20 times per second. */
void do_messenger(Messenger *m, void *userdata)
{
    // Add the TCP relays, but only if this is the first time calling do_messenger
    if (!m->has_added_relays) {
        m->has_added_relays = true;

        for (uint16_t i = 0; i < m->num_loaded_relays; ++i) {
            add_tcp_relay(m->net_crypto, &m->loaded_relays[i].ip_port, m->loaded_relays[i].public_key);
        }

        m->num_loaded_relays = 0;

        if (m->tcp_server != nullptr) {
            /* Add self tcp server. */
            IP_Port local_ip_port;
            local_ip_port.port = net_htons(m->options.tcp_server_port);
            local_ip_port.ip.family = net_family_ipv4();
            local_ip_port.ip.ip.v4 = get_ip4_loopback();
            add_tcp_relay(m->net_crypto, &local_ip_port, tcp_server_public_key(m->tcp_server));
        }
    }

    if (!m->options.udp_disabled) {
        networking_poll(m->net, userdata);
        do_dht(m->dht);
    }

    if (m->tcp_server != nullptr) {
        do_tcp_server(m->tcp_server, m->mono_time);
    }

    do_net_crypto(m->net_crypto, userdata);
    do_onion_client(m->onion_c);
    do_friend_connections(m->fr_c, userdata);
    do_friends(m, userdata);
    do_gc(m->group_handler, userdata);
    do_gca(m->mono_time, m->group_announce);
    do_gc_onion_friends(m);
    m_connection_status_callback(m, userdata);

    if (mono_time_get(m->mono_time) > m->lastdump + DUMPING_CLIENTS_FRIENDS_EVERY_N_SECONDS) {
        m->lastdump = mono_time_get(m->mono_time);
        uint32_t last_pinged;

        for (uint32_t client = 0; client < LCLIENT_LIST; ++client) {
            const Client_data *cptr = dht_get_close_client(m->dht, client);
            const IPPTsPng *const assocs[] = { &cptr->assoc4, &cptr->assoc6, nullptr };

            for (const IPPTsPng * const *it = assocs; *it != nullptr; ++it) {
                const IPPTsPng *const assoc = *it;

                if (ip_isset(&assoc->ip_port.ip)) {
                    last_pinged = m->lastdump - assoc->last_pinged;

                    if (last_pinged > 999) {
                        last_pinged = 999;
                    }

                    Ip_Ntoa ip_str;
                    char id_str[IDSTRING_LEN];
                    LOGGER_TRACE(m->log, "C[%2u] %s:%u [%3u] %s",
                                 client, net_ip_ntoa(&assoc->ip_port.ip, &ip_str),
                                 net_ntohs(assoc->ip_port.port), last_pinged,
                                 id_to_string(cptr->public_key, id_str, sizeof(id_str)));
                }
            }
        }


        /* dht contains additional "friends" (requests) */
        const uint32_t num_dhtfriends = dht_get_num_friends(m->dht);
        VLA(int32_t, m2dht, num_dhtfriends);
        VLA(int32_t, dht2m, num_dhtfriends);

        for (uint32_t friend_idx = 0; friend_idx < num_dhtfriends; ++friend_idx) {
            m2dht[friend_idx] = -1;
            dht2m[friend_idx] = -1;

            if (friend_idx >= m->numfriends) {
                continue;
            }

            for (uint32_t dhtfriend = 0; dhtfriend < dht_get_num_friends(m->dht); ++dhtfriend) {
                if (pk_equal(m->friendlist[friend_idx].real_pk, dht_get_friend_public_key(m->dht, dhtfriend))) {
                    assert(dhtfriend < INT32_MAX);
                    m2dht[friend_idx] = (int32_t)dhtfriend;
                    break;
                }
            }
        }

        for (uint32_t friend_idx = 0; friend_idx < num_dhtfriends; ++friend_idx) {
            if (m2dht[friend_idx] >= 0) {
                assert(friend_idx < INT32_MAX);
                dht2m[m2dht[friend_idx]] = (int32_t)friend_idx;
            }
        }

        if (m->numfriends != dht_get_num_friends(m->dht)) {
            LOGGER_TRACE(m->log, "Friend num in DHT %u != friend num in msger %u", dht_get_num_friends(m->dht), m->numfriends);
        }

        for (uint32_t friend_idx = 0; friend_idx < num_dhtfriends; ++friend_idx) {
            const Friend *const msgfptr = dht2m[friend_idx] >= 0 ?  &m->friendlist[dht2m[friend_idx]] : nullptr;
            const DHT_Friend *const dhtfptr = dht_get_friend(m->dht, friend_idx);

            if (msgfptr != nullptr) {
                char id_str[IDSTRING_LEN];
                LOGGER_TRACE(m->log, "F[%2u:%2u] <%s> %s",
                             dht2m[friend_idx], friend_idx, msgfptr->name,
                             id_to_string(msgfptr->real_pk, id_str, sizeof(id_str)));
            } else {
                char id_str[IDSTRING_LEN];
                LOGGER_TRACE(m->log, "F[--:%2u] %s", friend_idx,
                             id_to_string(dht_friend_public_key(dhtfptr), id_str, sizeof(id_str)));
            }

            for (uint32_t client = 0; client < MAX_FRIEND_CLIENTS; ++client) {
                const Client_data *cptr = dht_friend_client(dhtfptr, client);
                const IPPTsPng *const assocs[] = {&cptr->assoc4, &cptr->assoc6};

                for (size_t a = 0; a < sizeof(assocs) / sizeof(assocs[0]); ++a) {
                    const IPPTsPng *const assoc = assocs[a];

                    if (ip_isset(&assoc->ip_port.ip)) {
                        last_pinged = m->lastdump - assoc->last_pinged;

                        if (last_pinged > 999) {
                            last_pinged = 999;
                        }

                        Ip_Ntoa ip_str;
                        char id_str[IDSTRING_LEN];
                        LOGGER_TRACE(m->log, "F[%2u] => C[%2u] %s:%u [%3u] %s",
                                     friend_idx, client, net_ip_ntoa(&assoc->ip_port.ip, &ip_str),
                                     net_ntohs(assoc->ip_port.port), last_pinged,
                                     id_to_string(cptr->public_key, id_str, sizeof(id_str)));
                    }
                }
            }
        }
    }
}

/** new messenger format for load/save, more robust and forward compatible */

#define SAVED_FRIEND_REQUEST_SIZE 1024
#define NUM_SAVED_PATH_NODES 8

struct Saved_Friend {
    uint8_t status;
    uint8_t real_pk[CRYPTO_PUBLIC_KEY_SIZE];
    uint8_t info[SAVED_FRIEND_REQUEST_SIZE]; // the data that is sent during the friend requests we do.
    uint16_t info_size; // Length of the info.
    uint8_t name[MAX_NAME_LENGTH];
    uint16_t name_length;
    uint8_t statusmessage[MAX_STATUSMESSAGE_LENGTH];
    uint16_t statusmessage_length;
    uint8_t userstatus;
    uint32_t friendrequest_nospam;
    uint8_t last_seen_time[sizeof(uint64_t)];
};

static uint32_t friend_size(void)
{
    uint32_t data = 0;
    const struct Saved_Friend *const temp = nullptr;

#define VALUE_MEMBER(data, name) \
    do {                         \
        data += sizeof(name);    \
    } while (0)
#define ARRAY_MEMBER(data, name) \
    do {                         \
        data += sizeof(name);    \
    } while (0)

    // Exactly the same in friend_load, friend_save, and friend_size
    VALUE_MEMBER(data, temp->status);
    ARRAY_MEMBER(data, temp->real_pk);
    ARRAY_MEMBER(data, temp->info);
    ++data; // padding
    VALUE_MEMBER(data, temp->info_size);
    ARRAY_MEMBER(data, temp->name);
    VALUE_MEMBER(data, temp->name_length);
    ARRAY_MEMBER(data, temp->statusmessage);
    ++data; // padding
    VALUE_MEMBER(data, temp->statusmessage_length);
    VALUE_MEMBER(data, temp->userstatus);
    data += 3; // padding
    VALUE_MEMBER(data, temp->friendrequest_nospam);
    ARRAY_MEMBER(data, temp->last_seen_time);

#undef VALUE_MEMBER
#undef ARRAY_MEMBER

    return data;
}

non_null()
static uint8_t *friend_save(const struct Saved_Friend *temp, uint8_t *data)
{
#define VALUE_MEMBER(data, name)           \
    do {                                   \
        memcpy(data, &name, sizeof(name)); \
        data += sizeof(name);              \
    } while (0)

#define ARRAY_MEMBER(data, name)          \
    do {                                  \
        memcpy(data, name, sizeof(name)); \
        data += sizeof(name);             \
    } while (0)

    // Exactly the same in friend_load, friend_save, and friend_size
    VALUE_MEMBER(data, temp->status);
    ARRAY_MEMBER(data, temp->real_pk);
    ARRAY_MEMBER(data, temp->info);
    ++data; // padding
    VALUE_MEMBER(data, temp->info_size);
    ARRAY_MEMBER(data, temp->name);
    VALUE_MEMBER(data, temp->name_length);
    ARRAY_MEMBER(data, temp->statusmessage);
    ++data; // padding
    VALUE_MEMBER(data, temp->statusmessage_length);
    VALUE_MEMBER(data, temp->userstatus);
    data += 3; // padding
    VALUE_MEMBER(data, temp->friendrequest_nospam);
    ARRAY_MEMBER(data, temp->last_seen_time);

#undef VALUE_MEMBER
#undef ARRAY_MEMBER

    return data;
}


non_null()
static const uint8_t *friend_load(struct Saved_Friend *temp, const uint8_t *data)
{
#define VALUE_MEMBER(data, name)           \
    do {                                   \
        memcpy(&name, data, sizeof(name)); \
        data += sizeof(name);              \
    } while (0)

#define ARRAY_MEMBER(data, name)          \
    do {                                  \
        memcpy(name, data, sizeof(name)); \
        data += sizeof(name);             \
    } while (0)

    // Exactly the same in friend_load, friend_save, and friend_size
    VALUE_MEMBER(data, temp->status);
    ARRAY_MEMBER(data, temp->real_pk);
    ARRAY_MEMBER(data, temp->info);
    ++data; // padding
    VALUE_MEMBER(data, temp->info_size);
    ARRAY_MEMBER(data, temp->name);
    VALUE_MEMBER(data, temp->name_length);
    ARRAY_MEMBER(data, temp->statusmessage);
    ++data; // padding
    VALUE_MEMBER(data, temp->statusmessage_length);
    VALUE_MEMBER(data, temp->userstatus);
    data += 3; // padding
    VALUE_MEMBER(data, temp->friendrequest_nospam);
    ARRAY_MEMBER(data, temp->last_seen_time);

#undef VALUE_MEMBER
#undef ARRAY_MEMBER

    return data;
}


non_null()
static uint32_t m_state_plugins_size(const Messenger *m)
{
    const uint32_t size32 = sizeof(uint32_t);
    const uint32_t sizesubhead = size32 * 2;

    uint32_t size = 0;

    for (const Messenger_State_Plugin *plugin = m->options.state_plugins;
            plugin != m->options.state_plugins + m->options.state_plugins_length;
            ++plugin) {
        size += sizesubhead + plugin->size(m);
    }

    return size;
}

/** @brief Registers a state plugin for saving, loading, and getting the size of a section of the save.
 *
 * @retval true on success
 * @retval false on error
 */
bool m_register_state_plugin(Messenger *m, State_Type type, m_state_size_cb *size_callback,
                             m_state_load_cb *load_callback,
                             m_state_save_cb *save_callback)
{
    const uint32_t new_length = m->options.state_plugins_length + 1;
    Messenger_State_Plugin *temp = (Messenger_State_Plugin *)mem_vrealloc(
            m->mem, m->options.state_plugins, new_length, sizeof(Messenger_State_Plugin));

    if (temp == nullptr) {
        return false;
    }

    m->options.state_plugins = temp;
    m->options.state_plugins_length = new_length;

    const uint8_t index = m->options.state_plugins_length - 1;
    m->options.state_plugins[index].type = type;
    m->options.state_plugins[index].size = size_callback;
    m->options.state_plugins[index].load = load_callback;
    m->options.state_plugins[index].save = save_callback;

    return true;
}

non_null()
static uint32_t m_plugin_size(const Messenger *m, State_Type type)
{
    for (uint8_t i = 0; i < m->options.state_plugins_length; ++i) {
        const Messenger_State_Plugin plugin = m->options.state_plugins[i];

        if (plugin.type == type) {
            return plugin.size(m);
        }
    }

    LOGGER_ERROR(m->log, "Unknown type encountered: %u", type);

    return UINT32_MAX;
}

/** return size of the messenger data (for saving). */
uint32_t messenger_size(const Messenger *m)
{
    return m_state_plugins_size(m);
}

/** Save the messenger in data (must be allocated memory of size at least `Messenger_size()`) */
uint8_t *messenger_save(const Messenger *m, uint8_t *data)
{
    for (uint8_t i = 0; i < m->options.state_plugins_length; ++i) {
        const Messenger_State_Plugin plugin = m->options.state_plugins[i];
        data = plugin.save(m, data);
    }

    return data;
}

// nospam state plugin
non_null()
static uint32_t nospam_keys_size(const Messenger *m)
{
    return sizeof(uint32_t) + CRYPTO_PUBLIC_KEY_SIZE + CRYPTO_SECRET_KEY_SIZE;
}

non_null()
static State_Load_Status load_nospam_keys(Messenger *m, const uint8_t *data, uint32_t length)
{
    if (length != m_plugin_size(m, STATE_TYPE_NOSPAMKEYS)) {
        return STATE_LOAD_STATUS_ERROR;
    }

    uint32_t nospam;
    lendian_bytes_to_host32(&nospam, data);
    set_nospam(m->fr, nospam);
    load_secret_key(m->net_crypto, data + sizeof(uint32_t) + CRYPTO_PUBLIC_KEY_SIZE);

    if (!pk_equal(data + sizeof(uint32_t), nc_get_self_public_key(m->net_crypto))) {
        LOGGER_ERROR(m->log, "public key stored in savedata does not match its secret key");
        return STATE_LOAD_STATUS_ERROR;
    }

    return STATE_LOAD_STATUS_CONTINUE;
}

non_null()
static uint8_t *save_nospam_keys(const Messenger *m, uint8_t *data)
{
    const uint32_t len = m_plugin_size(m, STATE_TYPE_NOSPAMKEYS);
    static_assert(sizeof(get_nospam(m->fr)) == sizeof(uint32_t), "nospam doesn't fit in a 32 bit int");
    data = state_write_section_header(data, STATE_COOKIE_TYPE, len, STATE_TYPE_NOSPAMKEYS);
    const uint32_t nospam = get_nospam(m->fr);
    host_to_lendian_bytes32(data, nospam);
    save_keys(m->net_crypto, data + sizeof(uint32_t));
    data += len;
    return data;
}

// DHT state plugin
non_null()
static uint32_t m_dht_size(const Messenger *m)
{
    return dht_size(m->dht);
}

non_null()
static uint8_t *save_dht(const Messenger *m, uint8_t *data)
{
    const uint32_t len = m_plugin_size(m, STATE_TYPE_DHT);
    data = state_write_section_header(data, STATE_COOKIE_TYPE, len, STATE_TYPE_DHT);
    dht_save(m->dht, data);
    data += len;
    return data;
}

non_null()
static State_Load_Status m_dht_load(Messenger *m, const uint8_t *data, uint32_t length)
{
    dht_load(m->dht, data, length); // TODO(endoffile78): Should we throw an error if dht_load fails?
    return STATE_LOAD_STATUS_CONTINUE;
}

// friendlist state plugin
non_null()
static uint32_t saved_friendslist_size(const Messenger *m)
{
    return count_friendlist(m) * friend_size();
}

non_null()
static uint8_t *friends_list_save(const Messenger *m, uint8_t *data)
{
    const uint32_t len = m_plugin_size(m, STATE_TYPE_FRIENDS);
    data = state_write_section_header(data, STATE_COOKIE_TYPE, len, STATE_TYPE_FRIENDS);

    uint32_t num = 0;
    uint8_t *cur_data = data;

    for (uint32_t i = 0; i < m->numfriends; ++i) {
        if (m->friendlist[i].status > 0) {
            struct Saved_Friend temp = { 0 };
            temp.status = m->friendlist[i].status;
            memcpy(temp.real_pk, m->friendlist[i].real_pk, CRYPTO_PUBLIC_KEY_SIZE);

            if (temp.status < 3) {
                // TODO(iphydf): Use uint16_t and min_u16 here.
                const size_t friendrequest_length =
                    min_u32(m->friendlist[i].info_size,
                            min_u32(SAVED_FRIEND_REQUEST_SIZE, MAX_FRIEND_REQUEST_DATA_SIZE));
                memcpy(temp.info, m->friendlist[i].info, friendrequest_length);

                temp.info_size = net_htons(m->friendlist[i].info_size);
                temp.friendrequest_nospam = m->friendlist[i].friendrequest_nospam;
            } else {
                temp.status = 3;
                memcpy(temp.name, m->friendlist[i].name, m->friendlist[i].name_length);
                temp.name_length = net_htons(m->friendlist[i].name_length);
                memcpy(temp.statusmessage, m->friendlist[i].statusmessage, m->friendlist[i].statusmessage_length);
                temp.statusmessage_length = net_htons(m->friendlist[i].statusmessage_length);
                temp.userstatus = m->friendlist[i].userstatus;

                net_pack_u64(temp.last_seen_time, m->friendlist[i].last_seen_time);
            }

            uint8_t *next_data = friend_save(&temp, cur_data);
            assert(next_data - cur_data == friend_size());
#ifdef __LP64__
            assert(memcmp(cur_data, &temp, friend_size()) == 0);
#endif
            cur_data = next_data;
            ++num;
        }
    }

    assert(cur_data - data == num * friend_size());
    data += len;

    return data;
}

non_null()
static State_Load_Status friends_list_load(Messenger *m, const uint8_t *data, uint32_t length)
{
    const uint32_t l_friend_size = friend_size();

    if (length % l_friend_size != 0) {
        return STATE_LOAD_STATUS_ERROR; // TODO(endoffile78): error or continue?
    }

    const uint32_t num = length / l_friend_size;
    const uint8_t *cur_data = data;

    for (uint32_t i = 0; i < num; ++i) {
        struct Saved_Friend temp = { 0 };
        const uint8_t *next_data = friend_load(&temp, cur_data);
        assert(next_data - cur_data == l_friend_size);

        cur_data = next_data;

        if (temp.status >= 3) {
            const int fnum = m_addfriend_norequest(m, temp.real_pk);

            if (fnum < 0) {
                continue;
            }

            setfriendname(m, fnum, temp.name, net_ntohs(temp.name_length));
            set_friend_statusmessage(m, fnum, temp.statusmessage, net_ntohs(temp.statusmessage_length));
            set_friend_userstatus(m, fnum, temp.userstatus);
            net_unpack_u64(temp.last_seen_time, &m->friendlist[fnum].last_seen_time);
        } else if (temp.status != 0) {
            /* TODO(irungentoo): This is not a good way to do this. */
            uint8_t address[FRIEND_ADDRESS_SIZE];
            pk_copy(address, temp.real_pk);
            memcpy(address + CRYPTO_PUBLIC_KEY_SIZE, &temp.friendrequest_nospam, sizeof(uint32_t));
            uint16_t checksum = data_checksum(address, FRIEND_ADDRESS_SIZE - sizeof(checksum));
            memcpy(address + CRYPTO_PUBLIC_KEY_SIZE + sizeof(uint32_t), &checksum, sizeof(checksum));
            m_addfriend(m, address, temp.info, net_ntohs(temp.info_size));
        }
    }

    return STATE_LOAD_STATUS_CONTINUE;
}

non_null()
static void pack_groupchats(const GC_Session *c, Bin_Pack *bp)
{
    assert(bp != nullptr && c != nullptr);
    bin_pack_array(bp, gc_count_groups(c));

    for (uint32_t i = 0; i < c->chats_index; ++i) { // this loop must match the one in gc_count_groups()
        const GC_Chat *chat = &c->chats[i];

        if (!gc_group_is_valid(chat)) {
            continue;
        }

        gc_group_save(chat, bp);
    }
}

non_null()
static bool pack_groupchats_handler(Bin_Pack *bp, const Logger *log, const void *obj)
{
    const GC_Session *session = (const GC_Session *)obj;
    pack_groupchats(session, bp);
    return true;  // TODO(iphydf): Return bool from pack functions.
}

non_null()
static uint32_t saved_groups_size(const Messenger *m)
{
    const GC_Session *c = m->group_handler;
    return bin_pack_obj_size(pack_groupchats_handler, m->log, c);
}

non_null()
static uint8_t *groups_save(const Messenger *m, uint8_t *data)
{
    const GC_Session *c = m->group_handler;

    const uint32_t num_groups = gc_count_groups(c);

    if (num_groups == 0) {
        return data;
    }

    const uint32_t len = m_plugin_size(m, STATE_TYPE_GROUPS);

    if (len == 0) {
        return data;
    }

    data = state_write_section_header(data, STATE_COOKIE_TYPE, len, STATE_TYPE_GROUPS);

    if (!bin_pack_obj(pack_groupchats_handler, m->log, c, data, len)) {
        LOGGER_FATAL(m->log, "failed to pack group chats into buffer of length %u", len);
        return data;
    }

    data += len;

    LOGGER_DEBUG(m->log, "Saved %u groups (length %u)", num_groups, len);

    return data;
}

non_null()
static State_Load_Status groups_load(Messenger *m, const uint8_t *data, uint32_t length)
{
    Bin_Unpack *bu = bin_unpack_new(data, length);
    if (bu == nullptr) {
        LOGGER_ERROR(m->log, "failed to allocate binary unpacker");
        return STATE_LOAD_STATUS_ERROR;
    }

    uint32_t num_groups;
    if (!bin_unpack_array(bu, &num_groups)) {
        LOGGER_ERROR(m->log, "msgpack failed to unpack groupchats array: expected array");
        bin_unpack_free(bu);
        return STATE_LOAD_STATUS_ERROR;
    }

    LOGGER_DEBUG(m->log, "Loading %u groups (length %u)", num_groups, length);

    for (uint32_t i = 0; i < num_groups; ++i) {
        const int group_number = gc_group_load(m->group_handler, bu);

        if (group_number < 0) {
            LOGGER_WARNING(m->log, "Failed to load group %u", i);
            // Can't recover trivially. We may need to skip over some data here.
            break;
        }
    }

    LOGGER_DEBUG(m->log, "Successfully loaded %u groups", gc_count_groups(m->group_handler));

    bin_unpack_free(bu);

    return STATE_LOAD_STATUS_CONTINUE;
}

// name state plugin
non_null()
static uint32_t name_size(const Messenger *m)
{
    return m->name_length;
}

non_null()
static uint8_t *save_name(const Messenger *m, uint8_t *data)
{
    const uint32_t len = m_plugin_size(m, STATE_TYPE_NAME);
    data = state_write_section_header(data, STATE_COOKIE_TYPE, len, STATE_TYPE_NAME);
    memcpy(data, m->name, len);
    data += len;
    return data;
}

non_null()
static State_Load_Status load_name(Messenger *m, const uint8_t *data, uint32_t length)
{
    if (length > 0 && length <= MAX_NAME_LENGTH) {
        setname(m, data, length);
    }

    return STATE_LOAD_STATUS_CONTINUE;
}

// status message state plugin
non_null()
static uint32_t status_message_size(const Messenger *m)
{
    return m->statusmessage_length;
}

non_null()
static uint8_t *save_status_message(const Messenger *m, uint8_t *data)
{
    const uint32_t len = m_plugin_size(m, STATE_TYPE_STATUSMESSAGE);
    data = state_write_section_header(data, STATE_COOKIE_TYPE, len, STATE_TYPE_STATUSMESSAGE);
    memcpy(data, m->statusmessage, len);
    data += len;
    return data;
}

non_null()
static State_Load_Status load_status_message(Messenger *m, const uint8_t *data, uint32_t length)
{
    if (length > 0 && length <= MAX_STATUSMESSAGE_LENGTH) {
        m_set_statusmessage(m, data, length);
    }

    return STATE_LOAD_STATUS_CONTINUE;
}

// status state plugin
non_null()
static uint32_t status_size(const Messenger *m)
{
    return 1;
}

non_null()
static uint8_t *save_status(const Messenger *m, uint8_t *data)
{
    const uint32_t len = m_plugin_size(m, STATE_TYPE_STATUS);
    data = state_write_section_header(data, STATE_COOKIE_TYPE, len, STATE_TYPE_STATUS);
    *data = m->userstatus;
    data += len;
    return data;
}

non_null()
static State_Load_Status load_status(Messenger *m, const uint8_t *data, uint32_t length)
{
    if (length == 1) {
        m_set_userstatus(m, *data);
    }

    return STATE_LOAD_STATUS_CONTINUE;
}

// TCP Relay state plugin
non_null()
static uint32_t tcp_relay_size(const Messenger *m)
{
    return NUM_SAVED_TCP_RELAYS * packed_node_size(net_family_tcp_ipv6());
}

non_null()
static uint8_t *save_tcp_relays(const Messenger *m, uint8_t *data)
{
    Node_format relays[NUM_SAVED_TCP_RELAYS] = {{{0}}};
    uint8_t *temp_data = data;
    data = state_write_section_header(temp_data, STATE_COOKIE_TYPE, 0, STATE_TYPE_TCP_RELAY);

    if (m->num_loaded_relays > 0) {
        memcpy(relays, m->loaded_relays, sizeof(Node_format) * m->num_loaded_relays);
    }

    uint32_t num = m->num_loaded_relays;
    num += copy_connected_tcp_relays(m->net_crypto, relays + num, NUM_SAVED_TCP_RELAYS - num);

    const int l = pack_nodes(m->log, data, NUM_SAVED_TCP_RELAYS * packed_node_size(net_family_tcp_ipv6()), relays, num);

    if (l > 0) {
        const uint32_t len = l;
        data = state_write_section_header(temp_data, STATE_COOKIE_TYPE, len, STATE_TYPE_TCP_RELAY);
        data += len;
    }

    return data;
}

non_null()
static State_Load_Status load_tcp_relays(Messenger *m, const uint8_t *data, uint32_t length)
{
    if (length > 0) {
        const int num = unpack_nodes(m->loaded_relays, NUM_SAVED_TCP_RELAYS, nullptr, data, length, true);

        if (num == -1) {
            m->num_loaded_relays = 0;
            return STATE_LOAD_STATUS_CONTINUE;
        }

        m->num_loaded_relays = num;
        m->has_added_relays = false;
    }

    return STATE_LOAD_STATUS_CONTINUE;
}

// path node state plugin
non_null()
static uint32_t path_node_size(const Messenger *m)
{
    return NUM_SAVED_PATH_NODES * packed_node_size(net_family_tcp_ipv6());
}

non_null()
static uint8_t *save_path_nodes(const Messenger *m, uint8_t *data)
{
    Node_format nodes[NUM_SAVED_PATH_NODES];
    uint8_t *temp_data = data;
    data = state_write_section_header(data, STATE_COOKIE_TYPE, 0, STATE_TYPE_PATH_NODE);
    memset(nodes, 0, sizeof(nodes));
    const unsigned int num = onion_backup_nodes(m->onion_c, nodes, NUM_SAVED_PATH_NODES);
    const int l = pack_nodes(m->log, data, NUM_SAVED_PATH_NODES * packed_node_size(net_family_tcp_ipv6()), nodes, num);

    if (l > 0) {
        const uint32_t len = l;
        data = state_write_section_header(temp_data, STATE_COOKIE_TYPE, len, STATE_TYPE_PATH_NODE);
        data += len;
    }

    return data;
}

non_null()
static State_Load_Status load_path_nodes(Messenger *m, const uint8_t *data, uint32_t length)
{
    if (length > 0) {
        Node_format nodes[NUM_SAVED_PATH_NODES];
        const int num = unpack_nodes(nodes, NUM_SAVED_PATH_NODES, nullptr, data, length, false);

        if (num == -1) {
            return STATE_LOAD_STATUS_CONTINUE;
        }

        for (int i = 0; i < num; ++i) {
            onion_add_bs_path_node(m->onion_c, &nodes[i].ip_port, nodes[i].public_key);
        }
    }

    return STATE_LOAD_STATUS_CONTINUE;
}

non_null()
static void m_register_default_plugins(Messenger *m)
{
    m_register_state_plugin(m, STATE_TYPE_NOSPAMKEYS, nospam_keys_size, load_nospam_keys, save_nospam_keys);
    m_register_state_plugin(m, STATE_TYPE_DHT, m_dht_size, m_dht_load, save_dht);
    m_register_state_plugin(m, STATE_TYPE_FRIENDS, saved_friendslist_size, friends_list_load, friends_list_save);
    m_register_state_plugin(m, STATE_TYPE_NAME, name_size, load_name, save_name);
    m_register_state_plugin(m, STATE_TYPE_STATUSMESSAGE, status_message_size, load_status_message,
                            save_status_message);
    m_register_state_plugin(m, STATE_TYPE_STATUS, status_size, load_status, save_status);
    m_register_state_plugin(m, STATE_TYPE_GROUPS, saved_groups_size, groups_load, groups_save);
    m_register_state_plugin(m, STATE_TYPE_TCP_RELAY, tcp_relay_size, load_tcp_relays, save_tcp_relays);
    m_register_state_plugin(m, STATE_TYPE_PATH_NODE, path_node_size, load_path_nodes, save_path_nodes);
}

bool messenger_load_state_section(Messenger *m, const uint8_t *data, uint32_t length, uint16_t type,
                                  State_Load_Status *status)
{
    for (uint8_t i = 0; i < m->options.state_plugins_length; ++i) {
        const Messenger_State_Plugin *const plugin = &m->options.state_plugins[i];

        if (plugin->type == type) {
            *status = plugin->load(m, data, length);
            return true;
        }
    }

    return false;
}

/** @brief Return the number of friends in the instance m.
 *
 * You should use this to determine how much memory to allocate
 * for copy_friendlist.
 */
uint32_t count_friendlist(const Messenger *m)
{
    uint32_t ret = 0;

    for (uint32_t i = 0; i < m->numfriends; ++i) {
        if (m->friendlist[i].status > 0) {
            ++ret;
        }
    }

    return ret;
}

/** @brief Copy a list of valid friend IDs into the array out_list.
 * If out_list is NULL, returns 0.
 * Otherwise, returns the number of elements copied.
 * If the array was too small, the contents
 * of out_list will be truncated to list_size.
 */
uint32_t copy_friendlist(Messenger const *m, uint32_t *out_list, uint32_t list_size)
{
    if (out_list == nullptr) {
        return 0;
    }

    if (m->numfriends == 0) {
        return 0;
    }

    uint32_t ret = 0;

    for (uint32_t i = 0; i < m->numfriends; ++i) {
        if (ret >= list_size) {
            break; /* Abandon ship */
        }

        if (m->friendlist[i].status > 0) {
            out_list[ret] = i;
            ++ret;
        }
    }

    return ret;
}

static fr_friend_request_cb m_handle_friend_request;
non_null(1, 2, 3) nullable(5)
static void m_handle_friend_request(
    void *object, const uint8_t *public_key, const uint8_t *message, size_t length, void *user_data)
{
    Messenger *m = (Messenger *)object;
    assert(m != nullptr);
    m->friend_request(m, public_key, message, length, user_data);
}

/** @brief Run this at startup.
 *
 * @return allocated instance of Messenger on success.
 * @retval 0 if there are problems.
 *
 * if error is not NULL it will be set to one of the values in the enum above.
 */
Messenger *new_messenger(Mono_Time *mono_time, const Memory *mem, const Random *rng, const Network *ns,
                         Messenger_Options *options, Messenger_Error *error)
{
    if (options == nullptr) {
        return nullptr;
    }

    if (error != nullptr) {
        *error = MESSENGER_ERROR_OTHER;
    }

    Messenger *m = (Messenger *)mem_alloc(mem, sizeof(Messenger));

    if (m == nullptr) {
        return nullptr;
    }

    m->mono_time = mono_time;
    m->mem = mem;
    m->rng = rng;
    m->ns = ns;

    m->fr = friendreq_new();

    if (m->fr == nullptr) {
        mem_delete(mem, m);
        return nullptr;
    }

    m->log = logger_new();

    if (m->log == nullptr) {
        friendreq_kill(m->fr);
        mem_delete(mem, m);
        return nullptr;
    }

    logger_callback_log(m->log, options->log_callback, options->log_context, options->log_user_data);

    unsigned int net_err = 0;

    if (!options->udp_disabled && options->proxy_info.proxy_type != TCP_PROXY_NONE) {
        // We don't currently support UDP over proxy.
        LOGGER_INFO(m->log, "UDP enabled and proxy set: disabling UDP");
        options->udp_disabled = true;
    }

    if (options->udp_disabled) {
        m->net = new_networking_no_udp(m->log, m->mem, m->ns);
    } else {
        IP ip;
        ip_init(&ip, options->ipv6enabled);
        m->net = new_networking_ex(m->log, m->mem, m->ns, &ip, options->port_range[0], options->port_range[1], &net_err);
    }

    if (m->net == nullptr) {
        friendreq_kill(m->fr);

        if (error != nullptr && net_err == 1) {
            LOGGER_WARNING(m->log, "network initialisation failed (no ports available)");
            *error = MESSENGER_ERROR_PORT;
        }

        logger_kill(m->log);
        mem_delete(mem, m);
        return nullptr;
    }

    m->dht = new_dht(m->log, m->mem, m->rng, m->ns, m->mono_time, m->net, options->hole_punching_enabled, options->local_discovery_enabled);

    if (m->dht == nullptr) {
        kill_networking(m->net);
        friendreq_kill(m->fr);
        logger_kill(m->log);
        mem_delete(mem, m);
        return nullptr;
    }

    m->net_crypto = new_net_crypto(m->log, m->mem, m->rng, m->ns, m->mono_time, m->dht, &options->proxy_info);

    if (m->net_crypto == nullptr) {
        LOGGER_WARNING(m->log, "net_crypto initialisation failed");

        kill_dht(m->dht);
        kill_networking(m->net);
        friendreq_kill(m->fr);
        logger_kill(m->log);
        mem_delete(mem, m);
        return nullptr;
    }

    m->group_announce = new_gca_list();

    if (m->group_announce == nullptr) {
        LOGGER_WARNING(m->log, "DHT group chats initialisation failed");

        kill_net_crypto(m->net_crypto);
        kill_dht(m->dht);
        kill_networking(m->net);
        friendreq_kill(m->fr);
        logger_kill(m->log);
        mem_delete(mem, m);
        return nullptr;
    }

    if (options->dht_announcements_enabled) {
        m->forwarding = new_forwarding(m->log, m->rng, m->mono_time, m->dht);
        if (m->forwarding != nullptr) {
            m->announce = new_announcements(m->log, m->mem, m->rng, m->mono_time, m->forwarding);
        } else {
            m->announce = nullptr;
        }
    } else {
        m->forwarding = nullptr;
        m->announce = nullptr;
    }

    m->onion = new_onion(m->log, m->mem, m->mono_time, m->rng, m->dht);
    m->onion_a = new_onion_announce(m->log, m->mem, m->rng, m->mono_time, m->dht);
    m->onion_c = new_onion_client(m->log, m->mem, m->rng, m->mono_time, m->net_crypto);
    if (m->onion_c != nullptr) {
        m->fr_c = new_friend_connections(m->log, m->mono_time, m->ns, m->onion_c, options->local_discovery_enabled);
    }

    if ((options->dht_announcements_enabled && (m->forwarding == nullptr || m->announce == nullptr)) ||
            m->onion == nullptr || m->onion_a == nullptr || m->onion_c == nullptr || m->fr_c == nullptr) {
        LOGGER_WARNING(m->log, "onion initialisation failed");

        kill_onion(m->onion);
        kill_onion_announce(m->onion_a);
        kill_onion_client(m->onion_c);
        kill_gca(m->group_announce);
        kill_friend_connections(m->fr_c);
        kill_announcements(m->announce);
        kill_forwarding(m->forwarding);
        kill_net_crypto(m->net_crypto);
        kill_dht(m->dht);
        kill_networking(m->net);
        friendreq_kill(m->fr);
        logger_kill(m->log);
        mem_delete(mem, m);
        return nullptr;
    }

    gca_onion_init(m->group_announce, m->onion_a);

    m->group_handler = new_dht_groupchats(m);

    if (m->group_handler == nullptr) {
        LOGGER_WARNING(m->log, "conferences initialisation failed");

        kill_onion(m->onion);
        kill_onion_announce(m->onion_a);
        kill_onion_client(m->onion_c);
        kill_gca(m->group_announce);
        kill_friend_connections(m->fr_c);
        kill_announcements(m->announce);
        kill_forwarding(m->forwarding);
        kill_net_crypto(m->net_crypto);
        kill_dht(m->dht);
        kill_networking(m->net);
        friendreq_kill(m->fr);
        logger_kill(m->log);
        mem_delete(mem, m);
        return nullptr;
    }

    if (options->tcp_server_port != 0) {
        m->tcp_server = new_tcp_server(m->log, m->mem, m->rng, m->ns, options->ipv6enabled, 1,
                                       &options->tcp_server_port, dht_get_self_secret_key(m->dht),
                                       m->onion, m->forwarding);

        if (m->tcp_server == nullptr) {
            LOGGER_WARNING(m->log, "TCP server initialisation failed");

            kill_onion(m->onion);
            kill_onion_announce(m->onion_a);
            kill_dht_groupchats(m->group_handler);
            kill_friend_connections(m->fr_c);
            kill_onion_client(m->onion_c);
            kill_gca(m->group_announce);
            kill_announcements(m->announce);
            kill_forwarding(m->forwarding);
            kill_net_crypto(m->net_crypto);
            kill_dht(m->dht);
            kill_networking(m->net);
            friendreq_kill(m->fr);
            logger_kill(m->log);
            mem_delete(mem, m);

            if (error != nullptr) {
                *error = MESSENGER_ERROR_TCP_SERVER;
            }

            return nullptr;
        }
    }

    m->options = *options;
    friendreq_init(m->fr, m->fr_c);
    set_nospam(m->fr, random_u32(m->rng));
    set_filter_function(m->fr, &friend_already_added, m);

    m->lastdump = 0;
    m->is_receiving_file = 0;

    m_register_default_plugins(m);
    callback_friendrequest(m->fr, m_handle_friend_request, m);

    if (error != nullptr) {
        *error = MESSENGER_ERROR_NONE;
    }

    return m;
}

/** @brief Run this before closing shop.
 *
 * Free all datastructures.
 */
void kill_messenger(Messenger *m)
{
    if (m == nullptr) {
        return;
    }

    if (m->tcp_server != nullptr) {
        kill_tcp_server(m->tcp_server);
    }

    kill_onion(m->onion);
    kill_onion_announce(m->onion_a);
    kill_dht_groupchats(m->group_handler);
    kill_friend_connections(m->fr_c);
    kill_onion_client(m->onion_c);
    kill_gca(m->group_announce);
    kill_announcements(m->announce);
    kill_forwarding(m->forwarding);
    kill_net_crypto(m->net_crypto);
    kill_dht(m->dht);
    kill_networking(m->net);

    for (uint32_t i = 0; i < m->numfriends; ++i) {
        clear_receipts(m, i);
    }

    mem_delete(m->mem, m->friendlist);
    friendreq_kill(m->fr);

    mem_delete(m->mem, m->options.state_plugins);
    logger_kill(m->log);
    mem_delete(m->mem, m);
}

bool m_is_receiving_file(Messenger *m)
{
    // Only run the expensive loop below once every 64 tox_iterate calls.
    const uint8_t skip_count = 64;

    if (m->is_receiving_file != 0) {
        --m->is_receiving_file;
        return true;
    }

    // TODO(iphydf): This is a very expensive loop. Consider keeping track of
    // the number of live file transfers.
    for (size_t friend_number = 0; friend_number < m->numfriends; ++friend_number) {
        for (size_t i = 0; i < MAX_CONCURRENT_FILE_PIPES; ++i) {
            if (m->friendlist[friend_number].file_receiving[i].status == FILESTATUS_TRANSFERRING) {
                m->is_receiving_file = skip_count;
                return true;
            }
        }
    }

    return false;
}<|MERGE_RESOLUTION|>--- conflicted
+++ resolved
@@ -2356,15 +2356,9 @@
         case PACKET_ID_FILE_DATA:
             return m_handle_packet_file_data(m, i, data, data_length, userdata);
         case PACKET_ID_MSI:
-<<<<<<< HEAD
             return handle_custom_lossless_packet(object, i, temp, len, userdata);
-	case PACKET_ID_INVITE_GROUPCHAT:
-	    return m_handle_packet_invite_groupchat(m, i, data, data_length, userdata);
-=======
-            return m_handle_packet_msi(m, i, data, data_length, userdata);
         case PACKET_ID_INVITE_GROUPCHAT:
             return m_handle_packet_invite_groupchat(m, i, data, data_length, userdata);
->>>>>>> 05ce5c1a
     }
 
     return handle_custom_lossless_packet(object, i, temp, len, userdata);

--- conflicted
+++ resolved
@@ -3338,12 +3338,7 @@
     return data;
 }
 
-<<<<<<< HEAD
-static State_Load_Status messenger_load_state_callback(void *outer, const uint8_t *data, uint32_t length,
-        uint16_t type)
-=======
 static State_Load_Status load_tcp_relays(Messenger *m, const uint8_t *data, uint32_t length)
->>>>>>> 15cc8050
 {
     if (length != 0) {
         m->num_loaded_relays = unpack_nodes(m->loaded_relays, NUM_SAVED_TCP_RELAYS, nullptr, data, length, 1);

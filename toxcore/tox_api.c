/* SPDX-License-Identifier: GPL-3.0-or-later
 * Copyright © 2016-2021 The TokTok team.
 */
#include "tox.h"

#include <stdlib.h>

#include "ccompat.h"
#include "tox_private.h"

#define SET_ERROR_PARAMETER(param, x) \
    do {                              \
        if (param != nullptr) {       \
            *param = x;               \
        }                             \
    } while (0)

uint32_t tox_version_major(void)
{
    return TOX_VERSION_MAJOR;
}
uint32_t tox_version_minor(void)
{
    return TOX_VERSION_MINOR;
}
uint32_t tox_version_patch(void)
{
    return TOX_VERSION_PATCH;
}
uint32_t tox_public_key_size(void)
{
    return TOX_PUBLIC_KEY_SIZE;
}
uint32_t tox_secret_key_size(void)
{
    return TOX_SECRET_KEY_SIZE;
}
uint32_t tox_conference_uid_size(void)
{
    return TOX_CONFERENCE_UID_SIZE;
}
uint32_t tox_conference_id_size(void)
{
    return TOX_CONFERENCE_ID_SIZE;
}
uint32_t tox_nospam_size(void)
{
    return TOX_NOSPAM_SIZE;
}
uint32_t tox_address_size(void)
{
    return TOX_ADDRESS_SIZE;
}
uint32_t tox_max_name_length(void)
{
    return TOX_MAX_NAME_LENGTH;
}
uint32_t tox_max_status_message_length(void)
{
    return TOX_MAX_STATUS_MESSAGE_LENGTH;
}
uint32_t tox_max_friend_request_length(void)
{
    return TOX_MAX_FRIEND_REQUEST_LENGTH;
}
uint32_t tox_max_message_length(void)
{
    return TOX_MAX_MESSAGE_LENGTH;
}
uint32_t tox_max_custom_packet_size(void)
{
    return TOX_MAX_CUSTOM_PACKET_SIZE;
}
uint32_t tox_hash_length(void)
{
    return TOX_HASH_LENGTH;
}
uint32_t tox_file_id_length(void)
{
    return TOX_FILE_ID_LENGTH;
}
uint32_t tox_max_filename_length(void)
{
    return TOX_MAX_FILENAME_LENGTH;
}
uint32_t tox_max_hostname_length(void)
{
    return TOX_MAX_HOSTNAME_LENGTH;
}
uint32_t tox_group_max_topic_length(void)
{
    return TOX_GROUP_MAX_TOPIC_LENGTH;
}
uint32_t tox_group_max_part_length(void)
{
    return TOX_GROUP_MAX_PART_LENGTH;
}
uint32_t tox_group_max_message_length(void)
{
    return TOX_GROUP_MAX_MESSAGE_LENGTH;
}
uint32_t tox_group_max_custom_lossy_packet_length(void)
{
    return TOX_GROUP_MAX_CUSTOM_LOSSY_PACKET_LENGTH;
}
uint32_t tox_group_max_custom_lossless_packet_length(void)
{
    return TOX_GROUP_MAX_CUSTOM_LOSSLESS_PACKET_LENGTH;
}
uint32_t tox_group_max_group_name_length(void)
{
    return TOX_GROUP_MAX_GROUP_NAME_LENGTH;
}
uint32_t tox_group_max_password_size(void)
{
    return TOX_GROUP_MAX_PASSWORD_SIZE;
}
uint32_t tox_group_chat_id_size(void)
{
    return TOX_GROUP_CHAT_ID_SIZE;
}
uint32_t tox_group_peer_public_key_size(void)
{
    return TOX_GROUP_PEER_PUBLIC_KEY_SIZE;
}
uint32_t tox_group_peer_ip_string_max_length(void)
{
    return TOX_GROUP_PEER_IP_STRING_MAX_LENGTH;
}
uint32_t tox_dht_node_ip_string_size(void)
{
    return TOX_DHT_NODE_IP_STRING_SIZE;
}
uint32_t tox_dht_node_public_key_size(void)
{
    return TOX_DHT_NODE_PUBLIC_KEY_SIZE;
}

<<<<<<< HEAD
//!TOKSTYLE-

#define ACCESSORS(type, name) \
type tox_options_get_##name(const struct Tox_Options *options) \
{ \
    return options->name; \
} \
void tox_options_set_##name(struct Tox_Options *options, type name) \
{ \
    options->name = name; \
}

ACCESSORS(bool, ipv6_enabled)
ACCESSORS(bool, udp_enabled)
ACCESSORS(Tox_Proxy_Type, proxy_type)
ACCESSORS(const char *, proxy_host)
ACCESSORS(uint16_t, proxy_port)
ACCESSORS(uint16_t, start_port)
ACCESSORS(uint16_t, end_port)
ACCESSORS(uint16_t, tcp_port)
ACCESSORS(bool, hole_punching_enabled)
ACCESSORS(Tox_Savedata_Type, savedata_type)
ACCESSORS(size_t, savedata_length)
ACCESSORS(bool, local_discovery_enabled)
ACCESSORS(bool, dht_announcements_enabled)
ACCESSORS(bool, experimental_thread_safety)
ACCESSORS(const Tox_System *, operating_system)

//!TOKSTYLE+

=======
bool tox_options_get_ipv6_enabled(const Tox_Options *options) { return options->ipv6_enabled; }
void tox_options_set_ipv6_enabled(Tox_Options *options, bool ipv6_enabled)
{
    options->ipv6_enabled = ipv6_enabled;
}
bool tox_options_get_udp_enabled(const Tox_Options *options) { return options->udp_enabled; }
void tox_options_set_udp_enabled(Tox_Options *options, bool udp_enabled)
{
    options->udp_enabled = udp_enabled;
}
Tox_Proxy_Type tox_options_get_proxy_type(const Tox_Options *options)
{
    return options->proxy_type;
}
void tox_options_set_proxy_type(Tox_Options *options, Tox_Proxy_Type proxy_type)
{
    options->proxy_type = proxy_type;
}
const char *tox_options_get_proxy_host(const Tox_Options *options) { return options->proxy_host; }
void tox_options_set_proxy_host(Tox_Options *options, const char *proxy_host)
{
    options->proxy_host = proxy_host;
}
uint16_t tox_options_get_proxy_port(const Tox_Options *options) { return options->proxy_port; }
void tox_options_set_proxy_port(Tox_Options *options, uint16_t proxy_port)
{
    options->proxy_port = proxy_port;
}
uint16_t tox_options_get_start_port(const Tox_Options *options) { return options->start_port; }
void tox_options_set_start_port(Tox_Options *options, uint16_t start_port)
{
    options->start_port = start_port;
}
uint16_t tox_options_get_end_port(const Tox_Options *options) { return options->end_port; }
void tox_options_set_end_port(Tox_Options *options, uint16_t end_port)
{
    options->end_port = end_port;
}
uint16_t tox_options_get_tcp_port(const Tox_Options *options) { return options->tcp_port; }
void tox_options_set_tcp_port(Tox_Options *options, uint16_t tcp_port)
{
    options->tcp_port = tcp_port;
}
bool tox_options_get_hole_punching_enabled(const Tox_Options *options)
{
    return options->hole_punching_enabled;
}
void tox_options_set_hole_punching_enabled(Tox_Options *options, bool hole_punching_enabled)
{
    options->hole_punching_enabled = hole_punching_enabled;
}
Tox_Savedata_Type tox_options_get_savedata_type(const Tox_Options *options)
{
    return options->savedata_type;
}
void tox_options_set_savedata_type(Tox_Options *options, Tox_Savedata_Type savedata_type)
{
    options->savedata_type = savedata_type;
}
size_t tox_options_get_savedata_length(const Tox_Options *options)
{
    return options->savedata_length;
}
void tox_options_set_savedata_length(Tox_Options *options, size_t savedata_length)
{
    options->savedata_length = savedata_length;
}
>>>>>>> 5c093c48
tox_log_cb *tox_options_get_log_callback(const Tox_Options *options)
{
    return options->log_callback;
}
void tox_options_set_log_callback(Tox_Options *options, tox_log_cb *log_callback)
{
    options->log_callback = log_callback;
}
<<<<<<< HEAD
void *tox_options_get_log_user_data(const Tox_Options *options)
{
    return options->log_user_data;
}
=======
void *tox_options_get_log_user_data(const Tox_Options *options) { return options->log_user_data; }
>>>>>>> 5c093c48
void tox_options_set_log_user_data(Tox_Options *options, void *log_user_data)
{
    options->log_user_data = log_user_data;
}
<<<<<<< HEAD


const uint8_t *tox_options_get_savedata_data(const struct Tox_Options *options)
=======
bool tox_options_get_local_discovery_enabled(const Tox_Options *options)
{
    return options->local_discovery_enabled;
}
void tox_options_set_local_discovery_enabled(Tox_Options *options, bool local_discovery_enabled)
{
    options->local_discovery_enabled = local_discovery_enabled;
}
bool tox_options_get_dht_announcements_enabled(const Tox_Options *options)
{
    return options->dht_announcements_enabled;
}
void tox_options_set_dht_announcements_enabled(Tox_Options *options, bool dht_announcements_enabled)
{
    options->dht_announcements_enabled = dht_announcements_enabled;
}
bool tox_options_get_experimental_thread_safety(const Tox_Options *options)
{
    return options->experimental_thread_safety;
}
void tox_options_set_experimental_thread_safety(
    Tox_Options *options, bool experimental_thread_safety)
{
    options->experimental_thread_safety = experimental_thread_safety;
}
const Tox_System *tox_options_get_operating_system(const Tox_Options *options)
{
    return options->operating_system;
}
void tox_options_set_operating_system(Tox_Options *options, const Tox_System *operating_system)
{
    options->operating_system = operating_system;
}

const uint8_t *tox_options_get_savedata_data(const Tox_Options *options)
>>>>>>> 5c093c48
{
    return options->savedata_data;
}

void tox_options_set_savedata_data(Tox_Options *options, const uint8_t *savedata_data, size_t length)
{
    options->savedata_data = savedata_data;
    options->savedata_length = length;
}

void tox_options_default(Tox_Options *options)
{
    if (options != nullptr) {
        const Tox_Options default_options = {0};
        *options = default_options;
        tox_options_set_ipv6_enabled(options, true);
        tox_options_set_udp_enabled(options, true);
        tox_options_set_proxy_type(options, TOX_PROXY_TYPE_NONE);
        tox_options_set_hole_punching_enabled(options, true);
        tox_options_set_local_discovery_enabled(options, true);
        tox_options_set_dht_announcements_enabled(options, true);
        tox_options_set_experimental_thread_safety(options, true);
    }
}

Tox_Options *tox_options_new(Tox_Err_Options_New *error)
{
    Tox_Options *options = (Tox_Options *)calloc(1, sizeof(Tox_Options));

    if (options != nullptr) {
        tox_options_default(options);
        SET_ERROR_PARAMETER(error, TOX_ERR_OPTIONS_NEW_OK);
        return options;
    }

    SET_ERROR_PARAMETER(error, TOX_ERR_OPTIONS_NEW_MALLOC);
    return nullptr;
}

void tox_options_free(Tox_Options *options)
{
    free(options);
}

const char *tox_user_status_to_string(Tox_User_Status value)
{
    switch (value) {
        case TOX_USER_STATUS_NONE:
            return "TOX_USER_STATUS_NONE";

        case TOX_USER_STATUS_AWAY:
            return "TOX_USER_STATUS_AWAY";

        case TOX_USER_STATUS_BUSY:
            return "TOX_USER_STATUS_BUSY";
    }

    return "<invalid Tox_User_Status>";
}
const char *tox_message_type_to_string(Tox_Message_Type value)
{
    switch (value) {
        case TOX_MESSAGE_TYPE_NORMAL:
            return "TOX_MESSAGE_TYPE_NORMAL";

        case TOX_MESSAGE_TYPE_ACTION:
            return "TOX_MESSAGE_TYPE_ACTION";
    }

    return "<invalid Tox_Message_Type>";
}
const char *tox_proxy_type_to_string(Tox_Proxy_Type value)
{
    switch (value) {
        case TOX_PROXY_TYPE_NONE:
            return "TOX_PROXY_TYPE_NONE";

        case TOX_PROXY_TYPE_HTTP:
            return "TOX_PROXY_TYPE_HTTP";

        case TOX_PROXY_TYPE_SOCKS5:
            return "TOX_PROXY_TYPE_SOCKS5";
    }

    return "<invalid Tox_Proxy_Type>";
}
const char *tox_savedata_type_to_string(Tox_Savedata_Type value)
{
    switch (value) {
        case TOX_SAVEDATA_TYPE_NONE:
            return "TOX_SAVEDATA_TYPE_NONE";

        case TOX_SAVEDATA_TYPE_TOX_SAVE:
            return "TOX_SAVEDATA_TYPE_TOX_SAVE";

        case TOX_SAVEDATA_TYPE_SECRET_KEY:
            return "TOX_SAVEDATA_TYPE_SECRET_KEY";
    }

    return "<invalid Tox_Savedata_Type>";
}
const char *tox_log_level_to_string(Tox_Log_Level value)
{
    switch (value) {
        case TOX_LOG_LEVEL_TRACE:
            return "TOX_LOG_LEVEL_TRACE";

        case TOX_LOG_LEVEL_DEBUG:
            return "TOX_LOG_LEVEL_DEBUG";

        case TOX_LOG_LEVEL_INFO:
            return "TOX_LOG_LEVEL_INFO";

        case TOX_LOG_LEVEL_WARNING:
            return "TOX_LOG_LEVEL_WARNING";

        case TOX_LOG_LEVEL_ERROR:
            return "TOX_LOG_LEVEL_ERROR";
    }

    return "<invalid Tox_Log_Level>";
}
const char *tox_err_options_new_to_string(Tox_Err_Options_New value)
{
    switch (value) {
        case TOX_ERR_OPTIONS_NEW_OK:
            return "TOX_ERR_OPTIONS_NEW_OK";

        case TOX_ERR_OPTIONS_NEW_MALLOC:
            return "TOX_ERR_OPTIONS_NEW_MALLOC";
    }

    return "<invalid Tox_Err_Options_New>";
}
const char *tox_err_new_to_string(Tox_Err_New value)
{
    switch (value) {
        case TOX_ERR_NEW_OK:
            return "TOX_ERR_NEW_OK";

        case TOX_ERR_NEW_NULL:
            return "TOX_ERR_NEW_NULL";

        case TOX_ERR_NEW_MALLOC:
            return "TOX_ERR_NEW_MALLOC";

        case TOX_ERR_NEW_PORT_ALLOC:
            return "TOX_ERR_NEW_PORT_ALLOC";

        case TOX_ERR_NEW_PROXY_BAD_TYPE:
            return "TOX_ERR_NEW_PROXY_BAD_TYPE";

        case TOX_ERR_NEW_PROXY_BAD_HOST:
            return "TOX_ERR_NEW_PROXY_BAD_HOST";

        case TOX_ERR_NEW_PROXY_BAD_PORT:
            return "TOX_ERR_NEW_PROXY_BAD_PORT";

        case TOX_ERR_NEW_PROXY_NOT_FOUND:
            return "TOX_ERR_NEW_PROXY_NOT_FOUND";

        case TOX_ERR_NEW_LOAD_ENCRYPTED:
            return "TOX_ERR_NEW_LOAD_ENCRYPTED";

        case TOX_ERR_NEW_LOAD_BAD_FORMAT:
            return "TOX_ERR_NEW_LOAD_BAD_FORMAT";
    }

    return "<invalid Tox_Err_New>";
}
const char *tox_err_bootstrap_to_string(Tox_Err_Bootstrap value)
{
    switch (value) {
        case TOX_ERR_BOOTSTRAP_OK:
            return "TOX_ERR_BOOTSTRAP_OK";

        case TOX_ERR_BOOTSTRAP_NULL:
            return "TOX_ERR_BOOTSTRAP_NULL";

        case TOX_ERR_BOOTSTRAP_BAD_HOST:
            return "TOX_ERR_BOOTSTRAP_BAD_HOST";

        case TOX_ERR_BOOTSTRAP_BAD_PORT:
            return "TOX_ERR_BOOTSTRAP_BAD_PORT";
    }

    return "<invalid Tox_Err_Bootstrap>";
}
const char *tox_connection_to_string(Tox_Connection value)
{
    switch (value) {
        case TOX_CONNECTION_NONE:
            return "TOX_CONNECTION_NONE";

        case TOX_CONNECTION_TCP:
            return "TOX_CONNECTION_TCP";

        case TOX_CONNECTION_UDP:
            return "TOX_CONNECTION_UDP";
    }

    return "<invalid Tox_Connection>";
}
const char *tox_err_set_info_to_string(Tox_Err_Set_Info value)
{
    switch (value) {
        case TOX_ERR_SET_INFO_OK:
            return "TOX_ERR_SET_INFO_OK";

        case TOX_ERR_SET_INFO_NULL:
            return "TOX_ERR_SET_INFO_NULL";

        case TOX_ERR_SET_INFO_TOO_LONG:
            return "TOX_ERR_SET_INFO_TOO_LONG";
    }

    return "<invalid Tox_Err_Set_Info>";
}
const char *tox_err_friend_add_to_string(Tox_Err_Friend_Add value)
{
    switch (value) {
        case TOX_ERR_FRIEND_ADD_OK:
            return "TOX_ERR_FRIEND_ADD_OK";

        case TOX_ERR_FRIEND_ADD_NULL:
            return "TOX_ERR_FRIEND_ADD_NULL";

        case TOX_ERR_FRIEND_ADD_TOO_LONG:
            return "TOX_ERR_FRIEND_ADD_TOO_LONG";

        case TOX_ERR_FRIEND_ADD_NO_MESSAGE:
            return "TOX_ERR_FRIEND_ADD_NO_MESSAGE";

        case TOX_ERR_FRIEND_ADD_OWN_KEY:
            return "TOX_ERR_FRIEND_ADD_OWN_KEY";

        case TOX_ERR_FRIEND_ADD_ALREADY_SENT:
            return "TOX_ERR_FRIEND_ADD_ALREADY_SENT";

        case TOX_ERR_FRIEND_ADD_BAD_CHECKSUM:
            return "TOX_ERR_FRIEND_ADD_BAD_CHECKSUM";

        case TOX_ERR_FRIEND_ADD_SET_NEW_NOSPAM:
            return "TOX_ERR_FRIEND_ADD_SET_NEW_NOSPAM";

        case TOX_ERR_FRIEND_ADD_MALLOC:
            return "TOX_ERR_FRIEND_ADD_MALLOC";
    }

    return "<invalid Tox_Err_Friend_Add>";
}
const char *tox_err_friend_delete_to_string(Tox_Err_Friend_Delete value)
{
    switch (value) {
        case TOX_ERR_FRIEND_DELETE_OK:
            return "TOX_ERR_FRIEND_DELETE_OK";

        case TOX_ERR_FRIEND_DELETE_FRIEND_NOT_FOUND:
            return "TOX_ERR_FRIEND_DELETE_FRIEND_NOT_FOUND";
    }

    return "<invalid Tox_Err_Friend_Delete>";
}
const char *tox_err_friend_by_public_key_to_string(Tox_Err_Friend_By_Public_Key value)
{
    switch (value) {
        case TOX_ERR_FRIEND_BY_PUBLIC_KEY_OK:
            return "TOX_ERR_FRIEND_BY_PUBLIC_KEY_OK";

        case TOX_ERR_FRIEND_BY_PUBLIC_KEY_NULL:
            return "TOX_ERR_FRIEND_BY_PUBLIC_KEY_NULL";

        case TOX_ERR_FRIEND_BY_PUBLIC_KEY_NOT_FOUND:
            return "TOX_ERR_FRIEND_BY_PUBLIC_KEY_NOT_FOUND";
    }

    return "<invalid Tox_Err_Friend_By_Public_Key>";
}
const char *tox_err_friend_get_public_key_to_string(Tox_Err_Friend_Get_Public_Key value)
{
    switch (value) {
        case TOX_ERR_FRIEND_GET_PUBLIC_KEY_OK:
            return "TOX_ERR_FRIEND_GET_PUBLIC_KEY_OK";

        case TOX_ERR_FRIEND_GET_PUBLIC_KEY_FRIEND_NOT_FOUND:
            return "TOX_ERR_FRIEND_GET_PUBLIC_KEY_FRIEND_NOT_FOUND";
    }

    return "<invalid Tox_Err_Friend_Get_Public_Key>";
}
const char *tox_err_friend_get_last_online_to_string(Tox_Err_Friend_Get_Last_Online value)
{
    switch (value) {
        case TOX_ERR_FRIEND_GET_LAST_ONLINE_OK:
            return "TOX_ERR_FRIEND_GET_LAST_ONLINE_OK";

        case TOX_ERR_FRIEND_GET_LAST_ONLINE_FRIEND_NOT_FOUND:
            return "TOX_ERR_FRIEND_GET_LAST_ONLINE_FRIEND_NOT_FOUND";
    }

    return "<invalid Tox_Err_Friend_Get_Last_Online>";
}
const char *tox_err_friend_query_to_string(Tox_Err_Friend_Query value)
{
    switch (value) {
        case TOX_ERR_FRIEND_QUERY_OK:
            return "TOX_ERR_FRIEND_QUERY_OK";

        case TOX_ERR_FRIEND_QUERY_NULL:
            return "TOX_ERR_FRIEND_QUERY_NULL";

        case TOX_ERR_FRIEND_QUERY_FRIEND_NOT_FOUND:
            return "TOX_ERR_FRIEND_QUERY_FRIEND_NOT_FOUND";
    }

    return "<invalid Tox_Err_Friend_Query>";
}
const char *tox_err_set_typing_to_string(Tox_Err_Set_Typing value)
{
    switch (value) {
        case TOX_ERR_SET_TYPING_OK:
            return "TOX_ERR_SET_TYPING_OK";

        case TOX_ERR_SET_TYPING_FRIEND_NOT_FOUND:
            return "TOX_ERR_SET_TYPING_FRIEND_NOT_FOUND";
    }

    return "<invalid Tox_Err_Set_Typing>";
}
const char *tox_err_friend_send_message_to_string(Tox_Err_Friend_Send_Message value)
{
    switch (value) {
        case TOX_ERR_FRIEND_SEND_MESSAGE_OK:
            return "TOX_ERR_FRIEND_SEND_MESSAGE_OK";

        case TOX_ERR_FRIEND_SEND_MESSAGE_NULL:
            return "TOX_ERR_FRIEND_SEND_MESSAGE_NULL";

        case TOX_ERR_FRIEND_SEND_MESSAGE_FRIEND_NOT_FOUND:
            return "TOX_ERR_FRIEND_SEND_MESSAGE_FRIEND_NOT_FOUND";

        case TOX_ERR_FRIEND_SEND_MESSAGE_FRIEND_NOT_CONNECTED:
            return "TOX_ERR_FRIEND_SEND_MESSAGE_FRIEND_NOT_CONNECTED";

        case TOX_ERR_FRIEND_SEND_MESSAGE_SENDQ:
            return "TOX_ERR_FRIEND_SEND_MESSAGE_SENDQ";

        case TOX_ERR_FRIEND_SEND_MESSAGE_TOO_LONG:
            return "TOX_ERR_FRIEND_SEND_MESSAGE_TOO_LONG";

        case TOX_ERR_FRIEND_SEND_MESSAGE_EMPTY:
            return "TOX_ERR_FRIEND_SEND_MESSAGE_EMPTY";
    }

    return "<invalid Tox_Err_Friend_Send_Message>";
}
const char *tox_file_control_to_string(Tox_File_Control value)
{
    switch (value) {
        case TOX_FILE_CONTROL_RESUME:
            return "TOX_FILE_CONTROL_RESUME";

        case TOX_FILE_CONTROL_PAUSE:
            return "TOX_FILE_CONTROL_PAUSE";

        case TOX_FILE_CONTROL_CANCEL:
            return "TOX_FILE_CONTROL_CANCEL";
    }

    return "<invalid Tox_File_Control>";
}
const char *tox_err_file_control_to_string(Tox_Err_File_Control value)
{
    switch (value) {
        case TOX_ERR_FILE_CONTROL_OK:
            return "TOX_ERR_FILE_CONTROL_OK";

        case TOX_ERR_FILE_CONTROL_FRIEND_NOT_FOUND:
            return "TOX_ERR_FILE_CONTROL_FRIEND_NOT_FOUND";

        case TOX_ERR_FILE_CONTROL_FRIEND_NOT_CONNECTED:
            return "TOX_ERR_FILE_CONTROL_FRIEND_NOT_CONNECTED";

        case TOX_ERR_FILE_CONTROL_NOT_FOUND:
            return "TOX_ERR_FILE_CONTROL_NOT_FOUND";

        case TOX_ERR_FILE_CONTROL_NOT_PAUSED:
            return "TOX_ERR_FILE_CONTROL_NOT_PAUSED";

        case TOX_ERR_FILE_CONTROL_DENIED:
            return "TOX_ERR_FILE_CONTROL_DENIED";

        case TOX_ERR_FILE_CONTROL_ALREADY_PAUSED:
            return "TOX_ERR_FILE_CONTROL_ALREADY_PAUSED";

        case TOX_ERR_FILE_CONTROL_SENDQ:
            return "TOX_ERR_FILE_CONTROL_SENDQ";
    }

    return "<invalid Tox_Err_File_Control>";
}
const char *tox_err_file_seek_to_string(Tox_Err_File_Seek value)
{
    switch (value) {
        case TOX_ERR_FILE_SEEK_OK:
            return "TOX_ERR_FILE_SEEK_OK";

        case TOX_ERR_FILE_SEEK_FRIEND_NOT_FOUND:
            return "TOX_ERR_FILE_SEEK_FRIEND_NOT_FOUND";

        case TOX_ERR_FILE_SEEK_FRIEND_NOT_CONNECTED:
            return "TOX_ERR_FILE_SEEK_FRIEND_NOT_CONNECTED";

        case TOX_ERR_FILE_SEEK_NOT_FOUND:
            return "TOX_ERR_FILE_SEEK_NOT_FOUND";

        case TOX_ERR_FILE_SEEK_DENIED:
            return "TOX_ERR_FILE_SEEK_DENIED";

        case TOX_ERR_FILE_SEEK_INVALID_POSITION:
            return "TOX_ERR_FILE_SEEK_INVALID_POSITION";

        case TOX_ERR_FILE_SEEK_SENDQ:
            return "TOX_ERR_FILE_SEEK_SENDQ";
    }

    return "<invalid Tox_Err_File_Seek>";
}
const char *tox_err_file_get_to_string(Tox_Err_File_Get value)
{
    switch (value) {
        case TOX_ERR_FILE_GET_OK:
            return "TOX_ERR_FILE_GET_OK";

        case TOX_ERR_FILE_GET_NULL:
            return "TOX_ERR_FILE_GET_NULL";

        case TOX_ERR_FILE_GET_FRIEND_NOT_FOUND:
            return "TOX_ERR_FILE_GET_FRIEND_NOT_FOUND";

        case TOX_ERR_FILE_GET_NOT_FOUND:
            return "TOX_ERR_FILE_GET_NOT_FOUND";
    }

    return "<invalid Tox_Err_File_Get>";
}
const char *tox_err_file_send_to_string(Tox_Err_File_Send value)
{
    switch (value) {
        case TOX_ERR_FILE_SEND_OK:
            return "TOX_ERR_FILE_SEND_OK";

        case TOX_ERR_FILE_SEND_NULL:
            return "TOX_ERR_FILE_SEND_NULL";

        case TOX_ERR_FILE_SEND_FRIEND_NOT_FOUND:
            return "TOX_ERR_FILE_SEND_FRIEND_NOT_FOUND";

        case TOX_ERR_FILE_SEND_FRIEND_NOT_CONNECTED:
            return "TOX_ERR_FILE_SEND_FRIEND_NOT_CONNECTED";

        case TOX_ERR_FILE_SEND_NAME_TOO_LONG:
            return "TOX_ERR_FILE_SEND_NAME_TOO_LONG";

        case TOX_ERR_FILE_SEND_TOO_MANY:
            return "TOX_ERR_FILE_SEND_TOO_MANY";
    }

    return "<invalid Tox_Err_File_Send>";
}
const char *tox_err_file_send_chunk_to_string(Tox_Err_File_Send_Chunk value)
{
    switch (value) {
        case TOX_ERR_FILE_SEND_CHUNK_OK:
            return "TOX_ERR_FILE_SEND_CHUNK_OK";

        case TOX_ERR_FILE_SEND_CHUNK_NULL:
            return "TOX_ERR_FILE_SEND_CHUNK_NULL";

        case TOX_ERR_FILE_SEND_CHUNK_FRIEND_NOT_FOUND:
            return "TOX_ERR_FILE_SEND_CHUNK_FRIEND_NOT_FOUND";

        case TOX_ERR_FILE_SEND_CHUNK_FRIEND_NOT_CONNECTED:
            return "TOX_ERR_FILE_SEND_CHUNK_FRIEND_NOT_CONNECTED";

        case TOX_ERR_FILE_SEND_CHUNK_NOT_FOUND:
            return "TOX_ERR_FILE_SEND_CHUNK_NOT_FOUND";

        case TOX_ERR_FILE_SEND_CHUNK_NOT_TRANSFERRING:
            return "TOX_ERR_FILE_SEND_CHUNK_NOT_TRANSFERRING";

        case TOX_ERR_FILE_SEND_CHUNK_INVALID_LENGTH:
            return "TOX_ERR_FILE_SEND_CHUNK_INVALID_LENGTH";

        case TOX_ERR_FILE_SEND_CHUNK_SENDQ:
            return "TOX_ERR_FILE_SEND_CHUNK_SENDQ";

        case TOX_ERR_FILE_SEND_CHUNK_WRONG_POSITION:
            return "TOX_ERR_FILE_SEND_CHUNK_WRONG_POSITION";
    }

    return "<invalid Tox_Err_File_Send_Chunk>";
}
const char *tox_conference_type_to_string(Tox_Conference_Type value)
{
    switch (value) {
        case TOX_CONFERENCE_TYPE_TEXT:
            return "TOX_CONFERENCE_TYPE_TEXT";

        case TOX_CONFERENCE_TYPE_AV:
            return "TOX_CONFERENCE_TYPE_AV";
    }

    return "<invalid Tox_Conference_Type>";
}
const char *tox_err_conference_new_to_string(Tox_Err_Conference_New value)
{
    switch (value) {
        case TOX_ERR_CONFERENCE_NEW_OK:
            return "TOX_ERR_CONFERENCE_NEW_OK";

        case TOX_ERR_CONFERENCE_NEW_INIT:
            return "TOX_ERR_CONFERENCE_NEW_INIT";
    }

    return "<invalid Tox_Err_Conference_New>";
}
const char *tox_err_conference_delete_to_string(Tox_Err_Conference_Delete value)
{
    switch (value) {
        case TOX_ERR_CONFERENCE_DELETE_OK:
            return "TOX_ERR_CONFERENCE_DELETE_OK";

        case TOX_ERR_CONFERENCE_DELETE_CONFERENCE_NOT_FOUND:
            return "TOX_ERR_CONFERENCE_DELETE_CONFERENCE_NOT_FOUND";
    }

    return "<invalid Tox_Err_Conference_Delete>";
}
const char *tox_err_conference_peer_query_to_string(Tox_Err_Conference_Peer_Query value)
{
    switch (value) {
        case TOX_ERR_CONFERENCE_PEER_QUERY_OK:
            return "TOX_ERR_CONFERENCE_PEER_QUERY_OK";

        case TOX_ERR_CONFERENCE_PEER_QUERY_CONFERENCE_NOT_FOUND:
            return "TOX_ERR_CONFERENCE_PEER_QUERY_CONFERENCE_NOT_FOUND";

        case TOX_ERR_CONFERENCE_PEER_QUERY_PEER_NOT_FOUND:
            return "TOX_ERR_CONFERENCE_PEER_QUERY_PEER_NOT_FOUND";

        case TOX_ERR_CONFERENCE_PEER_QUERY_NO_CONNECTION:
            return "TOX_ERR_CONFERENCE_PEER_QUERY_NO_CONNECTION";
    }

    return "<invalid Tox_Err_Conference_Peer_Query>";
}
const char *tox_err_conference_set_max_offline_to_string(Tox_Err_Conference_Set_Max_Offline value)
{
    switch (value) {
        case TOX_ERR_CONFERENCE_SET_MAX_OFFLINE_OK:
            return "TOX_ERR_CONFERENCE_SET_MAX_OFFLINE_OK";

        case TOX_ERR_CONFERENCE_SET_MAX_OFFLINE_CONFERENCE_NOT_FOUND:
            return "TOX_ERR_CONFERENCE_SET_MAX_OFFLINE_CONFERENCE_NOT_FOUND";
    }

    return "<invalid Tox_Err_Conference_Set_Max_Offline>";
}
const char *tox_err_conference_invite_to_string(Tox_Err_Conference_Invite value)
{
    switch (value) {
        case TOX_ERR_CONFERENCE_INVITE_OK:
            return "TOX_ERR_CONFERENCE_INVITE_OK";

        case TOX_ERR_CONFERENCE_INVITE_CONFERENCE_NOT_FOUND:
            return "TOX_ERR_CONFERENCE_INVITE_CONFERENCE_NOT_FOUND";

        case TOX_ERR_CONFERENCE_INVITE_FAIL_SEND:
            return "TOX_ERR_CONFERENCE_INVITE_FAIL_SEND";

        case TOX_ERR_CONFERENCE_INVITE_NO_CONNECTION:
            return "TOX_ERR_CONFERENCE_INVITE_NO_CONNECTION";
    }

    return "<invalid Tox_Err_Conference_Invite>";
}
const char *tox_err_conference_join_to_string(Tox_Err_Conference_Join value)
{
    switch (value) {
        case TOX_ERR_CONFERENCE_JOIN_OK:
            return "TOX_ERR_CONFERENCE_JOIN_OK";

        case TOX_ERR_CONFERENCE_JOIN_INVALID_LENGTH:
            return "TOX_ERR_CONFERENCE_JOIN_INVALID_LENGTH";

        case TOX_ERR_CONFERENCE_JOIN_WRONG_TYPE:
            return "TOX_ERR_CONFERENCE_JOIN_WRONG_TYPE";

        case TOX_ERR_CONFERENCE_JOIN_FRIEND_NOT_FOUND:
            return "TOX_ERR_CONFERENCE_JOIN_FRIEND_NOT_FOUND";

        case TOX_ERR_CONFERENCE_JOIN_DUPLICATE:
            return "TOX_ERR_CONFERENCE_JOIN_DUPLICATE";

        case TOX_ERR_CONFERENCE_JOIN_INIT_FAIL:
            return "TOX_ERR_CONFERENCE_JOIN_INIT_FAIL";

        case TOX_ERR_CONFERENCE_JOIN_FAIL_SEND:
            return "TOX_ERR_CONFERENCE_JOIN_FAIL_SEND";
    }

    return "<invalid Tox_Err_Conference_Join>";
}
const char *tox_err_conference_send_message_to_string(Tox_Err_Conference_Send_Message value)
{
    switch (value) {
        case TOX_ERR_CONFERENCE_SEND_MESSAGE_OK:
            return "TOX_ERR_CONFERENCE_SEND_MESSAGE_OK";

        case TOX_ERR_CONFERENCE_SEND_MESSAGE_CONFERENCE_NOT_FOUND:
            return "TOX_ERR_CONFERENCE_SEND_MESSAGE_CONFERENCE_NOT_FOUND";

        case TOX_ERR_CONFERENCE_SEND_MESSAGE_TOO_LONG:
            return "TOX_ERR_CONFERENCE_SEND_MESSAGE_TOO_LONG";

        case TOX_ERR_CONFERENCE_SEND_MESSAGE_NO_CONNECTION:
            return "TOX_ERR_CONFERENCE_SEND_MESSAGE_NO_CONNECTION";

        case TOX_ERR_CONFERENCE_SEND_MESSAGE_FAIL_SEND:
            return "TOX_ERR_CONFERENCE_SEND_MESSAGE_FAIL_SEND";
    }

    return "<invalid Tox_Err_Conference_Send_Message>";
}
const char *tox_err_conference_title_to_string(Tox_Err_Conference_Title value)
{
    switch (value) {
        case TOX_ERR_CONFERENCE_TITLE_OK:
            return "TOX_ERR_CONFERENCE_TITLE_OK";

        case TOX_ERR_CONFERENCE_TITLE_CONFERENCE_NOT_FOUND:
            return "TOX_ERR_CONFERENCE_TITLE_CONFERENCE_NOT_FOUND";

        case TOX_ERR_CONFERENCE_TITLE_INVALID_LENGTH:
            return "TOX_ERR_CONFERENCE_TITLE_INVALID_LENGTH";

        case TOX_ERR_CONFERENCE_TITLE_FAIL_SEND:
            return "TOX_ERR_CONFERENCE_TITLE_FAIL_SEND";
    }

    return "<invalid Tox_Err_Conference_Title>";
}
const char *tox_err_conference_get_type_to_string(Tox_Err_Conference_Get_Type value)
{
    switch (value) {
        case TOX_ERR_CONFERENCE_GET_TYPE_OK:
            return "TOX_ERR_CONFERENCE_GET_TYPE_OK";

        case TOX_ERR_CONFERENCE_GET_TYPE_CONFERENCE_NOT_FOUND:
            return "TOX_ERR_CONFERENCE_GET_TYPE_CONFERENCE_NOT_FOUND";
    }

    return "<invalid Tox_Err_Conference_Get_Type>";
}
const char *tox_err_conference_by_id_to_string(Tox_Err_Conference_By_Id value)
{
    switch (value) {
        case TOX_ERR_CONFERENCE_BY_ID_OK:
            return "TOX_ERR_CONFERENCE_BY_ID_OK";

        case TOX_ERR_CONFERENCE_BY_ID_NULL:
            return "TOX_ERR_CONFERENCE_BY_ID_NULL";

        case TOX_ERR_CONFERENCE_BY_ID_NOT_FOUND:
            return "TOX_ERR_CONFERENCE_BY_ID_NOT_FOUND";
    }

    return "<invalid Tox_Err_Conference_By_Id>";
}
const char *tox_err_conference_by_uid_to_string(Tox_Err_Conference_By_Uid value)
{
    switch (value) {
        case TOX_ERR_CONFERENCE_BY_UID_OK:
            return "TOX_ERR_CONFERENCE_BY_UID_OK";

        case TOX_ERR_CONFERENCE_BY_UID_NULL:
            return "TOX_ERR_CONFERENCE_BY_UID_NULL";

        case TOX_ERR_CONFERENCE_BY_UID_NOT_FOUND:
            return "TOX_ERR_CONFERENCE_BY_UID_NOT_FOUND";
    }

    return "<invalid Tox_Err_Conference_By_Uid>";
}
const char *tox_err_friend_custom_packet_to_string(Tox_Err_Friend_Custom_Packet value)
{
    switch (value) {
        case TOX_ERR_FRIEND_CUSTOM_PACKET_OK:
            return "TOX_ERR_FRIEND_CUSTOM_PACKET_OK";

        case TOX_ERR_FRIEND_CUSTOM_PACKET_NULL:
            return "TOX_ERR_FRIEND_CUSTOM_PACKET_NULL";

        case TOX_ERR_FRIEND_CUSTOM_PACKET_FRIEND_NOT_FOUND:
            return "TOX_ERR_FRIEND_CUSTOM_PACKET_FRIEND_NOT_FOUND";

        case TOX_ERR_FRIEND_CUSTOM_PACKET_FRIEND_NOT_CONNECTED:
            return "TOX_ERR_FRIEND_CUSTOM_PACKET_FRIEND_NOT_CONNECTED";

        case TOX_ERR_FRIEND_CUSTOM_PACKET_INVALID:
            return "TOX_ERR_FRIEND_CUSTOM_PACKET_INVALID";

        case TOX_ERR_FRIEND_CUSTOM_PACKET_EMPTY:
            return "TOX_ERR_FRIEND_CUSTOM_PACKET_EMPTY";

        case TOX_ERR_FRIEND_CUSTOM_PACKET_TOO_LONG:
            return "TOX_ERR_FRIEND_CUSTOM_PACKET_TOO_LONG";

        case TOX_ERR_FRIEND_CUSTOM_PACKET_SENDQ:
            return "TOX_ERR_FRIEND_CUSTOM_PACKET_SENDQ";
    }

    return "<invalid Tox_Err_Friend_Custom_Packet>";
}
const char *tox_err_get_port_to_string(Tox_Err_Get_Port value)
{
    switch (value) {
        case TOX_ERR_GET_PORT_OK:
            return "TOX_ERR_GET_PORT_OK";

        case TOX_ERR_GET_PORT_NOT_BOUND:
            return "TOX_ERR_GET_PORT_NOT_BOUND";
    }

    return "<invalid Tox_Err_Get_Port>";
}
const char *tox_group_privacy_state_to_string(Tox_Group_Privacy_State value)
{
    switch (value) {
        case TOX_GROUP_PRIVACY_STATE_PUBLIC:
            return "TOX_GROUP_PRIVACY_STATE_PUBLIC";

        case TOX_GROUP_PRIVACY_STATE_PRIVATE:
            return "TOX_GROUP_PRIVACY_STATE_PRIVATE";
    }

    return "<invalid Tox_Group_Privacy_State>";
}
const char *tox_group_topic_lock_to_string(Tox_Group_Topic_Lock value)
{
    switch (value) {
        case TOX_GROUP_TOPIC_LOCK_ENABLED:
            return "TOX_GROUP_TOPIC_LOCK_ENABLED";

        case TOX_GROUP_TOPIC_LOCK_DISABLED:
            return "TOX_GROUP_TOPIC_LOCK_DISABLED";
    }

    return "<invalid Tox_Group_Topic_Lock>";
}
const char *tox_group_voice_state_to_string(Tox_Group_Voice_State value)
{
    switch (value) {
        case TOX_GROUP_VOICE_STATE_ALL:
            return "TOX_GROUP_VOICE_STATE_ALL";

        case TOX_GROUP_VOICE_STATE_MODERATOR:
            return "TOX_GROUP_VOICE_STATE_MODERATOR";

        case TOX_GROUP_VOICE_STATE_FOUNDER:
            return "TOX_GROUP_VOICE_STATE_FOUNDER";
    }

    return "<invalid Tox_Group_Voice_State>";
}
const char *tox_group_role_to_string(Tox_Group_Role value)
{
    switch (value) {
        case TOX_GROUP_ROLE_FOUNDER:
            return "TOX_GROUP_ROLE_FOUNDER";

        case TOX_GROUP_ROLE_MODERATOR:
            return "TOX_GROUP_ROLE_MODERATOR";

        case TOX_GROUP_ROLE_USER:
            return "TOX_GROUP_ROLE_USER";

        case TOX_GROUP_ROLE_OBSERVER:
            return "TOX_GROUP_ROLE_OBSERVER";
    }

    return "<invalid Tox_Group_Role>";
}
const char *tox_err_group_new_to_string(Tox_Err_Group_New value)
{
    switch (value) {
        case TOX_ERR_GROUP_NEW_OK:
            return "TOX_ERR_GROUP_NEW_OK";

        case TOX_ERR_GROUP_NEW_TOO_LONG:
            return "TOX_ERR_GROUP_NEW_TOO_LONG";

        case TOX_ERR_GROUP_NEW_EMPTY:
            return "TOX_ERR_GROUP_NEW_EMPTY";

        case TOX_ERR_GROUP_NEW_INIT:
            return "TOX_ERR_GROUP_NEW_INIT";

        case TOX_ERR_GROUP_NEW_STATE:
            return "TOX_ERR_GROUP_NEW_STATE";

        case TOX_ERR_GROUP_NEW_ANNOUNCE:
            return "TOX_ERR_GROUP_NEW_ANNOUNCE";
    }

    return "<invalid Tox_Err_Group_New>";
}
const char *tox_err_group_join_to_string(Tox_Err_Group_Join value)
{
    switch (value) {
        case TOX_ERR_GROUP_JOIN_OK:
            return "TOX_ERR_GROUP_JOIN_OK";

        case TOX_ERR_GROUP_JOIN_INIT:
            return "TOX_ERR_GROUP_JOIN_INIT";

        case TOX_ERR_GROUP_JOIN_BAD_CHAT_ID:
            return "TOX_ERR_GROUP_JOIN_BAD_CHAT_ID";

        case TOX_ERR_GROUP_JOIN_EMPTY:
            return "TOX_ERR_GROUP_JOIN_EMPTY";

        case TOX_ERR_GROUP_JOIN_TOO_LONG:
            return "TOX_ERR_GROUP_JOIN_TOO_LONG";

        case TOX_ERR_GROUP_JOIN_PASSWORD:
            return "TOX_ERR_GROUP_JOIN_PASSWORD";

        case TOX_ERR_GROUP_JOIN_CORE:
            return "TOX_ERR_GROUP_JOIN_CORE";
    }

    return "<invalid Tox_Err_Group_Join>";
}
const char *tox_err_group_is_connected_to_string(Tox_Err_Group_Is_Connected value)
{
    switch (value) {
        case TOX_ERR_GROUP_IS_CONNECTED_OK:
            return "TOX_ERR_GROUP_IS_CONNECTED_OK";

        case TOX_ERR_GROUP_IS_CONNECTED_GROUP_NOT_FOUND:
            return "TOX_ERR_GROUP_IS_CONNECTED_GROUP_NOT_FOUND";
    }

    return "<invalid Tox_Err_Group_Is_Connected>";
}
const char *tox_err_group_disconnect_to_string(Tox_Err_Group_Disconnect value)
{
    switch (value) {
        case TOX_ERR_GROUP_DISCONNECT_OK:
            return "TOX_ERR_GROUP_DISCONNECT_OK";

        case TOX_ERR_GROUP_DISCONNECT_GROUP_NOT_FOUND:
            return "TOX_ERR_GROUP_DISCONNECT_GROUP_NOT_FOUND";

        case TOX_ERR_GROUP_DISCONNECT_ALREADY_DISCONNECTED:
            return "TOX_ERR_GROUP_DISCONNECT_ALREADY_DISCONNECTED";
    }

    return "<invalid Tox_Err_Group_Disconnect>";
}
const char *tox_err_group_reconnect_to_string(Tox_Err_Group_Reconnect value)
{
    switch (value) {
        case TOX_ERR_GROUP_RECONNECT_OK:
            return "TOX_ERR_GROUP_RECONNECT_OK";

        case TOX_ERR_GROUP_RECONNECT_GROUP_NOT_FOUND:
            return "TOX_ERR_GROUP_RECONNECT_GROUP_NOT_FOUND";

        case TOX_ERR_GROUP_RECONNECT_CORE:
            return "TOX_ERR_GROUP_RECONNECT_CORE";
    }

    return "<invalid Tox_Err_Group_Reconnect>";
}
const char *tox_err_group_leave_to_string(Tox_Err_Group_Leave value)
{
    switch (value) {
        case TOX_ERR_GROUP_LEAVE_OK:
            return "TOX_ERR_GROUP_LEAVE_OK";

        case TOX_ERR_GROUP_LEAVE_GROUP_NOT_FOUND:
            return "TOX_ERR_GROUP_LEAVE_GROUP_NOT_FOUND";

        case TOX_ERR_GROUP_LEAVE_TOO_LONG:
            return "TOX_ERR_GROUP_LEAVE_TOO_LONG";

        case TOX_ERR_GROUP_LEAVE_FAIL_SEND:
            return "TOX_ERR_GROUP_LEAVE_FAIL_SEND";
    }

    return "<invalid Tox_Err_Group_Leave>";
}
const char *tox_err_group_self_query_to_string(Tox_Err_Group_Self_Query value)
{
    switch (value) {
        case TOX_ERR_GROUP_SELF_QUERY_OK:
            return "TOX_ERR_GROUP_SELF_QUERY_OK";

        case TOX_ERR_GROUP_SELF_QUERY_GROUP_NOT_FOUND:
            return "TOX_ERR_GROUP_SELF_QUERY_GROUP_NOT_FOUND";
    }

    return "<invalid Tox_Err_Group_Self_Query>";
}
const char *tox_err_group_self_name_set_to_string(Tox_Err_Group_Self_Name_Set value)
{
    switch (value) {
        case TOX_ERR_GROUP_SELF_NAME_SET_OK:
            return "TOX_ERR_GROUP_SELF_NAME_SET_OK";

        case TOX_ERR_GROUP_SELF_NAME_SET_GROUP_NOT_FOUND:
            return "TOX_ERR_GROUP_SELF_NAME_SET_GROUP_NOT_FOUND";

        case TOX_ERR_GROUP_SELF_NAME_SET_TOO_LONG:
            return "TOX_ERR_GROUP_SELF_NAME_SET_TOO_LONG";

        case TOX_ERR_GROUP_SELF_NAME_SET_INVALID:
            return "TOX_ERR_GROUP_SELF_NAME_SET_INVALID";

        case TOX_ERR_GROUP_SELF_NAME_SET_FAIL_SEND:
            return "TOX_ERR_GROUP_SELF_NAME_SET_FAIL_SEND";
    }

    return "<invalid Tox_Err_Group_Self_Name_Set>";
}
const char *tox_err_group_self_status_set_to_string(Tox_Err_Group_Self_Status_Set value)
{
    switch (value) {
        case TOX_ERR_GROUP_SELF_STATUS_SET_OK:
            return "TOX_ERR_GROUP_SELF_STATUS_SET_OK";

        case TOX_ERR_GROUP_SELF_STATUS_SET_GROUP_NOT_FOUND:
            return "TOX_ERR_GROUP_SELF_STATUS_SET_GROUP_NOT_FOUND";

        case TOX_ERR_GROUP_SELF_STATUS_SET_FAIL_SEND:
            return "TOX_ERR_GROUP_SELF_STATUS_SET_FAIL_SEND";
    }

    return "<invalid Tox_Err_Group_Self_Status_Set>";
}
const char *tox_err_group_peer_query_to_string(Tox_Err_Group_Peer_Query value)
{
    switch (value) {
        case TOX_ERR_GROUP_PEER_QUERY_OK:
            return "TOX_ERR_GROUP_PEER_QUERY_OK";

        case TOX_ERR_GROUP_PEER_QUERY_GROUP_NOT_FOUND:
            return "TOX_ERR_GROUP_PEER_QUERY_GROUP_NOT_FOUND";

        case TOX_ERR_GROUP_PEER_QUERY_PEER_NOT_FOUND:
            return "TOX_ERR_GROUP_PEER_QUERY_PEER_NOT_FOUND";
    }

    return "<invalid Tox_Err_Group_Peer_Query>";
}
const char *tox_err_group_state_queries_to_string(Tox_Err_Group_State_Queries value)
{
    switch (value) {
        case TOX_ERR_GROUP_STATE_QUERIES_OK:
            return "TOX_ERR_GROUP_STATE_QUERIES_OK";

        case TOX_ERR_GROUP_STATE_QUERIES_GROUP_NOT_FOUND:
            return "TOX_ERR_GROUP_STATE_QUERIES_GROUP_NOT_FOUND";
    }

    return "<invalid Tox_Err_Group_State_Queries>";
}
const char *tox_err_group_topic_set_to_string(Tox_Err_Group_Topic_Set value)
{
    switch (value) {
        case TOX_ERR_GROUP_TOPIC_SET_OK:
            return "TOX_ERR_GROUP_TOPIC_SET_OK";

        case TOX_ERR_GROUP_TOPIC_SET_GROUP_NOT_FOUND:
            return "TOX_ERR_GROUP_TOPIC_SET_GROUP_NOT_FOUND";

        case TOX_ERR_GROUP_TOPIC_SET_TOO_LONG:
            return "TOX_ERR_GROUP_TOPIC_SET_TOO_LONG";

        case TOX_ERR_GROUP_TOPIC_SET_PERMISSIONS:
            return "TOX_ERR_GROUP_TOPIC_SET_PERMISSIONS";

        case TOX_ERR_GROUP_TOPIC_SET_FAIL_CREATE:
            return "TOX_ERR_GROUP_TOPIC_SET_FAIL_CREATE";

        case TOX_ERR_GROUP_TOPIC_SET_FAIL_SEND:
            return "TOX_ERR_GROUP_TOPIC_SET_FAIL_SEND";

        case TOX_ERR_GROUP_TOPIC_SET_DISCONNECTED:
            return "TOX_ERR_GROUP_TOPIC_SET_DISCONNECTED";
    }

    return "<invalid Tox_Err_Group_Topic_Set>";
}
const char *tox_err_group_send_message_to_string(Tox_Err_Group_Send_Message value)
{
    switch (value) {
        case TOX_ERR_GROUP_SEND_MESSAGE_OK:
            return "TOX_ERR_GROUP_SEND_MESSAGE_OK";

        case TOX_ERR_GROUP_SEND_MESSAGE_GROUP_NOT_FOUND:
            return "TOX_ERR_GROUP_SEND_MESSAGE_GROUP_NOT_FOUND";

        case TOX_ERR_GROUP_SEND_MESSAGE_TOO_LONG:
            return "TOX_ERR_GROUP_SEND_MESSAGE_TOO_LONG";

        case TOX_ERR_GROUP_SEND_MESSAGE_EMPTY:
            return "TOX_ERR_GROUP_SEND_MESSAGE_EMPTY";

        case TOX_ERR_GROUP_SEND_MESSAGE_BAD_TYPE:
            return "TOX_ERR_GROUP_SEND_MESSAGE_BAD_TYPE";

        case TOX_ERR_GROUP_SEND_MESSAGE_PERMISSIONS:
            return "TOX_ERR_GROUP_SEND_MESSAGE_PERMISSIONS";

        case TOX_ERR_GROUP_SEND_MESSAGE_FAIL_SEND:
            return "TOX_ERR_GROUP_SEND_MESSAGE_FAIL_SEND";

        case TOX_ERR_GROUP_SEND_MESSAGE_DISCONNECTED:
            return "TOX_ERR_GROUP_SEND_MESSAGE_DISCONNECTED";
    }

    return "<invalid Tox_Err_Group_Send_Message>";
}
const char *tox_err_group_send_private_message_to_string(Tox_Err_Group_Send_Private_Message value)
{
    switch (value) {
        case TOX_ERR_GROUP_SEND_PRIVATE_MESSAGE_OK:
            return "TOX_ERR_GROUP_SEND_PRIVATE_MESSAGE_OK";

        case TOX_ERR_GROUP_SEND_PRIVATE_MESSAGE_GROUP_NOT_FOUND:
            return "TOX_ERR_GROUP_SEND_PRIVATE_MESSAGE_GROUP_NOT_FOUND";

        case TOX_ERR_GROUP_SEND_PRIVATE_MESSAGE_PEER_NOT_FOUND:
            return "TOX_ERR_GROUP_SEND_PRIVATE_MESSAGE_PEER_NOT_FOUND";

        case TOX_ERR_GROUP_SEND_PRIVATE_MESSAGE_TOO_LONG:
            return "TOX_ERR_GROUP_SEND_PRIVATE_MESSAGE_TOO_LONG";

        case TOX_ERR_GROUP_SEND_PRIVATE_MESSAGE_EMPTY:
            return "TOX_ERR_GROUP_SEND_PRIVATE_MESSAGE_EMPTY";

        case TOX_ERR_GROUP_SEND_PRIVATE_MESSAGE_PERMISSIONS:
            return "TOX_ERR_GROUP_SEND_PRIVATE_MESSAGE_PERMISSIONS";

        case TOX_ERR_GROUP_SEND_PRIVATE_MESSAGE_FAIL_SEND:
            return "TOX_ERR_GROUP_SEND_PRIVATE_MESSAGE_FAIL_SEND";

        case TOX_ERR_GROUP_SEND_PRIVATE_MESSAGE_DISCONNECTED:
            return "TOX_ERR_GROUP_SEND_PRIVATE_MESSAGE_DISCONNECTED";

        case TOX_ERR_GROUP_SEND_PRIVATE_MESSAGE_BAD_TYPE:
            return "TOX_ERR_GROUP_SEND_PRIVATE_MESSAGE_BAD_TYPE";
    }

    return "<invalid Tox_Err_Group_Send_Private_Message>";
}
const char *tox_err_group_send_custom_packet_to_string(Tox_Err_Group_Send_Custom_Packet value)
{
    switch (value) {
        case TOX_ERR_GROUP_SEND_CUSTOM_PACKET_OK:
            return "TOX_ERR_GROUP_SEND_CUSTOM_PACKET_OK";

        case TOX_ERR_GROUP_SEND_CUSTOM_PACKET_GROUP_NOT_FOUND:
            return "TOX_ERR_GROUP_SEND_CUSTOM_PACKET_GROUP_NOT_FOUND";

        case TOX_ERR_GROUP_SEND_CUSTOM_PACKET_TOO_LONG:
            return "TOX_ERR_GROUP_SEND_CUSTOM_PACKET_TOO_LONG";

        case TOX_ERR_GROUP_SEND_CUSTOM_PACKET_EMPTY:
            return "TOX_ERR_GROUP_SEND_CUSTOM_PACKET_EMPTY";

        case TOX_ERR_GROUP_SEND_CUSTOM_PACKET_PERMISSIONS:
            return "TOX_ERR_GROUP_SEND_CUSTOM_PACKET_PERMISSIONS";

        case TOX_ERR_GROUP_SEND_CUSTOM_PACKET_DISCONNECTED:
            return "TOX_ERR_GROUP_SEND_CUSTOM_PACKET_DISCONNECTED";

        case TOX_ERR_GROUP_SEND_CUSTOM_PACKET_FAIL_SEND:
            return "TOX_ERR_GROUP_SEND_CUSTOM_PACKET_FAIL_SEND";
    }

    return "<invalid Tox_Err_Group_Send_Custom_Packet>";
}
const char *tox_err_group_send_custom_private_packet_to_string(Tox_Err_Group_Send_Custom_Private_Packet value)
{
    switch (value) {
        case TOX_ERR_GROUP_SEND_CUSTOM_PRIVATE_PACKET_OK:
            return "TOX_ERR_GROUP_SEND_CUSTOM_PRIVATE_PACKET_OK";

        case TOX_ERR_GROUP_SEND_CUSTOM_PRIVATE_PACKET_GROUP_NOT_FOUND:
            return "TOX_ERR_GROUP_SEND_CUSTOM_PRIVATE_PACKET_GROUP_NOT_FOUND";

        case TOX_ERR_GROUP_SEND_CUSTOM_PRIVATE_PACKET_TOO_LONG:
            return "TOX_ERR_GROUP_SEND_CUSTOM_PRIVATE_PACKET_TOO_LONG";

        case TOX_ERR_GROUP_SEND_CUSTOM_PRIVATE_PACKET_EMPTY:
            return "TOX_ERR_GROUP_SEND_CUSTOM_PRIVATE_PACKET_EMPTY";

        case TOX_ERR_GROUP_SEND_CUSTOM_PRIVATE_PACKET_PEER_NOT_FOUND:
            return "TOX_ERR_GROUP_SEND_CUSTOM_PRIVATE_PACKET_PEER_NOT_FOUND";

        case TOX_ERR_GROUP_SEND_CUSTOM_PRIVATE_PACKET_PERMISSIONS:
            return "TOX_ERR_GROUP_SEND_CUSTOM_PRIVATE_PACKET_PERMISSIONS";

        case TOX_ERR_GROUP_SEND_CUSTOM_PRIVATE_PACKET_FAIL_SEND:
            return "TOX_ERR_GROUP_SEND_CUSTOM_PRIVATE_PACKET_FAIL_SEND";

        case TOX_ERR_GROUP_SEND_CUSTOM_PRIVATE_PACKET_DISCONNECTED:
            return "TOX_ERR_GROUP_SEND_CUSTOM_PRIVATE_PACKET_DISCONNECTED";
    }

    return "<invalid Tox_Err_Group_Send_Custom_Private_Packet>";
}
const char *tox_err_group_invite_friend_to_string(Tox_Err_Group_Invite_Friend value)
{
    switch (value) {
        case TOX_ERR_GROUP_INVITE_FRIEND_OK:
            return "TOX_ERR_GROUP_INVITE_FRIEND_OK";

        case TOX_ERR_GROUP_INVITE_FRIEND_GROUP_NOT_FOUND:
            return "TOX_ERR_GROUP_INVITE_FRIEND_GROUP_NOT_FOUND";

        case TOX_ERR_GROUP_INVITE_FRIEND_FRIEND_NOT_FOUND:
            return "TOX_ERR_GROUP_INVITE_FRIEND_FRIEND_NOT_FOUND";

        case TOX_ERR_GROUP_INVITE_FRIEND_INVITE_FAIL:
            return "TOX_ERR_GROUP_INVITE_FRIEND_INVITE_FAIL";

        case TOX_ERR_GROUP_INVITE_FRIEND_FAIL_SEND:
            return "TOX_ERR_GROUP_INVITE_FRIEND_FAIL_SEND";

        case TOX_ERR_GROUP_INVITE_FRIEND_DISCONNECTED:
            return "TOX_ERR_GROUP_INVITE_FRIEND_DISCONNECTED";
    }

    return "<invalid Tox_Err_Group_Invite_Friend>";
}
const char *tox_err_group_invite_accept_to_string(Tox_Err_Group_Invite_Accept value)
{
    switch (value) {
        case TOX_ERR_GROUP_INVITE_ACCEPT_OK:
            return "TOX_ERR_GROUP_INVITE_ACCEPT_OK";

        case TOX_ERR_GROUP_INVITE_ACCEPT_BAD_INVITE:
            return "TOX_ERR_GROUP_INVITE_ACCEPT_BAD_INVITE";

        case TOX_ERR_GROUP_INVITE_ACCEPT_INIT_FAILED:
            return "TOX_ERR_GROUP_INVITE_ACCEPT_INIT_FAILED";

        case TOX_ERR_GROUP_INVITE_ACCEPT_TOO_LONG:
            return "TOX_ERR_GROUP_INVITE_ACCEPT_TOO_LONG";

        case TOX_ERR_GROUP_INVITE_ACCEPT_EMPTY:
            return "TOX_ERR_GROUP_INVITE_ACCEPT_EMPTY";

        case TOX_ERR_GROUP_INVITE_ACCEPT_PASSWORD:
            return "TOX_ERR_GROUP_INVITE_ACCEPT_PASSWORD";

        case TOX_ERR_GROUP_INVITE_ACCEPT_CORE:
            return "TOX_ERR_GROUP_INVITE_ACCEPT_CORE";

        case TOX_ERR_GROUP_INVITE_ACCEPT_FAIL_SEND:
            return "TOX_ERR_GROUP_INVITE_ACCEPT_FAIL_SEND";
    }

    return "<invalid Tox_Err_Group_Invite_Accept>";
}
const char *tox_group_exit_type_to_string(Tox_Group_Exit_Type value)
{
    switch (value) {
        case TOX_GROUP_EXIT_TYPE_QUIT:
            return "TOX_GROUP_EXIT_TYPE_QUIT";

        case TOX_GROUP_EXIT_TYPE_TIMEOUT:
            return "TOX_GROUP_EXIT_TYPE_TIMEOUT";

        case TOX_GROUP_EXIT_TYPE_DISCONNECTED:
            return "TOX_GROUP_EXIT_TYPE_DISCONNECTED";

        case TOX_GROUP_EXIT_TYPE_SELF_DISCONNECTED:
            return "TOX_GROUP_EXIT_TYPE_SELF_DISCONNECTED";

        case TOX_GROUP_EXIT_TYPE_KICK:
            return "TOX_GROUP_EXIT_TYPE_KICK";

        case TOX_GROUP_EXIT_TYPE_SYNC_ERROR:
            return "TOX_GROUP_EXIT_TYPE_SYNC_ERROR";
    }

    return "<invalid Tox_Group_Exit_Type>";
}
const char *tox_group_join_fail_to_string(Tox_Group_Join_Fail value)
{
    switch (value) {
        case TOX_GROUP_JOIN_FAIL_PEER_LIMIT:
            return "TOX_GROUP_JOIN_FAIL_PEER_LIMIT";

        case TOX_GROUP_JOIN_FAIL_INVALID_PASSWORD:
            return "TOX_GROUP_JOIN_FAIL_INVALID_PASSWORD";

        case TOX_GROUP_JOIN_FAIL_UNKNOWN:
            return "TOX_GROUP_JOIN_FAIL_UNKNOWN";
    }

    return "<invalid Tox_Group_Join_Fail>";
}
const char *tox_err_group_founder_set_password_to_string(Tox_Err_Group_Founder_Set_Password value)
{
    switch (value) {
        case TOX_ERR_GROUP_FOUNDER_SET_PASSWORD_OK:
            return "TOX_ERR_GROUP_FOUNDER_SET_PASSWORD_OK";

        case TOX_ERR_GROUP_FOUNDER_SET_PASSWORD_GROUP_NOT_FOUND:
            return "TOX_ERR_GROUP_FOUNDER_SET_PASSWORD_GROUP_NOT_FOUND";

        case TOX_ERR_GROUP_FOUNDER_SET_PASSWORD_PERMISSIONS:
            return "TOX_ERR_GROUP_FOUNDER_SET_PASSWORD_PERMISSIONS";

        case TOX_ERR_GROUP_FOUNDER_SET_PASSWORD_TOO_LONG:
            return "TOX_ERR_GROUP_FOUNDER_SET_PASSWORD_TOO_LONG";

        case TOX_ERR_GROUP_FOUNDER_SET_PASSWORD_FAIL_SEND:
            return "TOX_ERR_GROUP_FOUNDER_SET_PASSWORD_FAIL_SEND";

        case TOX_ERR_GROUP_FOUNDER_SET_PASSWORD_MALLOC:
            return "TOX_ERR_GROUP_FOUNDER_SET_PASSWORD_MALLOC";

        case TOX_ERR_GROUP_FOUNDER_SET_PASSWORD_DISCONNECTED:
            return "TOX_ERR_GROUP_FOUNDER_SET_PASSWORD_DISCONNECTED";
    }

    return "<invalid Tox_Err_Group_Founder_Set_Password>";
}
const char *tox_err_group_founder_set_topic_lock_to_string(Tox_Err_Group_Founder_Set_Topic_Lock value)
{
    switch (value) {
        case TOX_ERR_GROUP_FOUNDER_SET_TOPIC_LOCK_OK:
            return "TOX_ERR_GROUP_FOUNDER_SET_TOPIC_LOCK_OK";

        case TOX_ERR_GROUP_FOUNDER_SET_TOPIC_LOCK_GROUP_NOT_FOUND:
            return "TOX_ERR_GROUP_FOUNDER_SET_TOPIC_LOCK_GROUP_NOT_FOUND";

        case TOX_ERR_GROUP_FOUNDER_SET_TOPIC_LOCK_INVALID:
            return "TOX_ERR_GROUP_FOUNDER_SET_TOPIC_LOCK_INVALID";

        case TOX_ERR_GROUP_FOUNDER_SET_TOPIC_LOCK_PERMISSIONS:
            return "TOX_ERR_GROUP_FOUNDER_SET_TOPIC_LOCK_PERMISSIONS";

        case TOX_ERR_GROUP_FOUNDER_SET_TOPIC_LOCK_FAIL_SET:
            return "TOX_ERR_GROUP_FOUNDER_SET_TOPIC_LOCK_FAIL_SET";

        case TOX_ERR_GROUP_FOUNDER_SET_TOPIC_LOCK_FAIL_SEND:
            return "TOX_ERR_GROUP_FOUNDER_SET_TOPIC_LOCK_FAIL_SEND";

        case TOX_ERR_GROUP_FOUNDER_SET_TOPIC_LOCK_DISCONNECTED:
            return "TOX_ERR_GROUP_FOUNDER_SET_TOPIC_LOCK_DISCONNECTED";
    }

    return "<invalid Tox_Err_Group_Founder_Set_Topic_Lock>";
}
const char *tox_err_group_founder_set_voice_state_to_string(Tox_Err_Group_Founder_Set_Voice_State value)
{
    switch (value) {
        case TOX_ERR_GROUP_FOUNDER_SET_VOICE_STATE_OK:
            return "TOX_ERR_GROUP_FOUNDER_SET_VOICE_STATE_OK";

        case TOX_ERR_GROUP_FOUNDER_SET_VOICE_STATE_GROUP_NOT_FOUND:
            return "TOX_ERR_GROUP_FOUNDER_SET_VOICE_STATE_GROUP_NOT_FOUND";

        case TOX_ERR_GROUP_FOUNDER_SET_VOICE_STATE_PERMISSIONS:
            return "TOX_ERR_GROUP_FOUNDER_SET_VOICE_STATE_PERMISSIONS";

        case TOX_ERR_GROUP_FOUNDER_SET_VOICE_STATE_FAIL_SET:
            return "TOX_ERR_GROUP_FOUNDER_SET_VOICE_STATE_FAIL_SET";

        case TOX_ERR_GROUP_FOUNDER_SET_VOICE_STATE_FAIL_SEND:
            return "TOX_ERR_GROUP_FOUNDER_SET_VOICE_STATE_FAIL_SEND";

        case TOX_ERR_GROUP_FOUNDER_SET_VOICE_STATE_DISCONNECTED:
            return "TOX_ERR_GROUP_FOUNDER_SET_VOICE_STATE_DISCONNECTED";
    }

    return "<invalid Tox_Err_Group_Founder_Set_Voice_State>";
}
const char *tox_err_group_founder_set_privacy_state_to_string(Tox_Err_Group_Founder_Set_Privacy_State value)
{
    switch (value) {
        case TOX_ERR_GROUP_FOUNDER_SET_PRIVACY_STATE_OK:
            return "TOX_ERR_GROUP_FOUNDER_SET_PRIVACY_STATE_OK";

        case TOX_ERR_GROUP_FOUNDER_SET_PRIVACY_STATE_GROUP_NOT_FOUND:
            return "TOX_ERR_GROUP_FOUNDER_SET_PRIVACY_STATE_GROUP_NOT_FOUND";

        case TOX_ERR_GROUP_FOUNDER_SET_PRIVACY_STATE_PERMISSIONS:
            return "TOX_ERR_GROUP_FOUNDER_SET_PRIVACY_STATE_PERMISSIONS";

        case TOX_ERR_GROUP_FOUNDER_SET_PRIVACY_STATE_FAIL_SET:
            return "TOX_ERR_GROUP_FOUNDER_SET_PRIVACY_STATE_FAIL_SET";

        case TOX_ERR_GROUP_FOUNDER_SET_PRIVACY_STATE_FAIL_SEND:
            return "TOX_ERR_GROUP_FOUNDER_SET_PRIVACY_STATE_FAIL_SEND";

        case TOX_ERR_GROUP_FOUNDER_SET_PRIVACY_STATE_DISCONNECTED:
            return "TOX_ERR_GROUP_FOUNDER_SET_PRIVACY_STATE_DISCONNECTED";
    }

    return "<invalid Tox_Err_Group_Founder_Set_Privacy_State>";
}
const char *tox_err_group_founder_set_peer_limit_to_string(Tox_Err_Group_Founder_Set_Peer_Limit value)
{
    switch (value) {
        case TOX_ERR_GROUP_FOUNDER_SET_PEER_LIMIT_OK:
            return "TOX_ERR_GROUP_FOUNDER_SET_PEER_LIMIT_OK";

        case TOX_ERR_GROUP_FOUNDER_SET_PEER_LIMIT_GROUP_NOT_FOUND:
            return "TOX_ERR_GROUP_FOUNDER_SET_PEER_LIMIT_GROUP_NOT_FOUND";

        case TOX_ERR_GROUP_FOUNDER_SET_PEER_LIMIT_PERMISSIONS:
            return "TOX_ERR_GROUP_FOUNDER_SET_PEER_LIMIT_PERMISSIONS";

        case TOX_ERR_GROUP_FOUNDER_SET_PEER_LIMIT_FAIL_SET:
            return "TOX_ERR_GROUP_FOUNDER_SET_PEER_LIMIT_FAIL_SET";

        case TOX_ERR_GROUP_FOUNDER_SET_PEER_LIMIT_FAIL_SEND:
            return "TOX_ERR_GROUP_FOUNDER_SET_PEER_LIMIT_FAIL_SEND";

        case TOX_ERR_GROUP_FOUNDER_SET_PEER_LIMIT_DISCONNECTED:
            return "TOX_ERR_GROUP_FOUNDER_SET_PEER_LIMIT_DISCONNECTED";
    }

    return "<invalid Tox_Err_Group_Founder_Set_Peer_Limit>";
}
const char *tox_err_group_set_ignore_to_string(Tox_Err_Group_Set_Ignore value)
{
    switch (value) {
        case TOX_ERR_GROUP_SET_IGNORE_OK:
            return "TOX_ERR_GROUP_SET_IGNORE_OK";

        case TOX_ERR_GROUP_SET_IGNORE_GROUP_NOT_FOUND:
            return "TOX_ERR_GROUP_SET_IGNORE_GROUP_NOT_FOUND";

        case TOX_ERR_GROUP_SET_IGNORE_PEER_NOT_FOUND:
            return "TOX_ERR_GROUP_SET_IGNORE_PEER_NOT_FOUND";

        case TOX_ERR_GROUP_SET_IGNORE_SELF:
            return "TOX_ERR_GROUP_SET_IGNORE_SELF";
    }

    return "<invalid Tox_Err_Group_Set_Ignore>";
}
const char *tox_err_group_mod_set_role_to_string(Tox_Err_Group_Mod_Set_Role value)
{
    switch (value) {
        case TOX_ERR_GROUP_MOD_SET_ROLE_OK:
            return "TOX_ERR_GROUP_MOD_SET_ROLE_OK";

        case TOX_ERR_GROUP_MOD_SET_ROLE_GROUP_NOT_FOUND:
            return "TOX_ERR_GROUP_MOD_SET_ROLE_GROUP_NOT_FOUND";

        case TOX_ERR_GROUP_MOD_SET_ROLE_PEER_NOT_FOUND:
            return "TOX_ERR_GROUP_MOD_SET_ROLE_PEER_NOT_FOUND";

        case TOX_ERR_GROUP_MOD_SET_ROLE_PERMISSIONS:
            return "TOX_ERR_GROUP_MOD_SET_ROLE_PERMISSIONS";

        case TOX_ERR_GROUP_MOD_SET_ROLE_ASSIGNMENT:
            return "TOX_ERR_GROUP_MOD_SET_ROLE_ASSIGNMENT";

        case TOX_ERR_GROUP_MOD_SET_ROLE_FAIL_ACTION:
            return "TOX_ERR_GROUP_MOD_SET_ROLE_FAIL_ACTION";

        case TOX_ERR_GROUP_MOD_SET_ROLE_SELF:
            return "TOX_ERR_GROUP_MOD_SET_ROLE_SELF";
    }

    return "<invalid Tox_Err_Group_Mod_Set_Role>";
}
const char *tox_err_group_mod_kick_peer_to_string(Tox_Err_Group_Mod_Kick_Peer value)
{
    switch (value) {
        case TOX_ERR_GROUP_MOD_KICK_PEER_OK:
            return "TOX_ERR_GROUP_MOD_KICK_PEER_OK";

        case TOX_ERR_GROUP_MOD_KICK_PEER_GROUP_NOT_FOUND:
            return "TOX_ERR_GROUP_MOD_KICK_PEER_GROUP_NOT_FOUND";

        case TOX_ERR_GROUP_MOD_KICK_PEER_PEER_NOT_FOUND:
            return "TOX_ERR_GROUP_MOD_KICK_PEER_PEER_NOT_FOUND";

        case TOX_ERR_GROUP_MOD_KICK_PEER_PERMISSIONS:
            return "TOX_ERR_GROUP_MOD_KICK_PEER_PERMISSIONS";

        case TOX_ERR_GROUP_MOD_KICK_PEER_FAIL_ACTION:
            return "TOX_ERR_GROUP_MOD_KICK_PEER_FAIL_ACTION";

        case TOX_ERR_GROUP_MOD_KICK_PEER_FAIL_SEND:
            return "TOX_ERR_GROUP_MOD_KICK_PEER_FAIL_SEND";

        case TOX_ERR_GROUP_MOD_KICK_PEER_SELF:
            return "TOX_ERR_GROUP_MOD_KICK_PEER_SELF";
    }

    return "<invalid Tox_Err_Group_Mod_Kick_Peer>";
}
const char *tox_group_mod_event_to_string(Tox_Group_Mod_Event value)
{
    switch (value) {
        case TOX_GROUP_MOD_EVENT_KICK:
            return "TOX_GROUP_MOD_EVENT_KICK";

        case TOX_GROUP_MOD_EVENT_OBSERVER:
            return "TOX_GROUP_MOD_EVENT_OBSERVER";

        case TOX_GROUP_MOD_EVENT_USER:
            return "TOX_GROUP_MOD_EVENT_USER";

        case TOX_GROUP_MOD_EVENT_MODERATOR:
            return "TOX_GROUP_MOD_EVENT_MODERATOR";
    }

    return "<invalid Tox_Group_Mod_Event>";
}<|MERGE_RESOLUTION|>--- conflicted
+++ resolved
@@ -136,38 +136,6 @@
     return TOX_DHT_NODE_PUBLIC_KEY_SIZE;
 }
 
-<<<<<<< HEAD
-//!TOKSTYLE-
-
-#define ACCESSORS(type, name) \
-type tox_options_get_##name(const struct Tox_Options *options) \
-{ \
-    return options->name; \
-} \
-void tox_options_set_##name(struct Tox_Options *options, type name) \
-{ \
-    options->name = name; \
-}
-
-ACCESSORS(bool, ipv6_enabled)
-ACCESSORS(bool, udp_enabled)
-ACCESSORS(Tox_Proxy_Type, proxy_type)
-ACCESSORS(const char *, proxy_host)
-ACCESSORS(uint16_t, proxy_port)
-ACCESSORS(uint16_t, start_port)
-ACCESSORS(uint16_t, end_port)
-ACCESSORS(uint16_t, tcp_port)
-ACCESSORS(bool, hole_punching_enabled)
-ACCESSORS(Tox_Savedata_Type, savedata_type)
-ACCESSORS(size_t, savedata_length)
-ACCESSORS(bool, local_discovery_enabled)
-ACCESSORS(bool, dht_announcements_enabled)
-ACCESSORS(bool, experimental_thread_safety)
-ACCESSORS(const Tox_System *, operating_system)
-
-//!TOKSTYLE+
-
-=======
 bool tox_options_get_ipv6_enabled(const Tox_Options *options) { return options->ipv6_enabled; }
 void tox_options_set_ipv6_enabled(Tox_Options *options, bool ipv6_enabled)
 {
@@ -235,7 +203,6 @@
 {
     options->savedata_length = savedata_length;
 }
->>>>>>> 5c093c48
 tox_log_cb *tox_options_get_log_callback(const Tox_Options *options)
 {
     return options->log_callback;
@@ -244,23 +211,11 @@
 {
     options->log_callback = log_callback;
 }
-<<<<<<< HEAD
-void *tox_options_get_log_user_data(const Tox_Options *options)
-{
-    return options->log_user_data;
-}
-=======
 void *tox_options_get_log_user_data(const Tox_Options *options) { return options->log_user_data; }
->>>>>>> 5c093c48
 void tox_options_set_log_user_data(Tox_Options *options, void *log_user_data)
 {
     options->log_user_data = log_user_data;
 }
-<<<<<<< HEAD
-
-
-const uint8_t *tox_options_get_savedata_data(const struct Tox_Options *options)
-=======
 bool tox_options_get_local_discovery_enabled(const Tox_Options *options)
 {
     return options->local_discovery_enabled;
@@ -295,8 +250,8 @@
     options->operating_system = operating_system;
 }
 
+
 const uint8_t *tox_options_get_savedata_data(const Tox_Options *options)
->>>>>>> 5c093c48
 {
     return options->savedata_data;
 }

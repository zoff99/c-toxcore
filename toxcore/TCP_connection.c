/* SPDX-License-Identifier: GPL-3.0-or-later
 * Copyright © 2016-2018 The TokTok team.
 * Copyright © 2015 Tox project.
 */

/**
 * Handles TCP relay connections between two Tox clients.
 */
#include "TCP_connection.h"

#include <assert.h>
#include <stdlib.h>
#include <string.h>

#include "TCP_client.h"
#include "ccompat.h"
#include "mono_time.h"
#include "util.h"

struct TCP_Connections {
    const Logger *logger;
    const Random *rng;
    Mono_Time *mono_time;
    const Network *ns;
    DHT *dht;

    uint8_t self_public_key[CRYPTO_PUBLIC_KEY_SIZE];
    uint8_t self_secret_key[CRYPTO_SECRET_KEY_SIZE];

    TCP_Connection_to *connections;
    uint32_t connections_length; /* Length of connections array. */

    TCP_con *tcp_connections;
    uint32_t tcp_connections_length; /* Length of tcp_connections array. */

    tcp_data_cb *tcp_data_callback;
    void *tcp_data_callback_object;

    tcp_oob_cb *tcp_oob_callback;
    void *tcp_oob_callback_object;

    tcp_onion_cb *tcp_onion_callback;
    void *tcp_onion_callback_object;

    forwarded_response_cb *tcp_forwarded_response_callback;
    void *tcp_forwarded_response_callback_object;

    TCP_Proxy_Info proxy_info;

    bool onion_status;
    uint16_t onion_num_conns;
};


static const TCP_Connection_to empty_tcp_connection_to = {0};
static const TCP_con empty_tcp_con = {0};


const uint8_t *tcp_connections_public_key(const TCP_Connections *tcp_c)
{
    return tcp_c->self_public_key;
}


uint32_t tcp_connections_count(const TCP_Connections *tcp_c)
{
    return tcp_c->tcp_connections_length;
}

/** @brief Set the size of the array to num.
 *
 * @retval -1 if realloc fails.
 * @retval 0 if it succeeds.
 */
non_null()
static int realloc_TCP_Connection_to(TCP_Connection_to **array, size_t num)
{
    if (num == 0) {
        free(*array);
        *array = nullptr;
        return 0;
    }

    TCP_Connection_to *temp_pointer =
        (TCP_Connection_to *)realloc(*array, num * sizeof(TCP_Connection_to));

    if (temp_pointer == nullptr) {
        return -1;
    }

    *array = temp_pointer;

    return 0;
}

non_null()
static int realloc_TCP_con(TCP_con **array, size_t num)
{
    if (num == 0) {
        free(*array);
        *array = nullptr;
        return 0;
    }

    TCP_con *temp_pointer = (TCP_con *)realloc(*array, num * sizeof(TCP_con));

    if (temp_pointer == nullptr) {
        return -1;
    }

    *array = temp_pointer;

    return 0;
}


/**
 * Return true if the connections_number is valid.
 */
non_null()
static bool connections_number_is_valid(const TCP_Connections *tcp_c, int connections_number)
{
    if ((unsigned int)connections_number >= tcp_c->connections_length) {
        return false;
    }

    if (tcp_c->connections == nullptr) {
        return false;
    }

    return tcp_c->connections[connections_number].status != TCP_CONN_NONE;
}

/**
 * Return true if the tcp_connections_number is valid.
 */
non_null()
static bool tcp_connections_number_is_valid(const TCP_Connections *tcp_c, int tcp_connections_number)
{
    if ((uint32_t)tcp_connections_number >= tcp_c->tcp_connections_length) {
        return false;
    }

    if (tcp_c->tcp_connections == nullptr) {
        return false;
    }

    return tcp_c->tcp_connections[tcp_connections_number].status != TCP_CONN_NONE;
}

/** @brief Create a new empty connection.
 *
 * return -1 on failure.
 * return connections_number on success.
 */
non_null()
static int create_connection(TCP_Connections *tcp_c)
{
    for (uint32_t i = 0; i < tcp_c->connections_length; ++i) {
        if (tcp_c->connections[i].status == TCP_CONN_NONE) {
            return i;
        }
    }

    int id = -1;

    if (realloc_TCP_Connection_to(&tcp_c->connections, tcp_c->connections_length + 1) == 0) {
        id = tcp_c->connections_length;
        ++tcp_c->connections_length;
        tcp_c->connections[id] = empty_tcp_connection_to;
    }

    return id;
}

/** @brief Create a new empty tcp connection.
 *
 * return -1 on failure.
 * return tcp_connections_number on success.
 */
non_null()
static int create_tcp_connection(TCP_Connections *tcp_c)
{
    for (uint32_t i = 0; i < tcp_c->tcp_connections_length; ++i) {
        if (tcp_c->tcp_connections[i].status == TCP_CONN_NONE) {
            return i;
        }
    }

    int id = -1;

    if (realloc_TCP_con(&tcp_c->tcp_connections, tcp_c->tcp_connections_length + 1) == 0) {
        id = tcp_c->tcp_connections_length;
        ++tcp_c->tcp_connections_length;
        tcp_c->tcp_connections[id] = empty_tcp_con;
    }

    return id;
}

/** @brief Wipe a connection.
 *
 * return -1 on failure.
 * return 0 on success.
 */
non_null()
static int wipe_connection(TCP_Connections *tcp_c, int connections_number)
{
    if (!connections_number_is_valid(tcp_c, connections_number)) {
        return -1;
    }

    uint32_t i;
    tcp_c->connections[connections_number] = empty_tcp_connection_to;

    for (i = tcp_c->connections_length; i != 0; --i) {
        if (tcp_c->connections[i - 1].status != TCP_CONN_NONE) {
            break;
        }
    }

    if (tcp_c->connections_length != i) {
        tcp_c->connections_length = i;
        realloc_TCP_Connection_to(&tcp_c->connections, tcp_c->connections_length);
    }

    return 0;
}

/** @brief Wipe a connection.
 *
 * return -1 on failure.
 * return 0 on success.
 */
non_null()
static int wipe_tcp_connection(TCP_Connections *tcp_c, int tcp_connections_number)
{
    if (!tcp_connections_number_is_valid(tcp_c, tcp_connections_number)) {
        return -1;
    }

    tcp_c->tcp_connections[tcp_connections_number] = empty_tcp_con;

    uint32_t i;

    for (i = tcp_c->tcp_connections_length; i != 0; --i) {
        if (tcp_c->tcp_connections[i - 1].status != TCP_CONN_NONE) {
            break;
        }
    }

    if (tcp_c->tcp_connections_length != i) {
        tcp_c->tcp_connections_length = i;
        realloc_TCP_con(&tcp_c->tcp_connections, tcp_c->tcp_connections_length);
    }

    return 0;
}

non_null()
static TCP_Connection_to *get_connection(const TCP_Connections *tcp_c, int connections_number)
{
    if (!connections_number_is_valid(tcp_c, connections_number)) {
        return nullptr;
    }

    return &tcp_c->connections[connections_number];
}

non_null()
static TCP_con *get_tcp_connection(const TCP_Connections *tcp_c, int tcp_connections_number)
{
    if (!tcp_connections_number_is_valid(tcp_c, tcp_connections_number)) {
        return nullptr;
    }

    return &tcp_c->tcp_connections[tcp_connections_number];
}

/** Returns the number of connected TCP relays */
uint32_t tcp_connected_relays_count(const TCP_Connections *tcp_c)
{
    uint32_t count = 0;

    for (uint32_t i = 0; i < tcp_connections_count(tcp_c); ++i) {
        const TCP_con *tcp_con = get_tcp_connection(tcp_c, i);

        if (tcp_con == nullptr) {
            continue;
        }

        if (tcp_con->status == TCP_CONN_CONNECTED) {
            ++count;
        }
    }

    return count;
}

/** @brief Send a packet to the TCP connection.
 *
 * return -1 on failure.
 * return 0 on success.
 */
int send_packet_tcp_connection(const TCP_Connections *tcp_c, int connections_number, const uint8_t *packet,
                               uint16_t length)
{
    const TCP_Connection_to *con_to = get_connection(tcp_c, connections_number);

    if (con_to == nullptr) {
        return -1;
    }

    // TODO(irungentoo): detect and kill bad relays.
    // TODO(irungentoo): thread safety?
    int ret = -1;

    bool limit_reached = false;

    for (uint32_t i = 0; i < MAX_FRIEND_TCP_CONNECTIONS; ++i) {
        uint32_t tcp_con_num = con_to->connections[i].tcp_connection;
        const uint8_t status = con_to->connections[i].status;
        const uint8_t connection_id = con_to->connections[i].connection_id;

        if (tcp_con_num > 0 && status == TCP_CONNECTIONS_STATUS_ONLINE) {
            tcp_con_num -= 1;
            TCP_con *tcp_con = get_tcp_connection(tcp_c, tcp_con_num);

            if (tcp_con == nullptr) {
                continue;
            }

            ret = send_data(tcp_c->logger, tcp_con->connection, connection_id, packet, length);

            if (ret == 0) {
                limit_reached = true;
            }

            if (ret == 1) {
                break;
            }
        }
    }

    if (ret == 1) {
        return 0;
    }

    if (limit_reached) {
        return -1;
    }

    bool sent_any = false;

    /* Send oob packets to all relays tied to the connection. */
    for (uint32_t i = 0; i < MAX_FRIEND_TCP_CONNECTIONS; ++i) {
        uint32_t tcp_con_num = con_to->connections[i].tcp_connection;
        const uint8_t status = con_to->connections[i].status;

        if (tcp_con_num > 0 && status == TCP_CONNECTIONS_STATUS_REGISTERED) {
            tcp_con_num -= 1;
            TCP_con *tcp_con = get_tcp_connection(tcp_c, tcp_con_num);

            if (tcp_con == nullptr) {
                continue;
            }

            if (send_oob_packet(tcp_c->logger, tcp_con->connection, con_to->public_key, packet, length) == 1) {
                sent_any = true;
            }
        }
    }

    return sent_any ? 0 : -1;
}

/** @brief Return a TCP connection number for use in send_tcp_onion_request.
 *
 * TODO(irungentoo): This number is just the index of an array that the elements
 * can change without warning.
 *
 * return TCP connection number on success.
 * return -1 on failure.
 */
int get_random_tcp_onion_conn_number(const TCP_Connections *tcp_c)
{
    const uint32_t r = random_u32(tcp_c->rng);

    for (uint32_t i = 0; i < tcp_c->tcp_connections_length; ++i) {
        const uint32_t index = (i + r) % tcp_c->tcp_connections_length;

        if (tcp_c->tcp_connections[index].onion && tcp_c->tcp_connections[index].status == TCP_CONN_CONNECTED) {
            return index;
        }
    }

    return -1;
}

/** @brief Return TCP connection number of active TCP connection with ip_port.
 *
 * return TCP connection number on success.
 * return -1 on failure.
 */
non_null()
static int get_conn_number_by_ip_port(TCP_Connections *tcp_c, const IP_Port *ip_port)
{
    for (uint32_t i = 0; i < tcp_c->tcp_connections_length; ++i) {
        const IP_Port conn_ip_port = tcp_con_ip_port(tcp_c->tcp_connections[i].connection);

        if (ipport_equal(ip_port, &conn_ip_port) &&
                tcp_c->tcp_connections[i].status == TCP_CONN_CONNECTED) {
            return i;
        }
    }

    return -1;
}

/** @brief Put IP_Port of a random onion TCP connection in ip_port.
 *
 * return true on success.
 * return false on failure.
 */
bool tcp_get_random_conn_ip_port(const TCP_Connections *tcp_c, IP_Port *ip_port)
{
    const int index = get_random_tcp_onion_conn_number(tcp_c);

    if (index == -1) {
        return false;
    }

    *ip_port = tcp_con_ip_port(tcp_c->tcp_connections[index].connection);
    return true;
}

/** @brief Send an onion packet via the TCP relay corresponding to tcp_connections_number.
 *
 * return 0 on success.
 * return -1 on failure.
 */
int tcp_send_onion_request(TCP_Connections *tcp_c, uint32_t tcp_connections_number, const uint8_t *data,
                           uint16_t length)
{
    if (tcp_connections_number >= tcp_c->tcp_connections_length) {
        return -1;
    }

    if (tcp_c->tcp_connections[tcp_connections_number].status == TCP_CONN_CONNECTED) {
        const int ret = send_onion_request(tcp_c->logger, tcp_c->tcp_connections[tcp_connections_number].connection, data,
                                           length);

        if (ret == 1) {
            return 0;
        }
    }

    return -1;
}

/* Send a forward request to the TCP relay with IP_Port tcp_forwarder,
 * requesting to forward data via a chain of dht nodes starting with dht_node.
 * A chain_length of 0 means that dht_node is the final destination of data.
 *
 * return 0 on success.
 * return -1 on failure.
 */
int tcp_send_forward_request(const Logger *logger, TCP_Connections *tcp_c, const IP_Port *tcp_forwarder,
                             const IP_Port *dht_node,
                             const uint8_t *chain_keys, uint16_t chain_length,
                             const uint8_t *data, uint16_t data_length)
{
    const int index = get_conn_number_by_ip_port(tcp_c, tcp_forwarder);

    if (index == -1) {
        return -1;
    }

    if (chain_length == 0) {
        return send_forward_request_tcp(logger, tcp_c->tcp_connections[index].connection, dht_node, data,
                                        data_length) == 1 ? 0 : -1;
    }

    const uint16_t len = forward_chain_packet_size(chain_length, data_length);
    VLA(uint8_t, packet, len);

    return create_forward_chain_packet(chain_keys, chain_length, data, data_length, packet)
           && send_forward_request_tcp(logger, tcp_c->tcp_connections[index].connection, dht_node, packet, len) == 1 ? 0 : -1;
}

/** @brief Send an oob packet via the TCP relay corresponding to tcp_connections_number.
 *
 * return 0 on success.
 * return -1 on failure.
 */
int tcp_send_oob_packet(const TCP_Connections *tcp_c, unsigned int tcp_connections_number,
                        const uint8_t *public_key, const uint8_t *packet, uint16_t length)
{
    TCP_con *tcp_con = get_tcp_connection(tcp_c, tcp_connections_number);

    if (tcp_con == nullptr) {
        return -1;
    }

    if (tcp_con->status != TCP_CONN_CONNECTED) {
        return -1;
    }

    const int ret = send_oob_packet(tcp_c->logger, tcp_con->connection, public_key, packet, length);

    if (ret == 1) {
        return 0;
    }

    return -1;
}

non_null()
static int find_tcp_connection_relay(const TCP_Connections *tcp_c, const uint8_t *relay_pk);

/** @brief Send an oob packet via the TCP relay corresponding to relay_pk.
 *
 * return 0 on success.
 * return -1 on failure.
 */
int tcp_send_oob_packet_using_relay(const TCP_Connections *tcp_c, const uint8_t *relay_pk, const uint8_t *public_key,
                                    const uint8_t *packet, uint16_t length)
{
    const int tcp_con_number = find_tcp_connection_relay(tcp_c, relay_pk);

    if (tcp_con_number < 0) {
        return -1;
    }

    return tcp_send_oob_packet(tcp_c, tcp_con_number, public_key, packet, length);
}

/** @brief Set the callback for TCP data packets. */
void set_packet_tcp_connection_callback(TCP_Connections *tcp_c, tcp_data_cb *tcp_data_callback, void *object)
{
    tcp_c->tcp_data_callback = tcp_data_callback;
    tcp_c->tcp_data_callback_object = object;
}

/** @brief Set the callback for TCP oob data packets. */
void set_oob_packet_tcp_connection_callback(TCP_Connections *tcp_c, tcp_oob_cb *tcp_oob_callback, void *object)
{
    tcp_c->tcp_oob_callback = tcp_oob_callback;
    tcp_c->tcp_oob_callback_object = object;
}

/** @brief Set the callback for TCP onion packets. */
void set_onion_packet_tcp_connection_callback(TCP_Connections *tcp_c, tcp_onion_cb *tcp_onion_callback, void *object)
{
    tcp_c->tcp_onion_callback = tcp_onion_callback;
    tcp_c->tcp_onion_callback_object = object;
}

/** @brief Set the callback for TCP forwarding packets. */
void set_forwarding_packet_tcp_connection_callback(TCP_Connections *tcp_c,
        forwarded_response_cb *tcp_forwarded_response_callback,
        void *object)
{
    tcp_c->tcp_forwarded_response_callback = tcp_forwarded_response_callback;
    tcp_c->tcp_forwarded_response_callback_object = object;
}

/** @brief Encode tcp_connections_number as a custom ip_port.
 *
 * return ip_port.
 */
IP_Port tcp_connections_number_to_ip_port(unsigned int tcp_connections_number)
{
    IP_Port ip_port = {{{0}}};
    ip_port.ip.family = net_family_tcp_server();
    ip_port.ip.ip.v6.uint32[0] = tcp_connections_number;
    return ip_port;
}

/** @brief Decode ip_port created by tcp_connections_number_to_ip_port to tcp_connections_number.
 *
 * return true on success.
 * return false if ip_port is invalid.
 */
bool ip_port_to_tcp_connections_number(const IP_Port *ip_port, unsigned int *tcp_connections_number)
{
    *tcp_connections_number = ip_port->ip.ip.v6.uint32[0];
    return net_family_is_tcp_server(ip_port->ip.family);
}

/** @brief Find the TCP connection with public_key.
 *
 * return connections_number on success.
 * return -1 on failure.
 */
non_null()
static int find_tcp_connection_to(const TCP_Connections *tcp_c, const uint8_t *public_key)
{
    for (uint32_t i = 0; i < tcp_c->connections_length; ++i) {
        const TCP_Connection_to *con_to = get_connection(tcp_c, i);

        if (con_to != nullptr) {
            if (pk_equal(con_to->public_key, public_key)) {
                return i;
            }
        }
    }

    return -1;
}

/** @brief Find the TCP connection to a relay with relay_pk.
 *
 * return connections_number on success.
 * return -1 on failure.
 */
static int find_tcp_connection_relay(const TCP_Connections *tcp_c, const uint8_t *relay_pk)
{
    for (uint32_t i = 0; i < tcp_c->tcp_connections_length; ++i) {
        const TCP_con *tcp_con = get_tcp_connection(tcp_c, i);

        if (tcp_con != nullptr) {
            if (tcp_con->status == TCP_CONN_SLEEPING) {
                if (pk_equal(tcp_con->relay_pk, relay_pk)) {
                    return i;
                }
            } else {
                if (pk_equal(tcp_con_public_key(tcp_con->connection), relay_pk)) {
                    return i;
                }
            }
        }
    }

    return -1;
}

/** @brief Create a new TCP connection to public_key.
 *
 * public_key must be the counterpart to the secret key that the other peer used with `new_tcp_connections()`.
 *
 * id is the id in the callbacks for that connection.
 *
 * return connections_number on success.
 * return -1 on failure.
 */
int new_tcp_connection_to(TCP_Connections *tcp_c, const uint8_t *public_key, int id)
{
    if (find_tcp_connection_to(tcp_c, public_key) != -1) {
        return -1;
    }

    const int connections_number = create_connection(tcp_c);

    if (connections_number == -1) {
        return -1;
    }

    TCP_Connection_to *con_to = &tcp_c->connections[connections_number];

    con_to->status = TCP_CONN_VALID;
    memcpy(con_to->public_key, public_key, CRYPTO_PUBLIC_KEY_SIZE);
    con_to->id = id;

    return connections_number;
}

/**
 * @retval 0 on success.
 * @retval -1 on failure.
 */
int kill_tcp_connection_to(TCP_Connections *tcp_c, int connections_number)
{
    const TCP_Connection_to *con_to = get_connection(tcp_c, connections_number);

    if (con_to == nullptr) {
        return -1;
    }

    for (uint32_t i = 0; i < MAX_FRIEND_TCP_CONNECTIONS; ++i) {
        if (con_to->connections[i].tcp_connection > 0) {
            const unsigned int tcp_connections_number = con_to->connections[i].tcp_connection - 1;
            TCP_con *tcp_con = get_tcp_connection(tcp_c, tcp_connections_number);

            if (tcp_con == nullptr) {
                continue;
            }

            if (tcp_con->status == TCP_CONN_CONNECTED) {
                send_disconnect_request(tcp_c->logger, tcp_con->connection, con_to->connections[i].connection_id);
            }

            if (con_to->connections[i].status == TCP_CONNECTIONS_STATUS_ONLINE) {
                --tcp_con->lock_count;

                if (con_to->status == TCP_CONN_SLEEPING) {
                    --tcp_con->sleep_count;
                }
            }
        }
    }

    return wipe_connection(tcp_c, connections_number);
}

/** @brief Set connection status.
 *
 * status of 1 means we are using the connection.
 * status of 0 means we are not using it.
 *
 * Unused tcp connections will be disconnected from but kept in case they are needed.
 *
 * return 0 on success.
 * return -1 on failure.
 */
int set_tcp_connection_to_status(const TCP_Connections *tcp_c, int connections_number, bool status)
{
    TCP_Connection_to *con_to = get_connection(tcp_c, connections_number);

    if (con_to == nullptr) {
        return -1;
    }

    if (status) {
        /* Connection is unsleeping. */
        if (con_to->status != TCP_CONN_SLEEPING) {
            return -1;
        }

        for (uint32_t i = 0; i < MAX_FRIEND_TCP_CONNECTIONS; ++i) {
            if (con_to->connections[i].tcp_connection > 0) {
                const unsigned int tcp_connections_number = con_to->connections[i].tcp_connection - 1;
                TCP_con *tcp_con = get_tcp_connection(tcp_c, tcp_connections_number);

                if (tcp_con == nullptr) {
                    continue;
                }

                if (tcp_con->status == TCP_CONN_SLEEPING) {
                    tcp_con->unsleep = 1;
                }
            }
        }

        con_to->status = TCP_CONN_VALID;
        return 0;
    }

    /* Connection is going to sleep. */
    if (con_to->status != TCP_CONN_VALID) {
        return -1;
    }

    for (uint32_t i = 0; i < MAX_FRIEND_TCP_CONNECTIONS; ++i) {
        if (con_to->connections[i].tcp_connection > 0) {
            unsigned int tcp_connections_number = con_to->connections[i].tcp_connection - 1;
            TCP_con *tcp_con = get_tcp_connection(tcp_c, tcp_connections_number);

            if (tcp_con == nullptr) {
                continue;
            }

            if (con_to->connections[i].status == TCP_CONNECTIONS_STATUS_ONLINE) {
                ++tcp_con->sleep_count;
            }
        }
    }

    con_to->status = TCP_CONN_SLEEPING;
    return 0;
}

non_null()
static bool tcp_connection_in_conn(const TCP_Connection_to *con_to, unsigned int tcp_connections_number)
{
    for (uint32_t i = 0; i < MAX_FRIEND_TCP_CONNECTIONS; ++i) {
        if (con_to->connections[i].tcp_connection == (tcp_connections_number + 1)) {
            return true;
        }
    }

    return false;
}

/**
 * @return index on success.
 * @retval -1 on failure.
 */
non_null()
static int add_tcp_connection_to_conn(TCP_Connection_to *con_to, unsigned int tcp_connections_number)
{
    if (tcp_connection_in_conn(con_to, tcp_connections_number)) {
        return -1;
    }

    for (uint32_t i = 0; i < MAX_FRIEND_TCP_CONNECTIONS; ++i) {
        if (con_to->connections[i].tcp_connection == 0) {
            con_to->connections[i].tcp_connection = tcp_connections_number + 1;
            con_to->connections[i].status = TCP_CONNECTIONS_STATUS_NONE;
            con_to->connections[i].connection_id = 0;
            return i;
        }
    }

    return -1;
}

/**
 * @return index on success.
 * @retval -1 on failure.
 */
non_null()
static int rm_tcp_connection_from_conn(TCP_Connection_to *con_to, unsigned int tcp_connections_number)
{
    for (uint32_t i = 0; i < MAX_FRIEND_TCP_CONNECTIONS; ++i) {
        if (con_to->connections[i].tcp_connection == (tcp_connections_number + 1)) {
            con_to->connections[i].tcp_connection = 0;
            con_to->connections[i].status = TCP_CONNECTIONS_STATUS_NONE;
            con_to->connections[i].connection_id = 0;
            return i;
        }
    }

    return -1;
}

/**
 * @return number of online connections on success.
 * @retval -1 on failure.
 */
non_null()
static uint32_t online_tcp_connection_from_conn(const TCP_Connection_to *con_to)
{
    uint32_t count = 0;

    for (uint32_t i = 0; i < MAX_FRIEND_TCP_CONNECTIONS; ++i) {
        if (con_to->connections[i].tcp_connection > 0) {
            if (con_to->connections[i].status == TCP_CONNECTIONS_STATUS_ONLINE) {
                ++count;
            }
        }
    }

    return count;
}

/**
 * @return index on success.
 * @retval -1 on failure.
 */
non_null()
static int set_tcp_connection_status(TCP_Connection_to *con_to, unsigned int tcp_connections_number,
                                     uint8_t status,
                                     uint8_t connection_id)
{
    for (uint32_t i = 0; i < MAX_FRIEND_TCP_CONNECTIONS; ++i) {
        if (con_to->connections[i].tcp_connection == (tcp_connections_number + 1)) {

            if (con_to->connections[i].status == status) {
                return -1;
            }

            con_to->connections[i].status = status;
            con_to->connections[i].connection_id = connection_id;
            return i;
        }
    }

    return -1;
}

/** @brief Kill a TCP relay connection.
 *
 * return 0 on success.
 * return -1 on failure.
 */
int kill_tcp_relay_connection(TCP_Connections *tcp_c, int tcp_connections_number)
{
    TCP_con *tcp_con = get_tcp_connection(tcp_c, tcp_connections_number);

    if (tcp_con == nullptr) {
        return -1;
    }

    for (uint32_t i = 0; i < tcp_c->connections_length; ++i) {
        TCP_Connection_to *con_to = get_connection(tcp_c, i);

        if (con_to != nullptr) {
            rm_tcp_connection_from_conn(con_to, tcp_connections_number);
        }
    }

    if (tcp_con->onion) {
        --tcp_c->onion_num_conns;
    }

    kill_TCP_connection(tcp_con->connection);

    return wipe_tcp_connection(tcp_c, tcp_connections_number);
}

non_null()
static int reconnect_tcp_relay_connection(TCP_Connections *tcp_c, int tcp_connections_number)
{
    TCP_con *tcp_con = get_tcp_connection(tcp_c, tcp_connections_number);

    if (tcp_con == nullptr) {
        return -1;
    }

    if (tcp_con->status == TCP_CONN_SLEEPING) {
        return -1;
    }

    IP_Port ip_port = tcp_con_ip_port(tcp_con->connection);
    uint8_t relay_pk[CRYPTO_PUBLIC_KEY_SIZE];
    memcpy(relay_pk, tcp_con_public_key(tcp_con->connection), CRYPTO_PUBLIC_KEY_SIZE);
    kill_TCP_connection(tcp_con->connection);
    tcp_con->connection = new_TCP_connection(tcp_c->logger, tcp_c->mono_time, tcp_c->rng, tcp_c->ns, &ip_port, relay_pk, tcp_c->self_public_key, tcp_c->self_secret_key, &tcp_c->proxy_info);

    if (tcp_con->connection == nullptr) {
        kill_tcp_relay_connection(tcp_c, tcp_connections_number);
        return -1;
    }

    for (uint32_t i = 0; i < tcp_c->connections_length; ++i) {
        TCP_Connection_to *con_to = get_connection(tcp_c, i);

        if (con_to != nullptr) {
            set_tcp_connection_status(con_to, tcp_connections_number, TCP_CONNECTIONS_STATUS_NONE, 0);
        }
    }

    if (tcp_con->onion) {
        --tcp_c->onion_num_conns;
        tcp_con->onion = 0;
    }

    tcp_con->lock_count = 0;
    tcp_con->sleep_count = 0;
    tcp_con->connected_time = 0;
    tcp_con->status = TCP_CONN_VALID;
    tcp_con->unsleep = 0;

    return 0;
}

non_null()
static int sleep_tcp_relay_connection(TCP_Connections *tcp_c, int tcp_connections_number)
{
    TCP_con *tcp_con = get_tcp_connection(tcp_c, tcp_connections_number);

    if (tcp_con == nullptr) {
        return -1;
    }

    if (tcp_con->status != TCP_CONN_CONNECTED) {
        return -1;
    }

    if (tcp_con->lock_count != tcp_con->sleep_count) {
        return -1;
    }

    tcp_con->ip_port = tcp_con_ip_port(tcp_con->connection);
    memcpy(tcp_con->relay_pk, tcp_con_public_key(tcp_con->connection), CRYPTO_PUBLIC_KEY_SIZE);

    kill_TCP_connection(tcp_con->connection);
    tcp_con->connection = nullptr;

    for (uint32_t i = 0; i < tcp_c->connections_length; ++i) {
        TCP_Connection_to *con_to = get_connection(tcp_c, i);

        if (con_to != nullptr) {
            set_tcp_connection_status(con_to, tcp_connections_number, TCP_CONNECTIONS_STATUS_NONE, 0);
        }
    }

    if (tcp_con->onion) {
        --tcp_c->onion_num_conns;
        tcp_con->onion = 0;
    }

    tcp_con->lock_count = 0;
    tcp_con->sleep_count = 0;
    tcp_con->connected_time = 0;
    tcp_con->status = TCP_CONN_SLEEPING;
    tcp_con->unsleep = 0;

    return 0;
}

non_null()
static int unsleep_tcp_relay_connection(TCP_Connections *tcp_c, int tcp_connections_number)
{
    TCP_con *tcp_con = get_tcp_connection(tcp_c, tcp_connections_number);

    if (tcp_con == nullptr) {
        return -1;
    }

    if (tcp_con->status != TCP_CONN_SLEEPING) {
        return -1;
    }

    tcp_con->connection = new_TCP_connection(
            tcp_c->logger, tcp_c->mono_time, tcp_c->rng, tcp_c->ns, &tcp_con->ip_port,
            tcp_con->relay_pk, tcp_c->self_public_key, tcp_c->self_secret_key, &tcp_c->proxy_info);

    if (tcp_con->connection == nullptr) {
        kill_tcp_relay_connection(tcp_c, tcp_connections_number);
        return -1;
    }

    tcp_con->lock_count = 0;
    tcp_con->sleep_count = 0;
    tcp_con->connected_time = 0;
    tcp_con->status = TCP_CONN_VALID;
    tcp_con->unsleep = 0;

    return 0;
}

/** @brief Send a TCP routing request.
 *
 * return 0 on success.
 * return -1 on failure.
 */
non_null()
static int send_tcp_relay_routing_request(const TCP_Connections *tcp_c, int tcp_connections_number,
        const uint8_t *public_key)
{
    TCP_con *tcp_con = get_tcp_connection(tcp_c, tcp_connections_number);

    if (tcp_con == nullptr) {
        return -1;
    }

    if (tcp_con->status == TCP_CONN_SLEEPING) {
        return -1;
    }

    if (send_routing_request(tcp_c->logger, tcp_con->connection, public_key) != 1) {
        return -1;
    }

    return 0;
}

non_null()
static int tcp_response_callback(void *object, uint8_t connection_id, const uint8_t *public_key)
{
    TCP_Client_Connection *tcp_client_con = (TCP_Client_Connection *)object;
    const TCP_Connections *tcp_c = (const TCP_Connections *)tcp_con_custom_object(tcp_client_con);

    const unsigned int tcp_connections_number = tcp_con_custom_uint(tcp_client_con);
    TCP_con *tcp_con = get_tcp_connection(tcp_c, tcp_connections_number);

    if (tcp_con == nullptr) {
        return -1;
    }

    const int connections_number = find_tcp_connection_to(tcp_c, public_key);

    if (connections_number == -1) {
        return -1;
    }

    TCP_Connection_to *con_to = get_connection(tcp_c, connections_number);

    if (con_to == nullptr) {
        return -1;
    }

    if (set_tcp_connection_status(con_to, tcp_connections_number, TCP_CONNECTIONS_STATUS_REGISTERED, connection_id) == -1) {
        return -1;
    }

    set_tcp_connection_number(tcp_con->connection, connection_id, connections_number);

    return 0;
}

non_null()
static int tcp_status_callback(void *object, uint32_t number, uint8_t connection_id, uint8_t status)
{
    const TCP_Client_Connection *tcp_client_con = (const TCP_Client_Connection *)object;
    const TCP_Connections *tcp_c = (const TCP_Connections *)tcp_con_custom_object(tcp_client_con);

    const unsigned int tcp_connections_number = tcp_con_custom_uint(tcp_client_con);
    TCP_con *tcp_con = get_tcp_connection(tcp_c, tcp_connections_number);
    TCP_Connection_to *con_to = get_connection(tcp_c, number);

    if (con_to == nullptr || tcp_con == nullptr) {
        return -1;
    }

    if (status == 1) {
        if (set_tcp_connection_status(con_to, tcp_connections_number, TCP_CONNECTIONS_STATUS_REGISTERED, connection_id) == -1) {
            return -1;
        }

        --tcp_con->lock_count;

        if (con_to->status == TCP_CONN_SLEEPING) {
            --tcp_con->sleep_count;
        }
    } else if (status == 2) {
        if (set_tcp_connection_status(con_to, tcp_connections_number, TCP_CONNECTIONS_STATUS_ONLINE, connection_id) == -1) {
            return -1;
        }

        ++tcp_con->lock_count;

        if (con_to->status == TCP_CONN_SLEEPING) {
            ++tcp_con->sleep_count;
        }
    }

    return 0;
}

non_null(1, 4) nullable(6)
static int tcp_conn_data_callback(void *object, uint32_t number, uint8_t connection_id, const uint8_t *data,
                                  uint16_t length, void *userdata)
{
    if (length == 0) {
        return -1;
    }

    const TCP_Client_Connection *tcp_client_con = (TCP_Client_Connection *)object;
    TCP_Connections *tcp_c = (TCP_Connections *)tcp_con_custom_object(tcp_client_con);

    const unsigned int tcp_connections_number = tcp_con_custom_uint(tcp_client_con);
    const TCP_con *tcp_con = get_tcp_connection(tcp_c, tcp_connections_number);

    if (tcp_con == nullptr) {
        return -1;
    }

    const TCP_Connection_to *con_to = get_connection(tcp_c, number);

    if (con_to == nullptr) {
        return -1;
    }

    if (tcp_c->tcp_data_callback != nullptr) {
        tcp_c->tcp_data_callback(tcp_c->tcp_data_callback_object, con_to->id, data, length, userdata);
    }

    return 0;
}

non_null()
static int tcp_conn_oob_callback(void *object, const uint8_t *public_key, const uint8_t *data, uint16_t length,
                                 void *userdata)
{
    if (length == 0) {
        return -1;
    }

    const TCP_Client_Connection *tcp_client_con = (const TCP_Client_Connection *)object;
    TCP_Connections *tcp_c = (TCP_Connections *)tcp_con_custom_object(tcp_client_con);

    const unsigned int tcp_connections_number = tcp_con_custom_uint(tcp_client_con);
    const TCP_con *tcp_con = get_tcp_connection(tcp_c, tcp_connections_number);

    if (tcp_con == nullptr) {
        return -1;
    }

    /* TODO(irungentoo): optimize */
    const int connections_number = find_tcp_connection_to(tcp_c, public_key);

    const TCP_Connection_to *con_to = get_connection(tcp_c, connections_number);

    if (con_to != nullptr && tcp_connection_in_conn(con_to, tcp_connections_number)) {
        return tcp_conn_data_callback(object, connections_number, 0, data, length, userdata);
    }

    if (tcp_c->tcp_oob_callback != nullptr) {
        tcp_c->tcp_oob_callback(tcp_c->tcp_oob_callback_object, public_key, tcp_connections_number, data, length, userdata);
    }

    return 0;
}

non_null()
static int tcp_onion_callback(void *object, const uint8_t *data, uint16_t length, void *userdata)
{
    TCP_Connections *tcp_c = (TCP_Connections *)object;

    if (tcp_c->tcp_onion_callback != nullptr) {
        tcp_c->tcp_onion_callback(tcp_c->tcp_onion_callback_object, data, length, userdata);
    }

    return 0;
}

non_null()
static void tcp_forwarding_callback(void *object, const uint8_t *data, uint16_t length, void *userdata)
{
    TCP_Connections *tcp_c = (TCP_Connections *)object;

    if (tcp_c->tcp_forwarded_response_callback != nullptr) {
        tcp_c->tcp_forwarded_response_callback(tcp_c->tcp_forwarded_response_callback_object, data, length, userdata);
    }
}

/** @brief Set callbacks for the TCP relay connection.
 *
 * return 0 on success.
 * return -1 on failure.
 */
non_null()
static int tcp_relay_set_callbacks(TCP_Connections *tcp_c, int tcp_connections_number)
{
    TCP_con *tcp_con = get_tcp_connection(tcp_c, tcp_connections_number);

    if (tcp_con == nullptr) {
        return -1;
    }

    TCP_Client_Connection *con = tcp_con->connection;

    tcp_con_set_custom_object(con, tcp_c);
    tcp_con_set_custom_uint(con, tcp_connections_number);
    onion_response_handler(con, &tcp_onion_callback, tcp_c);
    forwarding_handler(con, &tcp_forwarding_callback, tcp_c);
    routing_response_handler(con, &tcp_response_callback, con);
    routing_status_handler(con, &tcp_status_callback, con);
    routing_data_handler(con, &tcp_conn_data_callback, con);
    oob_data_handler(con, &tcp_conn_oob_callback, con);

    return 0;
}

non_null()
static int tcp_relay_on_online(TCP_Connections *tcp_c, int tcp_connections_number)
{
    TCP_con *tcp_con = get_tcp_connection(tcp_c, tcp_connections_number);

    if (tcp_con == nullptr) {
        return -1;
    }

    bool sent_any = false;

    for (uint32_t i = 0; i < tcp_c->connections_length; ++i) {
        TCP_Connection_to *con_to = get_connection(tcp_c, i);

        if (con_to != nullptr) {
            if (tcp_connection_in_conn(con_to, tcp_connections_number)) {
                if (send_tcp_relay_routing_request(tcp_c, tcp_connections_number, con_to->public_key) == 0) {
                    sent_any = true;
                }
            }
        }
    }

    tcp_relay_set_callbacks(tcp_c, tcp_connections_number);
    tcp_con->status = TCP_CONN_CONNECTED;

    /* If this connection isn't used by any connection, we don't need to wait for them to come online. */
    if (sent_any) {
        tcp_con->connected_time = mono_time_get(tcp_c->mono_time);
    } else {
        tcp_con->connected_time = 0;
    }

    if (tcp_c->onion_status && tcp_c->onion_num_conns < NUM_ONION_TCP_CONNECTIONS) {
        tcp_con->onion = 1;
        ++tcp_c->onion_num_conns;
    }

    return 0;
}

non_null()
static int add_tcp_relay_instance(TCP_Connections *tcp_c, const IP_Port *ip_port, const uint8_t *relay_pk)
{
    IP_Port ipp_copy = *ip_port;

    if (net_family_is_tcp_ipv4(ipp_copy.ip.family)) {
        ipp_copy.ip.family = net_family_ipv4();
    } else if (net_family_is_tcp_ipv6(ipp_copy.ip.family)) {
        ipp_copy.ip.family = net_family_ipv6();
    }

    if (!net_family_is_ipv4(ipp_copy.ip.family) && !net_family_is_ipv6(ipp_copy.ip.family)) {
        return -1;
    }

    const int tcp_connections_number = create_tcp_connection(tcp_c);

    if (tcp_connections_number == -1) {
        return -1;
    }

    TCP_con *tcp_con = &tcp_c->tcp_connections[tcp_connections_number];

    tcp_con->connection = new_TCP_connection(
            tcp_c->logger, tcp_c->mono_time, tcp_c->rng, tcp_c->ns, &ipp_copy,
            relay_pk, tcp_c->self_public_key, tcp_c->self_secret_key, &tcp_c->proxy_info);

    if (tcp_con->connection == nullptr) {
        return -1;
    }

    tcp_con->status = TCP_CONN_VALID;

    return tcp_connections_number;
}

/** @brief Add a TCP relay to the TCP_Connections instance.
 *
 * return 0 on success.
 * return -1 on failure.
 */
int add_tcp_relay_global(TCP_Connections *tcp_c, const IP_Port *ip_port, const uint8_t *relay_pk)
{
    const int tcp_connections_number = find_tcp_connection_relay(tcp_c, relay_pk);

    if (tcp_connections_number != -1) {
        return -1;
    }

    if (add_tcp_relay_instance(tcp_c, ip_port, relay_pk) == -1) {
        return -1;
    }

    return 0;
}

/** @brief Add a TCP relay tied to a connection.
 *
 * NOTE: This can only be used during the tcp_oob_callback.
 *
 * return 0 on success.
 * return -1 on failure.
 */
int add_tcp_number_relay_connection(const TCP_Connections *tcp_c, int connections_number,
                                    unsigned int tcp_connections_number)
{
    TCP_Connection_to *con_to = get_connection(tcp_c, connections_number);

    if (con_to == nullptr) {
        return -1;
    }

    TCP_con *tcp_con = get_tcp_connection(tcp_c, tcp_connections_number);

    if (tcp_con == nullptr) {
        return -1;
    }

    if (con_to->status != TCP_CONN_SLEEPING && tcp_con->status == TCP_CONN_SLEEPING) {
        tcp_con->unsleep = 1;
    }

    if (add_tcp_connection_to_conn(con_to, tcp_connections_number) == -1) {
        return -1;
    }

    if (tcp_con->status == TCP_CONN_CONNECTED) {
        if (send_tcp_relay_routing_request(tcp_c, tcp_connections_number, con_to->public_key) == 0) {
            tcp_con->connected_time = mono_time_get(tcp_c->mono_time);
        }
    }

    return 0;
}

/** @brief Add a TCP relay tied to a connection.
 *
 * This should be called with the same relay by two peers who want to create a TCP connection with each other.
 *
 * return 0 on success.
 * return -1 on failure.
 */
int add_tcp_relay_connection(TCP_Connections *tcp_c, int connections_number, const IP_Port *ip_port,
                             const uint8_t *relay_pk)
{
    TCP_Connection_to *con_to = get_connection(tcp_c, connections_number);

    if (con_to == nullptr) {
        return -1;
    }

    int tcp_connections_number = find_tcp_connection_relay(tcp_c, relay_pk);

    if (tcp_connections_number != -1) {
        return add_tcp_number_relay_connection(tcp_c, connections_number, tcp_connections_number);
    }

    if (online_tcp_connection_from_conn(con_to) >= RECOMMENDED_FRIEND_TCP_CONNECTIONS) {
        return -1;
    }

    tcp_connections_number = add_tcp_relay_instance(tcp_c, ip_port, relay_pk);

    const TCP_con *tcp_con = get_tcp_connection(tcp_c, tcp_connections_number);

    if (tcp_con == nullptr) {
        return -1;
    }

    if (add_tcp_connection_to_conn(con_to, tcp_connections_number) == -1) {
        return -1;
    }

    return 0;
}

/**
 * @return number of online tcp relays tied to the connection on success.
 * @retval 0 on failure.
 */
uint32_t tcp_connection_to_online_tcp_relays(const TCP_Connections *tcp_c, int connections_number)
{
    const TCP_Connection_to *con_to = get_connection(tcp_c, connections_number);

    if (con_to == nullptr) {
        return 0;
    }

    return online_tcp_connection_from_conn(con_to);
}

/** @brief Copies the tcp relay from tcp connections designated by `idx` to `tcp_relay`.
 *
 * Returns true if the relay was successfully copied.
 * Returns false if the connection index is invalid, or if the relay is not connected.
 */
non_null()
static bool copy_tcp_relay_conn(const TCP_Connections *tcp_c, Node_format *tcp_relay, uint16_t idx)
{
    const TCP_con *tcp_con = get_tcp_connection(tcp_c, idx);

    if (tcp_con == nullptr) {
        return false;
    }

    if (tcp_con->status != TCP_CONN_CONNECTED) {
        return false;
    }

    memcpy(tcp_relay->public_key, tcp_con_public_key(tcp_con->connection), CRYPTO_PUBLIC_KEY_SIZE);
    tcp_relay->ip_port = tcp_con_ip_port(tcp_con->connection);

    Family *const family = &tcp_relay->ip_port.ip.family;

    if (net_family_is_ipv4(*family)) {
        *family = net_family_tcp_ipv4();
    } else if (net_family_is_ipv6(*family)) {
        *family = net_family_tcp_ipv6();
    }

    return true;
}

/** @brief Copy a maximum of max_num TCP relays we are connected to to tcp_relays.
 *
 * NOTE that the family of the copied ip ports will be set to TCP_INET or TCP_INET6.
 *
 * return number of relays copied to tcp_relays on success.
 * return 0 on failure.
 */
uint32_t tcp_copy_connected_relays(const TCP_Connections *tcp_c, Node_format *tcp_relays, uint16_t max_num)
{
    const uint32_t r = random_u32(tcp_c->rng);
    uint32_t copied = 0;

    for (uint32_t i = 0; (i < tcp_c->tcp_connections_length) && (copied < max_num); ++i) {
        const uint16_t idx = (i + r) % tcp_c->tcp_connections_length;

        if (copy_tcp_relay_conn(tcp_c, &tcp_relays[copied], idx)) {
            ++copied;
        }
    }

    return copied;
}

uint32_t tcp_copy_connected_relays_index(const TCP_Connections *tcp_c, Node_format *tcp_relays, uint16_t max_num,
        uint32_t idx)
{
    if (tcp_c->tcp_connections_length == 0) {
        return 0;
    }

    uint32_t copied = 0;
    const uint16_t num_to_copy = min_u16(max_num, tcp_c->tcp_connections_length);
    const uint16_t start = idx % tcp_c->tcp_connections_length;
    const uint16_t end = (start + num_to_copy) % tcp_c->tcp_connections_length;

    for (uint16_t i = start; i != end; i = (i + 1) % tcp_c->tcp_connections_length) {
        if (copy_tcp_relay_conn(tcp_c, &tcp_relays[copied], i)) {
            ++copied;
        }
    }

    return copied;
}

/** @brief Set if we want TCP_connection to allocate some connection for onion use.
 *
 * If status is 1, allocate some connections. if status is 0, don't.
 *
 * return 0 on success.
 * return -1 on failure.
 */
int set_tcp_onion_status(TCP_Connections *tcp_c, bool status)
{
    if (tcp_c->onion_status == status) {
        return -1;
    }

    if (status) {
        for (uint32_t i = 0; i < tcp_c->tcp_connections_length; ++i) {
            TCP_con *tcp_con = get_tcp_connection(tcp_c, i);

            if (tcp_con != nullptr) {
                if (tcp_con->status == TCP_CONN_CONNECTED && !tcp_con->onion) {
                    ++tcp_c->onion_num_conns;
                    tcp_con->onion = 1;
                }
            }

            if (tcp_c->onion_num_conns >= NUM_ONION_TCP_CONNECTIONS) {
                break;
            }
        }

        if (tcp_c->onion_num_conns < NUM_ONION_TCP_CONNECTIONS) {
            const unsigned int wakeup = NUM_ONION_TCP_CONNECTIONS - tcp_c->onion_num_conns;

            for (uint32_t i = 0; i < tcp_c->tcp_connections_length; ++i) {
                TCP_con *tcp_con = get_tcp_connection(tcp_c, i);

                if (tcp_con != nullptr) {
                    if (tcp_con->status == TCP_CONN_SLEEPING) {
                        tcp_con->unsleep = 1;
                    }
                }

                if (wakeup == 0) {
                    break;
                }
            }
        }

        tcp_c->onion_status = 1;
    } else {
        for (uint32_t i = 0; i < tcp_c->tcp_connections_length; ++i) {
            TCP_con *tcp_con = get_tcp_connection(tcp_c, i);

            if (tcp_con != nullptr) {
                if (tcp_con->onion) {
                    --tcp_c->onion_num_conns;
                    tcp_con->onion = 0;
                }
            }
        }

        tcp_c->onion_status = 0;
    }

    return 0;
}

/** @brief Returns a new TCP_Connections object associated with the secret_key.
 *
 * In order for others to connect to this instance `new_tcp_connection_to()` must be called with the
 * public_key associated with secret_key.
 *
 * Returns NULL on failure.
 */
TCP_Connections *new_tcp_connections(
        const Logger *logger, const Random *rng, const Network *ns, Mono_Time *mono_time, const uint8_t *secret_key,
        const TCP_Proxy_Info *proxy_info)
{
    if (secret_key == nullptr) {
        return nullptr;
    }

    TCP_Connections *temp = (TCP_Connections *)calloc(1, sizeof(TCP_Connections));

    if (temp == nullptr) {
        return nullptr;
    }

    temp->logger = logger;
    temp->rng = rng;
    temp->mono_time = mono_time;
    temp->ns = ns;

    memcpy(temp->self_secret_key, secret_key, CRYPTO_SECRET_KEY_SIZE);
    crypto_derive_public_key(temp->self_public_key, temp->self_secret_key);
    temp->proxy_info = *proxy_info;

    return temp;
}

non_null(1, 2) nullable(3)
static void do_tcp_conns(const Logger *logger, TCP_Connections *tcp_c, void *userdata)
{
    for (uint32_t i = 0; i < tcp_c->tcp_connections_length; ++i) {
        TCP_con *tcp_con = get_tcp_connection(tcp_c, i);

        if (tcp_con == nullptr) {
            continue;
        }

        if (tcp_con->status != TCP_CONN_SLEEPING) {
            do_TCP_connection(logger, tcp_c->mono_time, tcp_con->connection, userdata);

            /* callbacks can change TCP connection address. */
            tcp_con = get_tcp_connection(tcp_c, i);

            // Make sure the TCP connection wasn't dropped in any of the callbacks.
            assert(tcp_con != nullptr);

            if (tcp_con_status(tcp_con->connection) == TCP_CLIENT_DISCONNECTED) {
                if (tcp_con->status == TCP_CONN_CONNECTED) {
                    reconnect_tcp_relay_connection(tcp_c, i);
                } else {
                    kill_tcp_relay_connection(tcp_c, i);
                }

                continue;
            }

            if (tcp_con->status == TCP_CONN_VALID && tcp_con_status(tcp_con->connection) == TCP_CLIENT_CONFIRMED) {
                tcp_relay_on_online(tcp_c, i);
            }

            if (tcp_con->status == TCP_CONN_CONNECTED
                    && !tcp_con->onion && tcp_con->lock_count > 0
                    && tcp_con->lock_count == tcp_con->sleep_count
                    && mono_time_is_timeout(tcp_c->mono_time, tcp_con->connected_time, TCP_CONNECTION_ANNOUNCE_TIMEOUT)) {
                sleep_tcp_relay_connection(tcp_c, i);
            }
        }

        if (tcp_con->status == TCP_CONN_SLEEPING && tcp_con->unsleep) {
            unsleep_tcp_relay_connection(tcp_c, i);
        }
    }
}

non_null()
static void kill_nonused_tcp(TCP_Connections *tcp_c)
{
    if (tcp_c->tcp_connections_length <= RECOMMENDED_FRIEND_TCP_CONNECTIONS) {
        return;
    }

<<<<<<< HEAD
    uint32_t num_online = 0;

    for (uint32_t i = 0; i < tcp_c->tcp_connections_length; ++i) {
        TCP_con *tcp_con = get_tcp_connection(tcp_c, i);

        if (tcp_con == nullptr) {
            continue;
        }

        if (tcp_con->status == TCP_CONN_CONNECTED) {
            ++num_online;
        }
    }
=======
    const uint32_t num_online = tcp_connected_relays_count(tcp_c);
>>>>>>> ee2b733e

    if (num_online <= RECOMMENDED_FRIEND_TCP_CONNECTIONS) {
        return;
    }

    const uint32_t max_kill_count = num_online - RECOMMENDED_FRIEND_TCP_CONNECTIONS;
    uint32_t kill_count = 0;

    for (uint32_t i = 0; i < tcp_c->tcp_connections_length && kill_count < max_kill_count; ++i) {
<<<<<<< HEAD
        TCP_con *tcp_con = get_tcp_connection(tcp_c, i);
=======
        const TCP_con *tcp_con = get_tcp_connection(tcp_c, i);
>>>>>>> ee2b733e

        if (tcp_con == nullptr) {
            continue;
        }

        if (tcp_con->status == TCP_CONN_CONNECTED) {
<<<<<<< HEAD
            if (tcp_con->onion || tcp_con->lock_count) {  // connection is in use so we skip it
=======
            if (tcp_con->onion || tcp_con->lock_count > 0) {  // connection is in use so we skip it
>>>>>>> ee2b733e
                continue;
            }

            if (mono_time_is_timeout(tcp_c->mono_time, tcp_con->connected_time, TCP_CONNECTION_ANNOUNCE_TIMEOUT)) {
                kill_tcp_relay_connection(tcp_c, i);
                ++kill_count;
            }
        }
    }
}

void do_tcp_connections(const Logger *logger, TCP_Connections *tcp_c, void *userdata)
{
    do_tcp_conns(logger, tcp_c, userdata);
    kill_nonused_tcp(tcp_c);
}

void kill_tcp_connections(TCP_Connections *tcp_c)
{
    if (tcp_c == nullptr) {
        return;
    }

    for (uint32_t i = 0; i < tcp_c->tcp_connections_length; ++i) {
        kill_TCP_connection(tcp_c->tcp_connections[i].connection);
    }

    crypto_memzero(tcp_c->self_secret_key, sizeof(tcp_c->self_secret_key));

    free(tcp_c->tcp_connections);
    free(tcp_c->connections);
    free(tcp_c);
}<|MERGE_RESOLUTION|>--- conflicted
+++ resolved
@@ -1656,48 +1656,24 @@
         return;
     }
 
-<<<<<<< HEAD
-    uint32_t num_online = 0;
-
-    for (uint32_t i = 0; i < tcp_c->tcp_connections_length; ++i) {
-        TCP_con *tcp_con = get_tcp_connection(tcp_c, i);
+    const uint32_t num_online = tcp_connected_relays_count(tcp_c);
+
+    if (num_online <= RECOMMENDED_FRIEND_TCP_CONNECTIONS) {
+        return;
+    }
+
+    const uint32_t max_kill_count = num_online - RECOMMENDED_FRIEND_TCP_CONNECTIONS;
+    uint32_t kill_count = 0;
+
+    for (uint32_t i = 0; i < tcp_c->tcp_connections_length && kill_count < max_kill_count; ++i) {
+        const TCP_con *tcp_con = get_tcp_connection(tcp_c, i);
 
         if (tcp_con == nullptr) {
             continue;
         }
 
         if (tcp_con->status == TCP_CONN_CONNECTED) {
-            ++num_online;
-        }
-    }
-=======
-    const uint32_t num_online = tcp_connected_relays_count(tcp_c);
->>>>>>> ee2b733e
-
-    if (num_online <= RECOMMENDED_FRIEND_TCP_CONNECTIONS) {
-        return;
-    }
-
-    const uint32_t max_kill_count = num_online - RECOMMENDED_FRIEND_TCP_CONNECTIONS;
-    uint32_t kill_count = 0;
-
-    for (uint32_t i = 0; i < tcp_c->tcp_connections_length && kill_count < max_kill_count; ++i) {
-<<<<<<< HEAD
-        TCP_con *tcp_con = get_tcp_connection(tcp_c, i);
-=======
-        const TCP_con *tcp_con = get_tcp_connection(tcp_c, i);
->>>>>>> ee2b733e
-
-        if (tcp_con == nullptr) {
-            continue;
-        }
-
-        if (tcp_con->status == TCP_CONN_CONNECTED) {
-<<<<<<< HEAD
-            if (tcp_con->onion || tcp_con->lock_count) {  // connection is in use so we skip it
-=======
             if (tcp_con->onion || tcp_con->lock_count > 0) {  // connection is in use so we skip it
->>>>>>> ee2b733e
                 continue;
             }
 

#!/bin/sh

set -eu

CACHEDIR="$HOME/cache"

. ".github/scripts/flags-$CC.sh"
add_flag -Werror
add_flag -fdiagnostics-color=always
add_flag -fno-omit-frame-pointer
<<<<<<< HEAD
add_flag -fsanitize=address,undefined
cmake -B_build -H. -GNinja			\
  -DCMAKE_C_FLAGS="$C_FLAGS"			\
  -DCMAKE_CXX_FLAGS="$CXX_FLAGS"		\
  -DCMAKE_EXE_LINKER_FLAGS="$LD_FLAGS"		\
  -DCMAKE_SHARED_LINKER_FLAGS="$LD_FLAGS"	\
  -DCMAKE_INSTALL_PREFIX:PATH="$PWD/_install"	\
  -DMIN_LOGGER_LEVEL=TRACE			\
  -DMUST_BUILD_TOXAV=ON				\
  -DSTRICT_ABI=ON				\
  -DTEST_TIMEOUT_SECONDS=300			\
  -DUSE_IPV6=OFF				\
  -DAUTOTEST=ON
=======
add_flag -fsanitize=address
cmake -B_build -H. -GNinja \
  -DCMAKE_C_FLAGS="$C_FLAGS" \
  -DCMAKE_CXX_FLAGS="$CXX_FLAGS" \
  -DCMAKE_EXE_LINKER_FLAGS="$LD_FLAGS" \
  -DCMAKE_SHARED_LINKER_FLAGS="$LD_FLAGS" \
  -DCMAKE_INSTALL_PREFIX:PATH="$PWD/_install" \
  -DCMAKE_UNITY_BUILD=ON \
  -DMIN_LOGGER_LEVEL=TRACE \
  -DMUST_BUILD_TOXAV=ON \
  -DNON_HERMETIC_TESTS=ON \
  -DSTRICT_ABI=ON \
  -DTEST_TIMEOUT_SECONDS=120 \
  -DUSE_IPV6=OFF \
  -DAUTOTEST=ON \
  -DBUILD_MISC_TESTS=ON \
  -DBUILD_FUN_UTILS=ON
>>>>>>> ee2b733e

cd _build

ninja install -j$(nproc)

export ASAN_OPTIONS="color=always"
export ASAN_OPTIONS="$ASAN_OPTIONS,detect_invalid_pointer_pairs=1"
export ASAN_OPTIONS="$ASAN_OPTIONS,detect_stack_use_after_return=1"
export ASAN_OPTIONS="$ASAN_OPTIONS,strict_init_order=1"
export ASAN_OPTIONS="$ASAN_OPTIONS,strict_string_checks=1"
export ASAN_OPTIONS="$ASAN_OPTIONS,symbolize=1"
<<<<<<< HEAD
ctest -j50 --output-on-failure ||
ctest -j50 --output-on-failure --rerun-failed
=======
ctest -j50 --output-on-failure --rerun-failed --repeat until-pass:6
>>>>>>> ee2b733e
<|MERGE_RESOLUTION|>--- conflicted
+++ resolved
@@ -8,21 +8,6 @@
 add_flag -Werror
 add_flag -fdiagnostics-color=always
 add_flag -fno-omit-frame-pointer
-<<<<<<< HEAD
-add_flag -fsanitize=address,undefined
-cmake -B_build -H. -GNinja			\
-  -DCMAKE_C_FLAGS="$C_FLAGS"			\
-  -DCMAKE_CXX_FLAGS="$CXX_FLAGS"		\
-  -DCMAKE_EXE_LINKER_FLAGS="$LD_FLAGS"		\
-  -DCMAKE_SHARED_LINKER_FLAGS="$LD_FLAGS"	\
-  -DCMAKE_INSTALL_PREFIX:PATH="$PWD/_install"	\
-  -DMIN_LOGGER_LEVEL=TRACE			\
-  -DMUST_BUILD_TOXAV=ON				\
-  -DSTRICT_ABI=ON				\
-  -DTEST_TIMEOUT_SECONDS=300			\
-  -DUSE_IPV6=OFF				\
-  -DAUTOTEST=ON
-=======
 add_flag -fsanitize=address
 cmake -B_build -H. -GNinja \
   -DCMAKE_C_FLAGS="$C_FLAGS" \
@@ -40,7 +25,6 @@
   -DAUTOTEST=ON \
   -DBUILD_MISC_TESTS=ON \
   -DBUILD_FUN_UTILS=ON
->>>>>>> ee2b733e
 
 cd _build
 
@@ -52,9 +36,4 @@
 export ASAN_OPTIONS="$ASAN_OPTIONS,strict_init_order=1"
 export ASAN_OPTIONS="$ASAN_OPTIONS,strict_string_checks=1"
 export ASAN_OPTIONS="$ASAN_OPTIONS,symbolize=1"
-<<<<<<< HEAD
-ctest -j50 --output-on-failure ||
-ctest -j50 --output-on-failure --rerun-failed
-=======
-ctest -j50 --output-on-failure --rerun-failed --repeat until-pass:6
->>>>>>> ee2b733e
+ctest -j50 --output-on-failure --rerun-failed --repeat until-pass:6
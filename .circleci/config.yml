---
version: 2

workflows:
  version: 2
  build_linux:
    jobs:
      - asan
      - tsan

jobs:
  asan:
    working_directory: ~/work
    docker:
      - image: ubuntu

    steps:
<<<<<<< HEAD
    - checkout
    - run: &apt_install
           apt update &&
           apt install -y --no-install-recommends
             clang
             cmake
             libavcodec-dev
             libavutil-dev
             libconfig-dev
             libgtest-dev
             libopus-dev
             libsodium-dev
             libvpx-dev
             libx264-dev
             ninja-build
             pkg-config
    - run: CC=clang .circleci/cmake-asan
=======
      - checkout
      - run: &apt_install
          apt update &&
          apt install -y --no-install-recommends
            clang
            cmake
            libconfig-dev
            libgtest-dev
            libopus-dev
            libsodium-dev
            libvpx-dev
            ninja-build
            pkg-config
      - run: CC=clang .circleci/cmake-asan
>>>>>>> 15cc8050

  tsan:
    working_directory: ~/work
    docker:
      - image: ubuntu

    steps:
      - checkout
      - run: *apt_install
      - run: CC=clang .circleci/cmake-tsan<|MERGE_RESOLUTION|>--- conflicted
+++ resolved
@@ -15,25 +15,6 @@
       - image: ubuntu
 
     steps:
-<<<<<<< HEAD
-    - checkout
-    - run: &apt_install
-           apt update &&
-           apt install -y --no-install-recommends
-             clang
-             cmake
-             libavcodec-dev
-             libavutil-dev
-             libconfig-dev
-             libgtest-dev
-             libopus-dev
-             libsodium-dev
-             libvpx-dev
-             libx264-dev
-             ninja-build
-             pkg-config
-    - run: CC=clang .circleci/cmake-asan
-=======
       - checkout
       - run: &apt_install
           apt update &&
@@ -48,7 +29,6 @@
             ninja-build
             pkg-config
       - run: CC=clang .circleci/cmake-asan
->>>>>>> 15cc8050
 
   tsan:
     working_directory: ~/work

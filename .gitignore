--- conflicted
+++ resolved
@@ -85,8 +85,5 @@
 
 # rpm
 tox.spec
-<<<<<<< HEAD
-=======
 
-.idea/
->>>>>>> ee2b733e
+.idea/
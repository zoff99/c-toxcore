#### by some random twist of fate you stumbled into the Department of Science of Tox-University

some of the subjects we are teaching here are:<br><br>

- [x] Video enchancements
- [x] Audio enchancements
- [x] H264 Codec
- [x] HW accelerated de-/en-coding on Raspberry Pi
- [x] HW accelerated de-/en-coding on Android (with TRIfA)
- [x] HW accelerated de-/en-coding on Linux (with uTox)
- [x] Message V2 (see :https://github.com/TokTok/c-toxcore/issues/735)
- [x] Message V3 (see :https://github.com/zoff99/c-toxcore/blob/zoff99/zoxcore_local_fork/docs/msgv3_addon.patch)
- [x] automatic Video bandwith control
- [x] additional threads for A/V
- [x] fix some thread safety issues (see: https://github.com/TokTok/c-toxcore/issues/956)
- [x] make Toxcore API thread safe (see: https://github.com/TokTok/c-toxcore/pull/1382)
- [x] make ToxAV use only public Tox API functions (see: https://github.com/TokTok/c-toxcore/pull/1431)
- [x] resumable Filetransfers, even across restarts (inside c-toxcore)
- [x] Push Message Support (with TRIfA on Android and Antidote on iPhone)

<<<<<<< HEAD

=======
**Current Coverage:** [![coverage](https://codecov.io/gh/TokTok/c-toxcore/branch/master/graph/badge.svg?token=BRfCKo02De)](https://codecov.io/gh/TokTok/c-toxcore)

[**Website**](https://tox.chat) **|** [**Wiki**](https://wiki.tox.chat/) **|** [**Blog**](https://blog.tox.chat/) **|** [**FAQ**](https://wiki.tox.chat/doku.php?id=users:faq) **|** [**Binaries/Downloads**](https://tox.chat/download.html) **|** [**Clients**](https://wiki.tox.chat/doku.php?id=clients) **|** [**Compiling**](/INSTALL.md)

**IRC Channels:** Users: [#tox@libera.chat](https://web.libera.chat/#tox), Developers: [#toktok@libera.chat](https://web.libera.chat/#toktok)

## What is Tox

Tox is a peer to peer (serverless) instant messenger aimed at making security
and privacy easy to obtain for regular users. It uses
[NaCl](https://nacl.cr.yp.to/) for its encryption and authentication.

## IMPORTANT!

### ![Danger: Experimental](other/tox-warning.png)

This is an **experimental** cryptographic network library. It has not been
formally audited by an independent third party that specializes in
cryptography or cryptanalysis. **Use this library at your own risk.**

The underlying crypto library [NaCl](https://nacl.cr.yp.to/install.html)
provides reliable encryption, but the security model has not yet been fully
specified. See [issue 210](https://github.com/TokTok/c-toxcore/issues/210) for
a discussion on developing a threat model. See other issues for known
weaknesses (e.g. [issue 426](https://github.com/TokTok/c-toxcore/issues/426)
describes what can happen if your secret key is stolen).

## Toxcore Development Roadmap

The roadmap and changelog are generated from GitHub issues. You may view them
on the website, where they are updated at least once every 24 hours:

-   Changelog: https://toktok.ltd/changelog/c-toxcore
-   Roadmap: https://toktok.ltd/roadmap/c-toxcore

## Installing toxcore

Detailed installation instructions can be found in [INSTALL.md](INSTALL.md).

In a nutshell, if you have [libsodium](https://github.com/jedisct1/libsodium)
installed, run:

```sh
mkdir _build && cd _build
cmake ..
make
sudo make install
```

If you have [libvpx](https://github.com/webmproject/libvpx) and
[opus](https://github.com/xiph/opus) installed, the above will also build the
A/V library for multimedia chats.

## Using toxcore

The simplest "hello world" example could be an echo bot. Here we will walk
through the implementation of a simple bot.

### Creating the tox instance

All toxcore API functions work with error parameters. They are enums with one
`OK` value and several error codes that describe the different situations in
which the function might fail.

```c
TOX_ERR_NEW err_new;
Tox *tox = tox_new(NULL, &err_new);
if (err_new != TOX_ERR_NEW_OK) {
  fprintf(stderr, "tox_new failed with error code %d\n", err_new);
  exit(1);
}
```

Here, we simply exit the program, but in a real client you will probably want
to do some error handling and proper error reporting to the user. The `NULL`
argument given to the first parameter of `tox_new` is the `Tox_Options`. It
contains various write-once network settings and allows you to load a
previously serialised instance. See [toxcore/tox.h](tox.h) for details.

### Setting up callbacks

Toxcore works with callbacks that you can register to listen for certain
events. Examples of such events are "friend request received" or "friend sent
a message". Search the API for `tox_callback_*` to find all of them.

Here, we will set up callbacks for receiving friend requests and receiving
messages. We will always accept any friend request (because we're a bot), and
when we receive a message, we send it back to the sender.

```c
tox_callback_friend_request(tox, handle_friend_request);
tox_callback_friend_message(tox, handle_friend_message);
```

These two function calls set up the callbacks. Now we also need to implement
these "handle" functions.

### Handle friend requests

```c
static void handle_friend_request(
  Tox *tox, const uint8_t *public_key, const uint8_t *message, size_t length,
  void *user_data) {
  // Accept the friend request:
  TOX_ERR_FRIEND_ADD err_friend_add;
  tox_friend_add_norequest(tox, public_key, &err_friend_add);
  if (err_friend_add != TOX_ERR_FRIEND_ADD_OK) {
    fprintf(stderr, "unable to add friend: %d\n", err_friend_add);
  }
}
```

The `tox_friend_add_norequest` function adds the friend without sending them a
friend request. Since we already got a friend request, this is the right thing
to do. If you wanted to send a friend request yourself, you would use
`tox_friend_add`, which has an extra parameter for the message.

### Handle messages

Now, when the friend sends us a message, we want to respond to them by sending
them the same message back. This will be our "echo".

```c
static void handle_friend_message(
  Tox *tox, uint32_t friend_number, TOX_MESSAGE_TYPE type,
  const uint8_t *message, size_t length,
  void *user_data) {
  TOX_ERR_FRIEND_SEND_MESSAGE err_send;
  tox_friend_send_message(tox, friend_number, type, message, length,
    &err_send);
  if (err_send != TOX_ERR_FRIEND_SEND_MESSAGE_OK) {
    fprintf(stderr, "unable to send message back to friend %d: %d\n",
      friend_number, err_send);
  }
}
```

That's it for the setup. Now we want to actually run the bot.

### Main event loop

Toxcore works with a main event loop function `tox_iterate` that you need to
call at a certain frequency dictated by `tox_iteration_interval`. This is a
polling function that receives new network messages and processes them.

```c
while (true) {
  usleep(1000 * tox_iteration_interval(tox));
  tox_iterate(tox, NULL);
}
```

That's it! Now you have a working echo bot. The only problem is that since Tox
works with public keys, and you can't really guess your bot's public key, you
can't add it as a friend in your client. For this, we need to call another API
function: `tox_self_get_address(tox, address)`. This will fill the 38 byte
friend address into the `address` buffer. You can then display that binary
string as hex and input it into your client. Writing a `bin2hex` function is
left as exercise for the reader.

We glossed over a lot of details, such as the user data which we passed to
`tox_iterate` (passing `NULL`), bootstrapping into an actual network (this bot
will work in the LAN, but not on an internet server) and the fact that we now
have no clean way of stopping the bot (`while (true)`). If you want to write a
real bot, you will probably want to read up on all the API functions. Consult
the API documentation in [toxcore/tox.h](toxcore/tox.h) for more information.

### Other resources

- [Another echo bot](https://wiki.tox.chat/developers/client_examples/echo_bot)
- [minitox](https://github.com/hqwrong/minitox) (A minimal tox client)
>>>>>>> ee2b733e
<|MERGE_RESOLUTION|>--- conflicted
+++ resolved
@@ -1,195 +1,8 @@
 #### by some random twist of fate you stumbled into the Department of Science of Tox-University
 
-some of the subjects we are teaching here are:<br><br>
-
-- [x] Video enchancements
-- [x] Audio enchancements
-- [x] H264 Codec
-- [x] HW accelerated de-/en-coding on Raspberry Pi
-- [x] HW accelerated de-/en-coding on Android (with TRIfA)
-- [x] HW accelerated de-/en-coding on Linux (with uTox)
-- [x] Message V2 (see :https://github.com/TokTok/c-toxcore/issues/735)
-- [x] Message V3 (see :https://github.com/zoff99/c-toxcore/blob/zoff99/zoxcore_local_fork/docs/msgv3_addon.patch)
-- [x] automatic Video bandwith control
-- [x] additional threads for A/V
-- [x] fix some thread safety issues (see: https://github.com/TokTok/c-toxcore/issues/956)
-- [x] make Toxcore API thread safe (see: https://github.com/TokTok/c-toxcore/pull/1382)
-- [x] make ToxAV use only public Tox API functions (see: https://github.com/TokTok/c-toxcore/pull/1431)
-- [x] resumable Filetransfers, even across restarts (inside c-toxcore)
-- [x] Push Message Support (with TRIfA on Android and Antidote on iPhone)
-
-<<<<<<< HEAD
-
-=======
 **Current Coverage:** [![coverage](https://codecov.io/gh/TokTok/c-toxcore/branch/master/graph/badge.svg?token=BRfCKo02De)](https://codecov.io/gh/TokTok/c-toxcore)
 
 [**Website**](https://tox.chat) **|** [**Wiki**](https://wiki.tox.chat/) **|** [**Blog**](https://blog.tox.chat/) **|** [**FAQ**](https://wiki.tox.chat/doku.php?id=users:faq) **|** [**Binaries/Downloads**](https://tox.chat/download.html) **|** [**Clients**](https://wiki.tox.chat/doku.php?id=clients) **|** [**Compiling**](/INSTALL.md)
 
 **IRC Channels:** Users: [#tox@libera.chat](https://web.libera.chat/#tox), Developers: [#toktok@libera.chat](https://web.libera.chat/#toktok)
 
-## What is Tox
-
-Tox is a peer to peer (serverless) instant messenger aimed at making security
-and privacy easy to obtain for regular users. It uses
-[NaCl](https://nacl.cr.yp.to/) for its encryption and authentication.
-
-## IMPORTANT!
-
-### ![Danger: Experimental](other/tox-warning.png)
-
-This is an **experimental** cryptographic network library. It has not been
-formally audited by an independent third party that specializes in
-cryptography or cryptanalysis. **Use this library at your own risk.**
-
-The underlying crypto library [NaCl](https://nacl.cr.yp.to/install.html)
-provides reliable encryption, but the security model has not yet been fully
-specified. See [issue 210](https://github.com/TokTok/c-toxcore/issues/210) for
-a discussion on developing a threat model. See other issues for known
-weaknesses (e.g. [issue 426](https://github.com/TokTok/c-toxcore/issues/426)
-describes what can happen if your secret key is stolen).
-
-## Toxcore Development Roadmap
-
-The roadmap and changelog are generated from GitHub issues. You may view them
-on the website, where they are updated at least once every 24 hours:
-
--   Changelog: https://toktok.ltd/changelog/c-toxcore
--   Roadmap: https://toktok.ltd/roadmap/c-toxcore
-
-## Installing toxcore
-
-Detailed installation instructions can be found in [INSTALL.md](INSTALL.md).
-
-In a nutshell, if you have [libsodium](https://github.com/jedisct1/libsodium)
-installed, run:
-
-```sh
-mkdir _build && cd _build
-cmake ..
-make
-sudo make install
-```
-
-If you have [libvpx](https://github.com/webmproject/libvpx) and
-[opus](https://github.com/xiph/opus) installed, the above will also build the
-A/V library for multimedia chats.
-
-## Using toxcore
-
-The simplest "hello world" example could be an echo bot. Here we will walk
-through the implementation of a simple bot.
-
-### Creating the tox instance
-
-All toxcore API functions work with error parameters. They are enums with one
-`OK` value and several error codes that describe the different situations in
-which the function might fail.
-
-```c
-TOX_ERR_NEW err_new;
-Tox *tox = tox_new(NULL, &err_new);
-if (err_new != TOX_ERR_NEW_OK) {
-  fprintf(stderr, "tox_new failed with error code %d\n", err_new);
-  exit(1);
-}
-```
-
-Here, we simply exit the program, but in a real client you will probably want
-to do some error handling and proper error reporting to the user. The `NULL`
-argument given to the first parameter of `tox_new` is the `Tox_Options`. It
-contains various write-once network settings and allows you to load a
-previously serialised instance. See [toxcore/tox.h](tox.h) for details.
-
-### Setting up callbacks
-
-Toxcore works with callbacks that you can register to listen for certain
-events. Examples of such events are "friend request received" or "friend sent
-a message". Search the API for `tox_callback_*` to find all of them.
-
-Here, we will set up callbacks for receiving friend requests and receiving
-messages. We will always accept any friend request (because we're a bot), and
-when we receive a message, we send it back to the sender.
-
-```c
-tox_callback_friend_request(tox, handle_friend_request);
-tox_callback_friend_message(tox, handle_friend_message);
-```
-
-These two function calls set up the callbacks. Now we also need to implement
-these "handle" functions.
-
-### Handle friend requests
-
-```c
-static void handle_friend_request(
-  Tox *tox, const uint8_t *public_key, const uint8_t *message, size_t length,
-  void *user_data) {
-  // Accept the friend request:
-  TOX_ERR_FRIEND_ADD err_friend_add;
-  tox_friend_add_norequest(tox, public_key, &err_friend_add);
-  if (err_friend_add != TOX_ERR_FRIEND_ADD_OK) {
-    fprintf(stderr, "unable to add friend: %d\n", err_friend_add);
-  }
-}
-```
-
-The `tox_friend_add_norequest` function adds the friend without sending them a
-friend request. Since we already got a friend request, this is the right thing
-to do. If you wanted to send a friend request yourself, you would use
-`tox_friend_add`, which has an extra parameter for the message.
-
-### Handle messages
-
-Now, when the friend sends us a message, we want to respond to them by sending
-them the same message back. This will be our "echo".
-
-```c
-static void handle_friend_message(
-  Tox *tox, uint32_t friend_number, TOX_MESSAGE_TYPE type,
-  const uint8_t *message, size_t length,
-  void *user_data) {
-  TOX_ERR_FRIEND_SEND_MESSAGE err_send;
-  tox_friend_send_message(tox, friend_number, type, message, length,
-    &err_send);
-  if (err_send != TOX_ERR_FRIEND_SEND_MESSAGE_OK) {
-    fprintf(stderr, "unable to send message back to friend %d: %d\n",
-      friend_number, err_send);
-  }
-}
-```
-
-That's it for the setup. Now we want to actually run the bot.
-
-### Main event loop
-
-Toxcore works with a main event loop function `tox_iterate` that you need to
-call at a certain frequency dictated by `tox_iteration_interval`. This is a
-polling function that receives new network messages and processes them.
-
-```c
-while (true) {
-  usleep(1000 * tox_iteration_interval(tox));
-  tox_iterate(tox, NULL);
-}
-```
-
-That's it! Now you have a working echo bot. The only problem is that since Tox
-works with public keys, and you can't really guess your bot's public key, you
-can't add it as a friend in your client. For this, we need to call another API
-function: `tox_self_get_address(tox, address)`. This will fill the 38 byte
-friend address into the `address` buffer. You can then display that binary
-string as hex and input it into your client. Writing a `bin2hex` function is
-left as exercise for the reader.
-
-We glossed over a lot of details, such as the user data which we passed to
-`tox_iterate` (passing `NULL`), bootstrapping into an actual network (this bot
-will work in the LAN, but not on an internet server) and the fact that we now
-have no clean way of stopping the bot (`while (true)`). If you want to write a
-real bot, you will probably want to read up on all the API functions. Consult
-the API documentation in [toxcore/tox.h](toxcore/tox.h) for more information.
-
-### Other resources
-
-- [Another echo bot](https://wiki.tox.chat/developers/client_examples/echo_bot)
-- [minitox](https://github.com/hqwrong/minitox) (A minimal tox client)
->>>>>>> ee2b733e

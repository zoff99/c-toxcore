--- conflicted
+++ resolved
@@ -5,7 +5,6 @@
     cpu: 8
     memory: 12G
   configure_script:
-<<<<<<< HEAD
     - sudo apt update
     - sudo apt install -y
         autopoint
@@ -26,8 +25,6 @@
     - echo "build --config=linux" | sudo tee -a /etc/bazel.bazelrc
     - echo "build --config=gcc" | sudo tee -a /etc/bazel.bazelrc
     - echo "build --config=remote" | sudo tee -a /etc/bazel.bazelrc
-=======
->>>>>>> ef705842
     - cd .. && mv cirrus-ci-build c-toxcore
     - git clone --depth=1 https://github.com/TokTok/toktok-stack cirrus-ci-build
     - mv c-toxcore cirrus-ci-build

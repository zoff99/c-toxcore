---
bazel-opt_task:
  container:
<<<<<<< HEAD
    image: l.gcr.io/google/bazel:2.2.0
    cpu: 8
    memory: 12G
  configure_script:
    - sudo apt update
    - sudo apt install -y
        autopoint
        libasound2-dev
        libcv-dev
        libhighgui-dev
        libopenal-dev
        libx264-dev
        ffmpeg
        libavcodec-dev
        libavfilter-dev
        libavformat-dev
        libavutil-dev
        libswscale-dev
        libxcb-xfixes0-dev
        
    - echo "build --jobs=50 --curses=no --verbose_failures" | sudo tee /etc/bazel.bazelrc
    - echo "build --config=linux" | sudo tee -a /etc/bazel.bazelrc
    - echo "build --config=gcc" | sudo tee -a /etc/bazel.bazelrc
    - echo "build --config=remote" | sudo tee -a /etc/bazel.bazelrc
    - cd .. && mv cirrus-ci-build c-toxcore
    - git clone --depth=1 https://github.com/TokTok/toktok-stack cirrus-ci-build
    - mv c-toxcore cirrus-ci-build
    - cd cirrus-ci-build
    - tools/setup-ci
    - bazel version
  test_all_script:
    - RUN_TEST="bazel test --copt=-DUSE_IPV6=0 -c opt -k //c-toxcore/..."
    - $RUN_TEST || $RUN_TEST
=======
    image: toxchat/toktok-stack:latest-release
    cpu: 2
    memory: 2G
  configure_script:
    - git submodule update --init --recursive
    - /src/workspace/tools/inject-repo c-toxcore
  test_all_script:
    - cd /src/workspace && bazel test -k
        --remote_http_cache=http://$CIRRUS_HTTP_CACHE_HOST
        --build_tag_filters=-haskell
        --test_tag_filters=-haskell
        --remote_download_minimal
        --
        //c-toxcore/...
        -//c-toxcore/auto_tests:tcp_relay_test # TODO(robinlinden): Why does this pass locally but not in Cirrus?

bazel-dbg_task:
  container:
    image: toxchat/toktok-stack:latest-debug
    cpu: 2
    memory: 2G
  configure_script:
    - git submodule update --init --recursive
    - /src/workspace/tools/inject-repo c-toxcore
  test_all_script:
    - cd /src/workspace && bazel test -k
        --remote_http_cache=http://$CIRRUS_HTTP_CACHE_HOST
        --build_tag_filters=-haskell
        --test_tag_filters=-haskell
        --remote_download_minimal
        --
        //c-toxcore/...
        -//c-toxcore/auto_tests:tcp_relay_test # TODO(robinlinden): Why does this pass locally but not in Cirrus?

bazel-asan_task:
  container:
    image: toxchat/toktok-stack:latest-asan
    cpu: 2
    memory: 4G
  configure_script:
    - git submodule update --init --recursive
    - /src/workspace/tools/inject-repo c-toxcore
  test_all_script:
    - cd /src/workspace && bazel test -k
        --remote_http_cache=http://$CIRRUS_HTTP_CACHE_HOST
        --build_tag_filters=-haskell
        --test_tag_filters=-haskell
        --remote_download_minimal
        --
        //c-toxcore/...
        -//c-toxcore/auto_tests:tcp_relay_test # TODO(robinlinden): Why does this pass locally but not in Cirrus?

# TODO(iphydf): Enable once this works properly.
#bazel-msan_task:
#  container:
#    image: toxchat/toktok-stack:latest-msan
#    cpu: 2
#    memory: 4G
#  configure_script:
#    - git submodule update --init --recursive
#    - /src/workspace/tools/inject-repo c-toxcore
#  test_all_script:
#    - cd /src/workspace && bazel test -k
#        --remote_http_cache=http://$CIRRUS_HTTP_CACHE_HOST
#        --build_tag_filters=-haskell
#        --test_tag_filters=-haskell
#        --remote_download_minimal
#        --
#        //c-toxcore/...
#        -//c-toxcore/auto_tests:tcp_relay_test # TODO(robinlinden): Why does this pass locally but not in Cirrus?

# TODO(iphydf): Fix test timeouts.
bazel-tsan_task:
  container:
    image: toxchat/toktok-stack:latest-tsan
    cpu: 2
    memory: 4G
  configure_script:
    - git submodule update --init --recursive
    - /src/workspace/tools/inject-repo c-toxcore
  test_all_script:
    - cd /src/workspace && bazel test -k
        --remote_http_cache=http://$CIRRUS_HTTP_CACHE_HOST
        --build_tag_filters=-haskell
        --test_tag_filters=-haskell
        --remote_download_minimal
        --
        //c-toxcore/...
        -//c-toxcore/auto_tests:conference_av_test
        -//c-toxcore/auto_tests:conference_test
        -//c-toxcore/auto_tests:file_transfer_test
        -//c-toxcore/auto_tests:group_tcp_test
        -//c-toxcore/auto_tests:onion_test
        -//c-toxcore/auto_tests:tcp_relay_test
        -//c-toxcore/auto_tests:tox_many_test

cimple_task:
  container:
    image: toxchat/toktok-stack:latest-release
    cpu: 2
    memory: 4G
  configure_script:
    - git submodule update --init --recursive
    - /src/workspace/tools/inject-repo c-toxcore
  test_all_script:
    - cd /src/workspace && bazel test -k
        --remote_http_cache=http://$CIRRUS_HTTP_CACHE_HOST
        --build_tag_filters=haskell
        --test_tag_filters=haskell
        --
        //c-toxcore/...
>>>>>>> ee2b733e
<|MERGE_RESOLUTION|>--- conflicted
+++ resolved
@@ -1,41 +1,6 @@
 ---
 bazel-opt_task:
   container:
-<<<<<<< HEAD
-    image: l.gcr.io/google/bazel:2.2.0
-    cpu: 8
-    memory: 12G
-  configure_script:
-    - sudo apt update
-    - sudo apt install -y
-        autopoint
-        libasound2-dev
-        libcv-dev
-        libhighgui-dev
-        libopenal-dev
-        libx264-dev
-        ffmpeg
-        libavcodec-dev
-        libavfilter-dev
-        libavformat-dev
-        libavutil-dev
-        libswscale-dev
-        libxcb-xfixes0-dev
-        
-    - echo "build --jobs=50 --curses=no --verbose_failures" | sudo tee /etc/bazel.bazelrc
-    - echo "build --config=linux" | sudo tee -a /etc/bazel.bazelrc
-    - echo "build --config=gcc" | sudo tee -a /etc/bazel.bazelrc
-    - echo "build --config=remote" | sudo tee -a /etc/bazel.bazelrc
-    - cd .. && mv cirrus-ci-build c-toxcore
-    - git clone --depth=1 https://github.com/TokTok/toktok-stack cirrus-ci-build
-    - mv c-toxcore cirrus-ci-build
-    - cd cirrus-ci-build
-    - tools/setup-ci
-    - bazel version
-  test_all_script:
-    - RUN_TEST="bazel test --copt=-DUSE_IPV6=0 -c opt -k //c-toxcore/..."
-    - $RUN_TEST || $RUN_TEST
-=======
     image: toxchat/toktok-stack:latest-release
     cpu: 2
     memory: 2G
@@ -146,5 +111,4 @@
         --build_tag_filters=haskell
         --test_tag_filters=haskell
         --
-        //c-toxcore/...
->>>>>>> ee2b733e
+        //c-toxcore/...
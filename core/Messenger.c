/* Messenger.c
 *
 * An implementation of a simple text chat only messenger on the tox network core.
 *
 *  Copyright (C) 2013 Tox project All Rights Reserved.
 *
 *  This file is part of Tox.
 *
 *  Tox is free software: you can redistribute it and/or modify
 *  it under the terms of the GNU General Public License as published by
 *  the Free Software Foundation, either version 3 of the License, or
 *  (at your option) any later version.
 *
 *  Tox is distributed in the hope that it will be useful,
 *  but WITHOUT ANY WARRANTY; without even the implied warranty of
 *  MERCHANTABILITY or FITNESS FOR A PARTICULAR PURPOSE.  See the
 *  GNU General Public License for more details.
 *
 *  You should have received a copy of the GNU General Public License
 *  along with Tox.  If not, see <http://www.gnu.org/licenses/>.
 *
 */

#include "Messenger.h"
#define MIN(a,b) (((a)<(b))?(a):(b))

typedef struct {
    uint8_t client_id[CLIENT_ID_SIZE];
    int crypt_connection_id;
    uint64_t friend_request_id; /* id of the friend request corresponding to the current friend request to the current friend. */
    uint8_t status; /* 0 if no friend, 1 if added, 2 if friend request sent, 3 if confirmed friend, 4 if online. */
    uint8_t info[MAX_DATA_SIZE]; /* the data that is sent during the friend requests we do */
    uint8_t name[MAX_NAME_LENGTH];
    uint8_t name_sent; /* 0 if we didn't send our name to this friend 1 if we have. */
    uint8_t *statusmessage;
    uint16_t statusmessage_length;
    uint8_t statusmessage_sent;
    USERSTATUS userstatus;
    uint8_t userstatus_sent;
    uint16_t info_size; /* length of the info */
    uint32_t message_id; /* a semi-unique id used in read receipts */
    uint8_t receives_read_receipts; /* shall we send read receipts to this person? */
} Friend;

uint8_t self_public_key[crypto_box_PUBLICKEYBYTES];

static uint8_t self_name[MAX_NAME_LENGTH];
static uint16_t self_name_length;

static uint8_t *self_statusmessage;
static uint16_t self_statusmessage_len;
static USERSTATUS self_userstatus;

static Friend *friendlist;
static uint32_t numfriends;

<<<<<<< HEAD
=======
static void set_friend_status(int friendnumber, uint8_t status);
>>>>>>> 04c97496

/* 1 if we are online
   0 if we are offline
   static uint8_t online; */

/* set the size of the friend list to numfriends
   return -1 if realloc fails */
int realloc_friendlist(uint32_t num) {
    Friend *newfriendlist = realloc(friendlist, num*sizeof(Friend));
    if (newfriendlist == NULL)
        return -1;
    memset(&newfriendlist[num-1], 0, sizeof(Friend));
    friendlist = newfriendlist;
    return 0;
}

/* return the friend id associated to that public key.
   return -1 if no such friend */
int getfriend_id(uint8_t *client_id)
{
    uint32_t i;

    for (i = 0; i < numfriends; ++i) {
        if (friendlist[i].status > 0)
            if (memcmp(client_id, friendlist[i].client_id, crypto_box_PUBLICKEYBYTES) == 0)
                return i;
    }

    return -1;
}

/* copies the public key associated to that friend id into client_id buffer.
   make sure that client_id is of size CLIENT_ID_SIZE.
   return 0 if success
   return -1 if failure. */
int getclient_id(int friend_id, uint8_t *client_id)
{
    if (friend_id >= numfriends || friend_id < 0)
        return -1;

    if (friendlist[friend_id].status > 0) {
        memcpy(client_id, friendlist[friend_id].client_id, CLIENT_ID_SIZE);
        return 0;
    }

    return -1;
}

/*
 * add a friend
 * set the data that will be sent along with friend request
 * client_id is the client id of the friend
 * data is the data and length is the length
 * returns the friend number if success
 * return FA_TOOLONG if message length is too long
 * return FAERR_NOMESSAGE if no message (message length must be >= 1 byte)
 * return FAERR_OWNKEY if user's own key
 * return FAERR_ALREADYSENT if friend request already sent or already a friend
 * return FAERR_UNKNOWN for unknown error
 */
int m_addfriend(uint8_t *client_id, uint8_t *data, uint16_t length)
{
    if (length >= (MAX_DATA_SIZE - crypto_box_PUBLICKEYBYTES
                         - crypto_box_NONCEBYTES - crypto_box_BOXZEROBYTES
                         + crypto_box_ZEROBYTES))
        return FAERR_TOOLONG;
    if (length < 1)
        return FAERR_NOMESSAGE;
    if (memcmp(client_id, self_public_key, crypto_box_PUBLICKEYBYTES) == 0)
        return FAERR_OWNKEY;
    if (getfriend_id(client_id) != -1)
        return FAERR_ALREADYSENT;

    /* resize the friend list if necessary */
    realloc_friendlist(numfriends + 1);

    uint32_t i;
    for (i = 0; i <= numfriends; ++i)  {
        if (friendlist[i].status == NOFRIEND) {
            DHT_addfriend(client_id);
            set_friend_status(i, FRIEND_ADDED);
            friendlist[i].crypt_connection_id = -1;
            friendlist[i].friend_request_id = -1;
            memcpy(friendlist[i].client_id, client_id, CLIENT_ID_SIZE);
            friendlist[i].statusmessage = calloc(1, 1);
            friendlist[i].statusmessage_length = 1;
            friendlist[i].userstatus = USERSTATUS_NONE;
            memcpy(friendlist[i].info, data, length);
            friendlist[i].info_size = length;
            friendlist[i].message_id = 0;
            friendlist[i].receives_read_receipts = 1; /* default: YES */

            ++numfriends;
            return i;
        }
    }
    return FAERR_UNKNOWN;
}

int m_addfriend_norequest(uint8_t * client_id)
{
    if (getfriend_id(client_id) != -1)
        return -1;

    /* resize the friend list if necessary */
    realloc_friendlist(numfriends + 1);

    uint32_t i;
    for (i = 0; i <= numfriends; ++i) {
        if(friendlist[i].status == NOFRIEND) {
            DHT_addfriend(client_id);
            set_friend_status(i, FRIEND_REQUESTED);
            friendlist[i].crypt_connection_id = -1;
            friendlist[i].friend_request_id = -1;
            memcpy(friendlist[i].client_id, client_id, CLIENT_ID_SIZE);
            friendlist[i].statusmessage = calloc(1, 1);
            friendlist[i].statusmessage_length = 1;
            friendlist[i].userstatus = USERSTATUS_NONE;
            friendlist[i].message_id = 0;
            friendlist[i].receives_read_receipts = 1; /* default: YES */
            ++numfriends;
            return i;
        }
    }
    return -1;
}

/* remove a friend
   return 0 if success
   return -1 if failure */
int m_delfriend(int friendnumber)
{
    if (friendnumber >= numfriends || friendnumber < 0)
        return -1;

    DHT_delfriend(friendlist[friendnumber].client_id);
    crypto_kill(friendlist[friendnumber].crypt_connection_id);
    free(friendlist[friendnumber].statusmessage);
    memset(&friendlist[friendnumber], 0, sizeof(Friend));
    uint32_t i;

    for (i = numfriends; i != 0; --i) {
        if (friendlist[i-1].status != NOFRIEND)
            break;
    }
    numfriends = i;
    realloc_friendlist(numfriends + 1);

    return 0;
}

/* return FRIEND_ONLINE if friend is online
   return FRIEND_CONFIRMED if friend is confirmed
   return FRIEND_REQUESTED if the friend request was sent
   return FRIEND_ADDED if the friend was added
   return NOFRIEND if there is no friend with that number */
int m_friendstatus(int friendnumber)
{
    if (friendnumber < 0 || friendnumber >= numfriends)
        return NOFRIEND;
    return friendlist[friendnumber].status;
}

/* send a text chat message to an online friend
   return the message id if packet was successfully put into the send queue
   return 0 if it was not */
uint32_t m_sendmessage(int friendnumber, uint8_t *message, uint32_t length)
{
    if (friendnumber < 0 || friendnumber >= numfriends)
        return 0;
    uint32_t msgid = ++friendlist[friendnumber].message_id;
    if (msgid == 0)
        msgid = 1; /* otherwise, false error */
    return m_sendmessage_withid(friendnumber, msgid, message, length);
}

uint32_t m_sendmessage_withid(int friendnumber, uint32_t theid, uint8_t *message, uint32_t length)
{
    if (friendnumber < 0 || friendnumber >= numfriends)
        return 0;
    if (length >= (MAX_DATA_SIZE - sizeof(theid)) || friendlist[friendnumber].status != FRIEND_ONLINE)
        /* this does not mean the maximum message length is MAX_DATA_SIZE - 1, it is actually 17 bytes less. */
        return 0;
    uint8_t temp[MAX_DATA_SIZE];
    temp[0] = PACKET_ID_MESSAGE;
    theid = htonl(theid);
    memcpy(temp + 1, &theid, sizeof(theid));
    memcpy(temp + 1 + sizeof(theid), message, length);
    return write_cryptpacket(friendlist[friendnumber].crypt_connection_id, temp, length + 1 + sizeof(theid));
}

/* send a name packet to friendnumber
   length is the length with the NULL terminator*/
static int m_sendname(int friendnumber, uint8_t * name, uint16_t length)
{
    if(length > MAX_NAME_LENGTH || length == 0)
        return 0;
    uint8_t temp[MAX_NAME_LENGTH + 1];
    memcpy(temp + 1, name, length);
    temp[0] = PACKET_ID_NICKNAME;
    return write_cryptpacket(friendlist[friendnumber].crypt_connection_id, temp, length + 1);
}

/* set the name of a friend
   return 0 if success
   return -1 if failure */
static int setfriendname(int friendnumber, uint8_t * name)
{
    if (friendnumber >= numfriends || friendnumber < 0)
        return -1;
    memcpy(friendlist[friendnumber].name, name, MAX_NAME_LENGTH);
    return 0;
}

/* Set our nickname
   name must be a string of maximum MAX_NAME_LENGTH length.
   length must be at least 1 byte
   length is the length of name with the NULL terminator
   return 0 if success
   return -1 if failure */
int setname(uint8_t * name, uint16_t length)
{
    if (length > MAX_NAME_LENGTH || length == 0)
        return -1;
    memcpy(self_name, name, length);
    self_name_length = length;
    uint32_t i;
    for (i = 0; i < numfriends; ++i)
        friendlist[i].name_sent = 0;
    return 0;
}

/* get our nickname
   put it in name
   name needs to be a valid memory location with a size of at least MAX_NAME_LENGTH bytes.
   return the length of the name */
uint16_t getself_name(uint8_t *name)
{
    memcpy(name, self_name, self_name_length);
    return self_name_length;
}

/* get name of friendnumber
   put it in name
   name needs to be a valid memory location with a size of at least MAX_NAME_LENGTH bytes.
   return 0 if success
   return -1 if failure */
int getname(int friendnumber, uint8_t * name)
{
    if (friendnumber >= numfriends || friendnumber < 0)
        return -1;
    memcpy(name, friendlist[friendnumber].name, MAX_NAME_LENGTH);
    return 0;
}

int m_set_statusmessage(uint8_t *status, uint16_t length)
{
    if (length > MAX_STATUSMESSAGE_LENGTH)
        return -1;
    uint8_t *newstatus = calloc(length, 1);
    memcpy(newstatus, status, length);
    free(self_statusmessage);
    self_statusmessage = newstatus;
    self_statusmessage_len = length;

    uint32_t i;
    for (i = 0; i < numfriends; ++i)
        friendlist[i].statusmessage_sent = 0;
    return 0;
}

int m_set_userstatus(USERSTATUS status)
{
    if (status >= USERSTATUS_INVALID) {
        return -1;
    }
    self_userstatus = status;
    uint32_t i;
    for (i = 0; i < numfriends; ++i)
        friendlist[i].userstatus_sent = 0;
    return 0;
}

/*  return the size of friendnumber's user status
    guaranteed to be at most MAX_STATUSMESSAGE_LENGTH */
int m_get_statusmessage_size(int friendnumber)
{
    if (friendnumber >= numfriends || friendnumber < 0)
        return -1;
    return friendlist[friendnumber].statusmessage_length;
}

/*  copy the user status of friendnumber into buf, truncating if needed to maxlen
    bytes, use m_get_statusmessage_size to find out how much you need to allocate */
int m_copy_statusmessage(int friendnumber, uint8_t * buf, uint32_t maxlen)
{
    if (friendnumber >= numfriends || friendnumber < 0)
        return -1;
    memset(buf, 0, maxlen);
    memcpy(buf, friendlist[friendnumber].statusmessage, MIN(maxlen, MAX_STATUSMESSAGE_LENGTH) - 1);
    return 0;
}

int m_copy_self_statusmessage(uint8_t * buf, uint32_t maxlen)
{
    memset(buf, 0, maxlen);
    memcpy(buf, self_statusmessage, MIN(maxlen, MAX_STATUSMESSAGE_LENGTH) - 1);
    return 0;
}

USERSTATUS m_get_userstatus(int friendnumber)
{
    if (friendnumber >= numfriends || friendnumber < 0)
        return USERSTATUS_INVALID;
    USERSTATUS status = friendlist[friendnumber].userstatus;
    if (status >= USERSTATUS_INVALID) {
        status = USERSTATUS_NONE;
    }
    return status;
}

USERSTATUS m_get_self_userstatus(void)
{
    return self_userstatus;
}

static int send_statusmessage(int friendnumber, uint8_t * status, uint16_t length)
{
    uint8_t *thepacket = malloc(length + 1);
    memcpy(thepacket + 1, status, length);
    thepacket[0] = PACKET_ID_STATUSMESSAGE;
    int written = write_cryptpacket(friendlist[friendnumber].crypt_connection_id, thepacket, length + 1);
    free(thepacket);
    return written;
}

static int send_userstatus(int friendnumber, USERSTATUS status)
{
    uint8_t *thepacket = malloc(1 + 1);
    memcpy(thepacket + 1, &status, 1);
    thepacket[0] = PACKET_ID_USERSTATUS;
    int written = write_cryptpacket(friendlist[friendnumber].crypt_connection_id, thepacket, 1 + 1);
    free(thepacket);
    return written;
}

static int set_friend_statusmessage(int friendnumber, uint8_t * status, uint16_t length)
{
    if (friendnumber >= numfriends || friendnumber < 0)
        return -1;
    uint8_t *newstatus = calloc(length, 1);
    memcpy(newstatus, status, length);
    free(friendlist[friendnumber].statusmessage);
    friendlist[friendnumber].statusmessage = newstatus;
    friendlist[friendnumber].statusmessage_length = length;
    return 0;
}

static void set_friend_userstatus(int friendnumber, USERSTATUS status)
{
    friendlist[friendnumber].userstatus = status;
}

/* Sets whether we send read receipts for friendnumber. */
void m_set_sends_receipts(int friendnumber, int yesno)
{
    if (yesno != 0 || yesno != 1)
        return;
    if (friendnumber >= numfriends || friendnumber < 0)
        return;
    friendlist[friendnumber].receives_read_receipts = yesno;
}

/* static void (*friend_request)(uint8_t *, uint8_t *, uint16_t);
static uint8_t friend_request_isset = 0; */
/* set the function that will be executed when a friend request is received. */
void m_callback_friendrequest(void (*function)(uint8_t *, uint8_t *, uint16_t))
{
    callback_friendrequest(function);
}

static void (*friend_message)(int, uint8_t *, uint16_t);
static uint8_t friend_message_isset = 0;

/* set the function that will be executed when a message from a friend is received. */
void m_callback_friendmessage(void (*function)(int, uint8_t *, uint16_t))
{
    friend_message = function;
    friend_message_isset = 1;
}

static void (*friend_namechange)(int, uint8_t *, uint16_t);
static uint8_t friend_namechange_isset = 0;
void m_callback_namechange(void (*function)(int, uint8_t *, uint16_t))
{
    friend_namechange = function;
    friend_namechange_isset = 1;
}

static void (*friend_statusmessagechange)(int, uint8_t *, uint16_t);
static uint8_t friend_statusmessagechange_isset = 0;
void m_callback_statusmessage(void (*function)(int, uint8_t *, uint16_t))
{
    friend_statusmessagechange = function;
    friend_statusmessagechange_isset = 1;
}

static void (*friend_userstatuschange)(int, USERSTATUS);
static uint8_t friend_userstatuschange_isset = 0;
void m_callback_userstatus(void (*function)(int, USERSTATUS))
{
    friend_userstatuschange = function;
    friend_userstatuschange_isset = 1;
}

static void (*read_receipt)(int, uint32_t);
static uint8_t read_receipt_isset = 0;
void m_callback_read_receipt(void (*function)(int, uint32_t))
{
    read_receipt = function;
    read_receipt_isset = 1;
}

static void (*friend_statuschange)(int, uint8_t);
static uint8_t friend_statuschange_isset = 0;
void m_callback_friend_status(void (*function)(int, uint8_t))
{
    friend_statuschange = function;
    friend_statuschange_isset = 1;
}

static void set_friend_status(int friendnumber, uint8_t status)
{
    if (friendlist[friendnumber].status != status && friend_statuschange_isset)
        friend_statuschange(friendnumber, status);
    friendlist[friendnumber].status = status;
}

#define PORT 33445
/* run this at startup */
int initMessenger(void)
{
    new_keys();
    m_set_statusmessage((uint8_t*)"Online", sizeof("Online"));
    initNetCrypto();
    IP ip;
    ip.i = 0;

    if(init_networking(ip,PORT) == -1)
        return -1;

    return 0;
}

//TODO: make this function not suck.
static void doFriends(void)
{
    /* TODO: add incoming connections and some other stuff. */
    uint32_t i;
    int len;
    uint8_t temp[MAX_DATA_SIZE];
    for (i = 0; i < numfriends; ++i) {
        if (friendlist[i].status == FRIEND_ADDED) {
            int fr = send_friendrequest(friendlist[i].client_id, friendlist[i].info, friendlist[i].info_size);
            if (fr == 0) /* TODO: This needs to be fixed so that it sends the friend requests a couple of times in case of packet loss */
                set_friend_status(i, FRIEND_REQUESTED);
            else if (fr > 0)
                set_friend_status(i, FRIEND_REQUESTED);
        }
        if (friendlist[i].status == FRIEND_REQUESTED || friendlist[i].status == FRIEND_CONFIRMED) { /* friend is not online */
            if (friendlist[i].status == FRIEND_REQUESTED) {
                if (friendlist[i].friend_request_id + 10 < unix_time()) { /*I know this is hackish but it should work.*/
                    send_friendrequest(friendlist[i].client_id, friendlist[i].info, friendlist[i].info_size);
                    friendlist[i].friend_request_id = unix_time();
                }
            }
            IP_Port friendip = DHT_getfriendip(friendlist[i].client_id);
            switch (is_cryptoconnected(friendlist[i].crypt_connection_id)) {
            case 0:
                if (friendip.ip.i > 1)
                    friendlist[i].crypt_connection_id = crypto_connect(friendlist[i].client_id, friendip);
                break;
            case 3: /*  Connection is established */
                set_friend_status(i, FRIEND_ONLINE);
                break;
            case 4:
                crypto_kill(friendlist[i].crypt_connection_id);
                friendlist[i].crypt_connection_id = -1;
                break;
            default:
                break;
            }
        }
        while (friendlist[i].status == FRIEND_ONLINE) { /* friend is online */
            if (friendlist[i].name_sent == 0) {
                if (m_sendname(i, self_name, self_name_length))
                    friendlist[i].name_sent = 1;
            }
            if (friendlist[i].statusmessage_sent == 0) {
                if (send_statusmessage(i, self_statusmessage, self_statusmessage_len))
                    friendlist[i].statusmessage_sent = 1;
            }
            if (friendlist[i].userstatus_sent == 0) {
                if (send_userstatus(i, self_userstatus))
                    friendlist[i].userstatus_sent = 1;
            }
            len = read_cryptpacket(friendlist[i].crypt_connection_id, temp);
            if (len > 0) {
                switch (temp[0]) {
                case PACKET_ID_NICKNAME: {
                    if (len >= MAX_NAME_LENGTH + 1 || len == 1)
                        break;
                    if(friend_namechange_isset)
                        friend_namechange(i, temp + 1, len - 1);
                    memcpy(friendlist[i].name, temp + 1, len - 1);
                    friendlist[i].name[len - 2] = 0; /* make sure the NULL terminator is present. */
                    break;
                }
                case PACKET_ID_STATUSMESSAGE: {
                    if (len < 2)
                        break;
                    uint8_t *status = calloc(MIN(len - 1, MAX_STATUSMESSAGE_LENGTH), 1);
                    memcpy(status, temp + 1, MIN(len - 1, MAX_STATUSMESSAGE_LENGTH));
                    if (friend_statusmessagechange_isset)
                        friend_statusmessagechange(i, status, MIN(len - 1, MAX_STATUSMESSAGE_LENGTH));
                    set_friend_statusmessage(i, status, MIN(len - 1, MAX_STATUSMESSAGE_LENGTH));
                    free(status);
                    break;
                }
                case PACKET_ID_USERSTATUS: {
                    if (len != 2)
                        break;
                    USERSTATUS status = temp[1];
                    if (friend_userstatuschange_isset)
                        friend_userstatuschange(i, status);
                    set_friend_userstatus(i, status);
                    break;
                }
                case PACKET_ID_MESSAGE: {
                    if (friendlist[i].receives_read_receipts) {
                        uint8_t *thepacket = malloc(5);
                        thepacket[0] = PACKET_ID_RECEIPT;
                        memcpy(thepacket + 1, temp + 1, 4);
                        write_cryptpacket(friendlist[i].crypt_connection_id, thepacket, 5);
                        free(thepacket);
                    }
                    if (friend_message_isset)
                        (*friend_message)(i, temp + 5, len - 5);
                    break;
                }
                case PACKET_ID_RECEIPT: {
                    uint32_t msgid;
                    if (len < 1 + sizeof(msgid))
                        break;
                    memcpy(&msgid, temp + 1, sizeof(msgid));
                    msgid = ntohl(msgid);
                    if (read_receipt_isset)
                        (*read_receipt)(i, msgid);
                    break;
                }
                }
            } else {
                if (is_cryptoconnected(friendlist[i].crypt_connection_id) == 4) { /* if the connection timed out, kill it */
                    crypto_kill(friendlist[i].crypt_connection_id);
                    friendlist[i].crypt_connection_id = -1;
                    set_friend_status(i, FRIEND_CONFIRMED);
                }
                break;
            }
        }
    }
}

static void doInbound(void)
{
    uint8_t secret_nonce[crypto_box_NONCEBYTES];
    uint8_t public_key[crypto_box_PUBLICKEYBYTES];
    uint8_t session_key[crypto_box_PUBLICKEYBYTES];
    int inconnection = crypto_inbound(public_key, secret_nonce, session_key);
    if (inconnection != -1) {
        int friend_id = getfriend_id(public_key);
        if (friend_id != -1) {
            crypto_kill(friendlist[friend_id].crypt_connection_id);
            friendlist[friend_id].crypt_connection_id =
                accept_crypto_inbound(inconnection, public_key, secret_nonce, session_key);

            set_friend_status(friend_id, FRIEND_CONFIRMED);
        }
    }
}

/*Interval in seconds between LAN discovery packet sending*/
#define LAN_DISCOVERY_INTERVAL 60

static uint64_t last_LANdiscovery;

/*Send a LAN discovery packet every LAN_DISCOVERY_INTERVAL seconds*/
static void LANdiscovery(void)
{
    if (last_LANdiscovery + LAN_DISCOVERY_INTERVAL < unix_time()) {
        send_LANdiscovery(htons(PORT));
        last_LANdiscovery = unix_time();
    }
}


/* the main loop that needs to be run at least 200 times per second. */
void doMessenger(void)
{
    IP_Port ip_port;
    uint8_t data[MAX_UDP_PACKET_SIZE];
    uint32_t length;
    while (receivepacket(&ip_port, data, &length) != -1) {
#ifdef DEBUG
        /* if(rand() % 3 != 1) //simulate packet loss */
        /* { */
        if (DHT_handlepacket(data, length, ip_port) && LosslessUDP_handlepacket(data, length, ip_port) &&
            friendreq_handlepacket(data, length, ip_port) && LANdiscovery_handlepacket(data, length, ip_port))
            /* if packet is discarded */
            printf("Received unhandled packet with length: %u\n", length);
        else
            printf("Received handled packet with length: %u\n", length);
        /* } */
        printf("Status: %u %u %u\n",friendlist[0].status ,is_cryptoconnected(friendlist[0].crypt_connection_id),  friendlist[0].crypt_connection_id);
#else
        DHT_handlepacket(data, length, ip_port);
        LosslessUDP_handlepacket(data, length, ip_port);
        friendreq_handlepacket(data, length, ip_port);
        LANdiscovery_handlepacket(data, length, ip_port);
#endif

    }
    doDHT();
    doLossless_UDP();
    doNetCrypto();
    doInbound();
    doFriends();
    LANdiscovery();
}

/* returns the size of the messenger data (for saving) */
uint32_t Messenger_size(void)
{
    return crypto_box_PUBLICKEYBYTES + crypto_box_SECRETKEYBYTES
           + sizeof(uint32_t) + DHT_size() + sizeof(uint32_t) + sizeof(Friend) * numfriends;
}

/* save the messenger in data of size Messenger_size() */
void Messenger_save(uint8_t *data)
{
    save_keys(data);
    data += crypto_box_PUBLICKEYBYTES + crypto_box_SECRETKEYBYTES;
    uint32_t size = DHT_size();
    memcpy(data, &size, sizeof(size));
    data += sizeof(size);
    DHT_save(data);
    data += size;
    size = sizeof(Friend) * numfriends;
    memcpy(data, &size, sizeof(size));
    data += sizeof(size);
    memcpy(data, friendlist, sizeof(Friend) * numfriends);
}

/* load the messenger from data of size length. */
int Messenger_load(uint8_t * data, uint32_t length)
{
    if (length == ~0)
        return -1;
    if (length < crypto_box_PUBLICKEYBYTES + crypto_box_SECRETKEYBYTES + sizeof(uint32_t) * 2)
        return -1;
    length -= crypto_box_PUBLICKEYBYTES + crypto_box_SECRETKEYBYTES + sizeof(uint32_t) * 2;
    load_keys(data);
    data += crypto_box_PUBLICKEYBYTES + crypto_box_SECRETKEYBYTES;
    uint32_t size;
    memcpy(&size, data, sizeof(size));
    data += sizeof(size);

    if (length < size)
        return -1;
    length -= size;
    if (DHT_load(data, size) == -1)
        return -1;
    data += size;
    memcpy(&size, data, sizeof(size));
    data += sizeof(size);
    if (length != size || length % sizeof(Friend) != 0)
        return -1;

    Friend * temp = malloc(size);
    memcpy(temp, data, size);

    uint16_t num = size / sizeof(Friend);

    uint32_t i;
    for (i = 0; i < num; ++i) {
        if(temp[i].status != 0) {
            int fnum = m_addfriend_norequest(temp[i].client_id);
            setfriendname(fnum, temp[i].name);
            /* set_friend_statusmessage(fnum, temp[i].statusmessage, temp[i].statusmessage_length); */
        }
    }
    free(temp);
    return 0;
}<|MERGE_RESOLUTION|>--- conflicted
+++ resolved
@@ -54,10 +54,8 @@
 static Friend *friendlist;
 static uint32_t numfriends;
 
-<<<<<<< HEAD
-=======
+
 static void set_friend_status(int friendnumber, uint8_t status);
->>>>>>> 04c97496
 
 /* 1 if we are online
    0 if we are offline
